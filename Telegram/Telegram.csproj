--- conflicted
+++ resolved
@@ -38,18 +38,18 @@
   <ItemGroup>
     <!--<PackageReference Include="Microsoft.AppCenter.Analytics" Version="5.0.5" />
     <PackageReference Include="Microsoft.AppCenter.Crashes" Version="5.0.5" />-->
-    <PackageReference Include="Microsoft.Windows.CsWinRT" Version="2.1.1" />
+    <PackageReference Include="Microsoft.Windows.CsWinRT" Version="2.1.3" />
     <PackageReference Include="Microsoft.Windows.SDK.BuildTools" Version="10.0.22621.756" />
-    <PackageReference Include="Microsoft.WindowsAppSDK" Version="1.6.240821007-preview2" />
+    <PackageReference Include="Microsoft.WindowsAppSDK" Version="1.6.240829007" />
     <Manifest Include="$(ApplicationManifest)" />
   </ItemGroup>
 
   <ItemGroup>
-    <ReferenceCopyLocalPaths Include="..\packages\Telegram.Td.UWP.1.8.35\runtimes\win10-x64\native\libcrypto-3-x64.dll" />
-    <ReferenceCopyLocalPaths Include="..\packages\Telegram.Td.UWP.1.8.35\runtimes\win10-x64\native\libssl-3-x64.dll" />
-    <ReferenceCopyLocalPaths Include="..\packages\Telegram.Td.UWP.1.8.35\runtimes\win10-x64\native\Telegram.Td.dll" />
-    <ReferenceCopyLocalPaths Include="..\packages\Telegram.Td.UWP.1.8.35\runtimes\win10-x64\native\Telegram.Td.pri" />
-    <ReferenceCopyLocalPaths Include="..\packages\Telegram.Td.UWP.1.8.35\runtimes\win10-x64\native\zlib1.dll" />
+    <ReferenceCopyLocalPaths Include="..\packages\Telegram.Td.UWP.1.8.36\runtimes\win10-x64\native\libcrypto-3-x64.dll" />
+    <ReferenceCopyLocalPaths Include="..\packages\Telegram.Td.UWP.1.8.36\runtimes\win10-x64\native\libssl-3-x64.dll" />
+    <ReferenceCopyLocalPaths Include="..\packages\Telegram.Td.UWP.1.8.36\runtimes\win10-x64\native\Telegram.Td.dll" />
+    <ReferenceCopyLocalPaths Include="..\packages\Telegram.Td.UWP.1.8.36\runtimes\win10-x64\native\Telegram.Td.pri" />
+    <ReferenceCopyLocalPaths Include="..\packages\Telegram.Td.UWP.1.8.36\runtimes\win10-x64\native\zlib1.dll" />
   </ItemGroup>
 
   <!--
@@ -2020,10 +2020,6 @@
     <Content Include="Assets\Animations\BusinessChatLinks.tgs" />
     <Content Include="Assets\Toasts\SpeedLimit.tgs" />
     <Content Include="Assets\Animations\YourStars.tgs" />
-<<<<<<< HEAD
-    <Content Include="Properties\launchSettings.json" />
-    <None Include="app.manifest" />
-=======
     <Content Include="Assets\Animations\PaidReactionActivate.tgs" />
     <Content Include="Assets\Animations\PaidReactionAround1.tgs" />
     <Content Include="Assets\Animations\PaidReactionAround2.tgs" />
@@ -2032,7 +2028,8 @@
     <Content Include="Assets\Animations\PaidReactionAround5.tgs" />
     <Content Include="Assets\Animations\PaidReactionCenter.tgs" />
     <Content Include="Assets\Animations\EmptyCalls.tgs" />
->>>>>>> 2a71b6a8
+    <Content Include="Properties\launchSettings.json" />
+    <None Include="app.manifest" />
     <None Include="Assets\i420.hlsl" />
     <Content Include="Assets\Images\Reply.scale-100.png" />
     <Content Include="Assets\Images\Reply.scale-125.png" />
@@ -3712,13 +3709,8 @@
     <PackageReference Include="System.ValueTuple">
       <Version>4.5.0</Version>
     </PackageReference>
-<<<<<<< HEAD
     <PackageReference Include="Microsoft.Graphics.Win2D">
       <Version>1.2.1-experimental2</Version>
-=======
-    <PackageReference Include="Telegram.Td.UWP">
-      <Version>1.8.36</Version>
->>>>>>> 2a71b6a8
     </PackageReference>
     <PackageReference Include="VideoLAN.LibVLC.UWP">
       <Version>3.3.7</Version>
