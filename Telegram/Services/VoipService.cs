//
// Copyright Fela Ameghino 2015-2024
//
// Distributed under the GNU General Public License v3.0. (See accompanying
// file LICENSE or copy at https://www.gnu.org/licenses/gpl-3.0.txt)
//
using Microsoft.Graphics.Canvas.UI.Xaml;
using Microsoft.UI.Xaml;
using Microsoft.UI.Xaml.Controls;
using System;
using System.IO;
using System.Threading.Tasks;
using Telegram.Common;
using Telegram.Controls;
using Telegram.Native.Calls;
using Telegram.Navigation.Services;
using Telegram.Services.Updates;
using Telegram.Services.ViewService;
using Telegram.Td.Api;
using Telegram.Views;
using Telegram.Views.Calls;
using Telegram.Views.Popups;
using Windows.ApplicationModel;
using Windows.ApplicationModel.Calls;
using Windows.Devices.Enumeration;
using Windows.Graphics.Capture;
using Windows.Storage;

namespace Telegram.Services
{
    public enum VoipCaptureType
    {
        None,
        Video,
        Screencast
    }

    public interface IVoipService
    {
        IClientService ClientService { get; }

        string CurrentAudioInput { get; set; }
        string CurrentAudioOutput { get; set; }
        string CurrentVideoInput { get; set; }

#if ENABLE_CALLS
        VoipVideoRendererToken SetVideoInput(string value, CanvasControl canvas);

        bool IsMuted { get; set; }
        event EventHandler MutedChanged;
        event EventHandler<float> AudioLevelUpdated;

        VoipManager Manager { get; }
        VoipCaptureBase Capturer { get; set; }

        CallProtocol Protocol { get; }
#endif

        Call Call { get; }
        DateTime? CallStarted { get; }

        void Show();

        void Start(INavigationService navigation, Chat chat, bool video);
        void Start(INavigationService navigation, User user, bool video);

        Task DiscardAsync();

#if ENABLE_CALLS
        VoipCaptureType CaptureType { get; }
        Task<VoipCaptureBase> ToggleCapturingAsync(VoipCaptureType type);
#endif
    }

    public partial class VoipService : ServiceBase
        , IVoipService
    //, IHandle<UpdateCall>
    //, IHandle<UpdateNewCallSignalingData>
    {
        private readonly IViewService _viewService;

        private readonly MediaDeviceWatcher _videoWatcher;

        private readonly MediaDeviceWatcher _inputWatcher;
        private readonly MediaDeviceWatcher _outputWatcher;

        private readonly DisposableMutex _updateLock = new DisposableMutex();

        private Call _call;
        private DateTime? _callStarted;

#if ENABLE_CALLS
        private VoipManager _manager;
        private VoipCaptureBase _capturer;

        private CallPage _callPage;

        private VoipCallCoordinator _coordinator;
        private VoipPhoneCall _systemCall;
#endif

        private ViewLifetimeControl _lifetime;

        public VoipService(IClientService clientService, ISettingsService settingsService, IEventAggregator aggregator, IViewService viewService)
            : base(clientService, settingsService, aggregator)
        {
            _viewService = viewService;

#if ENABLE_CALLS
            _videoWatcher = new MediaDeviceWatcher(DeviceClass.VideoCapture, id => SetVideoInputDevice(id));
            _inputWatcher = new MediaDeviceWatcher(DeviceClass.AudioCapture, id => _manager?.SetAudioInputDevice(id));
            _outputWatcher = new MediaDeviceWatcher(DeviceClass.AudioRender, id => _manager?.SetAudioOutputDevice(id));
#endif

            Subscribe();
        }

        private void Subscribe()
        {
            Aggregator.Subscribe<UpdateCall>(this, Handle)
                .Subscribe<UpdateNewCallSignalingData>(Handle);
        }

#if ENABLE_CALLS

        public bool IsMuted
        {
            get => _manager?.IsMuted ?? true;
            set
            {
                if (_manager != null && _manager.IsMuted != value)
                {
                    _manager.IsMuted = value;
                    MutedChanged?.Invoke(_manager, EventArgs.Empty);

                    _coordinator?.TryNotifyMutedChanged(value);
                }
                else
                {
                    _coordinator?.TryNotifyMutedChanged(true);
                }
            }
        }

        public event EventHandler MutedChanged;
        public event EventHandler<float> AudioLevelUpdated;

        private void SetVideoInputDevice(string id)
        {
            if (_capturer is VoipVideoCapture capturer)
            {
                capturer.SwitchToDevice(id);
            }
        }

        private bool _wasVideoEnabled;

        public async Task<VoipCaptureBase> ToggleCapturingAsync(VoipCaptureType type)
        {
            void Disable()
            {
                if (_capturer != null)
                {
                    _capturer.SetOutput(null);
                    _manager?.SetVideoCapture(null);

                    _capturer.Dispose();
                    _capturer = null;
                }
            }

            if (type == VoipCaptureType.None)
            {
                if (_wasVideoEnabled && CaptureType == VoipCaptureType.Screencast)
                {
                    return await ToggleCapturingAsync(VoipCaptureType.Video);
                }
                else
                {
                    _wasVideoEnabled = false;
                    Disable();
                }
            }
            else if (type == VoipCaptureType.Video && _capturer is not VoipVideoCapture)
            {
                Disable();

                if (_manager != null)
                {
                    _capturer = new VoipVideoCapture(await _videoWatcher.GetAndUpdateAsync());
                    _manager?.SetVideoCapture(_capturer);

                    _wasVideoEnabled = true;
                }
            }
            else if (type == VoipCaptureType.Screencast && _capturer is not VoipScreenCapture)
            {
                if (_manager == null || !VoipScreenCapture.IsSupported())
                {
                    return null;
                }

                var picker = new GraphicsCapturePicker();
                var item = await picker.PickSingleItemAsync();

                if (item == null)
                {
                    return null;
                }

                Disable();

                if (_manager != null)
                {
                    var screenCapturer = new VoipScreenCapture(item);
                    screenCapturer.FatalErrorOccurred += OnFatalErrorOccurred;

                    _capturer = screenCapturer;
                    _manager?.SetVideoCapture(_capturer);
                }
            }

            return _capturer;
        }

        private void OnFatalErrorOccurred(VoipScreenCapture sender, object args)
        {
            if (_capturer != null)
            {
                _capturer.SetOutput(null);
                _manager.SetVideoCapture(null);

                _capturer.Dispose();
                _capturer = null;
            }
        }

        public VoipManager Manager => _manager;
        public VoipCaptureBase Capturer
        {
            get => _capturer;
            set => _capturer = value;
        }

        public CallProtocol Protocol => VoipManager.Protocol;

        public VoipCaptureType CaptureType => _capturer is VoipVideoCapture
            ? VoipCaptureType.Video
            : _capturer is VoipScreenCapture
            ? VoipCaptureType.Screencast
            : VoipCaptureType.None;

#endif

        public void Start(INavigationService navigation, Chat chat, bool video)
        {
            if (chat == null)
            {
                return;
            }

            if (ClientService.TryGetUser(chat, out User user))
            {
                Start(navigation, user, video);
            }
        }

        public async void Start(INavigationService navigation, User user, bool video)
        {
            if (await MediaDeviceWatcher.CheckIfUnsupportedAsync(navigation.XamlRoot))
            {
                return;
            }

            if (user == null)
            {
                return;
            }

            var call = Call;
            if (call != null)
            {
                var callUser = ClientService.GetUser(call.UserId);
                if (callUser != null && callUser.Id != user.Id)
                {
                    var confirm = await navigation.ShowPopupAsync(string.Format(Strings.VoipOngoingAlert, callUser.FullName(), user.FullName()), Strings.VoipOngoingAlertTitle, Strings.OK, Strings.Cancel);
                    if (confirm == ContentDialogResult.Primary)
                    {

                    }
                }
                else
                {
                    Show();
                }

                return;
            }

            var fullInfo = ClientService.GetUserFull(user.Id);
            if (fullInfo != null && fullInfo.HasPrivateCalls)
            {
                await navigation.ShowPopupAsync(string.Format(Strings.CallNotAvailable, user.FirstName), Strings.VoipFailed, Strings.OK);
                return;
            }

            var permissions = await MediaDeviceWatcher.CheckAccessAsync(navigation.XamlRoot, video, false);
            if (permissions == false)
            {
                return;
            }

            var protocol = VoipManager.Protocol;

            var response = await ClientService.SendAsync(new CreateCall(user.Id, protocol, video));
            if (response is Error error)
            {
                if (error.Code == 400 && error.Message.Equals("PARTICIPANT_VERSION_OUTDATED"))
                {
                    var message = video
                        ? Strings.VoipPeerVideoOutdated
                        : Strings.VoipPeerOutdated;
                    await navigation.ShowPopupAsync(string.Format(message, user.FirstName), Strings.AppName, Strings.OK);
                }
                else if (error.Code == 400 && error.Message.Equals("USER_PRIVACY_RESTRICTED"))
                {
                    await navigation.ShowPopupAsync(string.Format(Strings.CallNotAvailable, user.FullName()), Strings.AppName, Strings.OK);
                }
            }
        }

        public Task DiscardAsync()
        {
            if (Call != null)
            {
                return ClientService.SendAsync(new DiscardCall(Call.Id, false, 0, false, 0));
            }

            return Task.CompletedTask;
        }

        private async Task InitializeSystemCallAsync(User user, bool outgoing)
        {
            if (_systemCall != null || !ApiInfo.IsVoipSupported)
            {
                return;
            }

            try
            {
                // GetDefault may throw already
                var coordinator = VoipCallCoordinator.GetDefault();
                var status = await coordinator.TryReserveCallResourcesAsync();

                if (status == VoipPhoneCallResourceReservationStatus.Success)
                {
                    _coordinator = coordinator;
                    _coordinator.MuteStateChanged += OnMuteStateChanged;

                    if (outgoing)
                    {
                        // I'm not sure if RequestNewOutgoingCall is the right method to call, but it seem to work.
                        // TODO: this moves the focus from the call window to the main window :(
                        _systemCall = _coordinator.RequestNewOutgoingCall(
                            $"{user.Id}",
                            user.FullName(),
                            Strings.AppName,
                            VoipPhoneCallMedia.Audio | VoipPhoneCallMedia.Video);
                        //_systemCall.TryNotifyCallActive();
                    }
                    else
                    {
                        static Uri GetPhoto(User user)
                        {
                            if (user.ProfilePhoto != null && user.ProfilePhoto.Small.Local.IsDownloadingCompleted)
                            {
                                return new Uri(user.ProfilePhoto.Small.Local.Path);
                            }

                            return null;
                        }

                        // TODO: this moves the focus from the call window to the main window :(
                        _systemCall = _coordinator.RequestNewIncomingCall(
                            $"{user.Id}",
                            user.FullName(),
                            user.PhoneNumber,
                            GetPhoto(user),
                            Strings.AppName,
                            new Uri(Path.Combine(Package.Current.InstalledLocation.Path, "Assets\\Logos\\LockScreenLogo.png")),
                            string.Empty,
                            null,
                            VoipPhoneCallMedia.Audio | VoipPhoneCallMedia.Video,
                            TimeSpan.FromSeconds(120));
                        _systemCall.AnswerRequested += OnAnswerRequested;
                        _systemCall.RejectRequested += OnRejectRequested;
                    }

                    _systemCall.EndRequested += OnEndRequested;
                }
            }
            catch
            {
                _coordinator = null;
                _systemCall = null;
            }
        }

        private void OnMuteStateChanged(VoipCallCoordinator sender, MuteChangeEventArgs args)
        {
            IsMuted = args.Muted;
        }

        private void OnAnswerRequested(VoipPhoneCall sender, CallAnswerEventArgs args)
        {
            if (Call is Call call)
            {
                ClientService.Send(new AcceptCall(call.Id, Protocol));
            }

            try
            {
                sender.TryShowAppUI();
            }
            catch
            {
                // All the remote procedure calls must be wrapped in a try-catch block
            }
        }

        private void OnRejectRequested(VoipPhoneCall sender, CallRejectEventArgs args)
        {
            if (Call is Call call)
            {
                ClientService.Send(new DiscardCall(call.Id, false, 0, false, 0));
            }
        }

        private void OnEndRequested(VoipPhoneCall sender, CallStateChangeEventArgs args)
        {
            Aggregator.Publish(new UpdateCall(new Call { State = new CallStateDiscarded { Reason = new CallDiscardReasonEmpty() } }));
        }

        public string CurrentVideoInput
        {
            get => _videoWatcher.Get();
            set => _videoWatcher.Set(value);
        }

#if ENABLE_CALLS
        public VoipVideoRendererToken SetVideoInput(string value, CanvasControl canvas)
        {
            _videoWatcher.Set(value);

            if (_capturer is VoipVideoCapture capturer)
            {
                return capturer.SetOutput(canvas, false);
            }

            return null;
        }
#endif

        public string CurrentAudioInput
        {
            get => _inputWatcher.Get();
            set => _inputWatcher.Set(value);
        }

        public string CurrentAudioOutput
        {
            get => _outputWatcher.Get();
            set => _outputWatcher.Set(value);
        }

        public void Handle(UpdateNewCallSignalingData update)
        {
#if ENABLE_CALLS
            _manager?.ReceiveSignalingData(update.Data);
#endif
        }

        public async void Handle(UpdateCall update)
        {
#if ENABLE_CALLS
            using (await _updateLock.WaitAsync())
            {
                if (_call != null && _call.Id != update.Call.Id)
                {
                    return;
                }
                else if (_call == null && !update.Call.IsValidState())
                {
                    return;
                }

                _call = update.Call;

                if (update.Call.State is CallStatePending pending)
                {
                    if (pending.IsCreated && pending.IsReceived)
                    {
                        if (ClientService.TryGetUser(update.Call.UserId, out User user))
                        {
                            await InitializeSystemCallAsync(user, update.Call.IsOutgoing);
                        }

                        if (_systemCall == null || update.Call.IsOutgoing)
                        {
                            SoundEffects.Play(update.Call.IsOutgoing ? SoundEffect.VoipRingback : SoundEffect.VoipIncoming);
                        }
                    }
                }
                else if (update.Call.State is CallStateExchangingKeys exchangingKeys)
                {
                    SoundEffects.Play(SoundEffect.VoipConnecting);
                }
                else if (update.Call.State is CallStateReady ready)
                {
                    var user = ClientService.GetUser(update.Call.UserId);
                    if (user == null)
                    {
                        return;
                    }

                    //VoIPControllerWrapper.UpdateServerConfig(ready.Config);

                    _systemCall?.TryNotifyCallActive();
                    //await InitializeSystemCallAsync(user, false);

                    var logFile = Path.Combine(ApplicationData.Current.LocalFolder.Path, $"{SessionId}", $"voip{update.Call.Id}.txt");
                    var statsDumpFile = Path.Combine(ApplicationData.Current.LocalFolder.Path, $"{SessionId}", "tgvoip.statsDump.txt");

                    var call_packet_timeout_ms = ClientService.Options.CallPacketTimeoutMs;
                    var call_connect_timeout_ms = ClientService.Options.CallConnectTimeoutMs;

                    if (_manager != null)
                    {
                        //_controller.Dispose();
                        _manager = null;
                    }

                    _capturer = update.Call.IsVideo
                        ? new VoipVideoCapture(await _videoWatcher.GetAndUpdateAsync())
                        : null;

                    var version = ready.Protocol.LibraryVersions[0];
                    var descriptor = new VoipDescriptor
                    {
                        InitializationTimeout = call_packet_timeout_ms / 1000.0,
                        ReceiveTimeout = call_connect_timeout_ms / 1000.0,
                        Servers = ready.Servers,
                        EncryptionKey = ready.EncryptionKey,
                        CustomParameters = ready.CustomParameters,
                        IsOutgoing = update.Call.IsOutgoing,
                        EnableP2p = ready.Protocol.UdpP2p && ready.AllowP2p,
                        VideoCapture = _capturer,
                        AudioInputId = await _inputWatcher.GetAndUpdateAsync(),
                        AudioOutputId = await _outputWatcher.GetAndUpdateAsync()
                    };

                    _callStarted = null;

                    _manager = new VoipManager(version, descriptor);
                    _manager.StateUpdated += OnStateUpdated;
                    _manager.SignalingDataEmitted += OnSignalingDataEmitted;
                    _manager.AudioLevelUpdated += OnAudioLevelUpdated;

                    _manager.Start();
                    _coordinator?.TryNotifyMutedChanged(_manager.IsMuted);

                    await ShowAsync(update.Call, _manager, _capturer);
                }
                else if (update.Call.State is CallStateDiscarded discarded)
                {
                    if (discarded.NeedDebugInformation)
                    {
                        //ClientService.Send(new SendCallDebugInformation(update.Call.Id, _controller.GetDebugLog()));
                    }

                    if (discarded.NeedRating)
                    {
                        BeginOnUIThread(async () => await SendRatingAsync(update.Call.Id));
                    }

                    Dispose();

                    _call = null;
                }
                else if (update.Call.State is CallStateError error)
                {
                    if (string.Equals(error.Error.Message, "PARTICIPANT_VERSION_OUTDATED", StringComparison.OrdinalIgnoreCase))
                    {
                        var user = ClientService.GetUser(update.Call.UserId);
                        if (user == null)
                        {
                            return;
                        }

                        var message = update.Call.IsVideo
                            ? Strings.VoipPeerVideoOutdated
                            : Strings.VoipPeerOutdated;

                        // TODO: WinUI - missing XamlRoot
                        BeginOnUIThread(async () => await MessagePopup.ShowAsync(null as XamlRoot, string.Format(message, user.FirstName), Strings.AppName, Strings.OK));
                    }

                    _call = null;
                }

                switch (update.Call.State)
                {
                    case CallStateDiscarded discarded:
                        if (update.Call.IsOutgoing && discarded.Reason is CallDiscardReasonDeclined)
                        {
                            SoundEffects.Play(SoundEffect.VoipBusy);
                            await ShowAsync(update.Call, null, null);
                        }
                        else
                        {
                            SoundEffects.Stop();
                            await HideAsync();
                        }
                        break;
                    case CallStateError error:
                        await HideAsync();
                        break;
                    default:
                        await ShowAsync(update.Call, _manager, _capturer);
                        break;
                }
            }

            Aggregator.Publish(new UpdateCallDialog(_call, TypeResolver.Current.Resolve<IVoipGroupService>(SessionId).Call));
        }

        private void OnAudioLevelUpdated(VoipManager sender, float args)
        {
            AudioLevelUpdated?.Invoke(this, args);
        }

        private void OnStateUpdated(VoipManager sender, VoipState args)
        {
            if (args is VoipState.WaitInit or VoipState.WaitInitAck)
            {
                SoundEffects.Play(SoundEffect.VoipConnecting);
            }
            else if (args == VoipState.Established)
            {
                _callStarted ??= DateTime.Now;
                SoundEffects.Stop();
            }
        }

        private void OnSignalingDataEmitted(VoipManager sender, SignalingDataEmittedEventArgs args)
        {
            var call = _call;
            if (call != null)
            {
                ClientService.Send(new SendCallSignalingData(_call.Id, args.Data));
            }
            else
            {
                Dispose();
            }
#endif
        }

        private void Dispose()
        {
            if (_capturer != null)
            {
                _capturer.SetOutput(null);
                _capturer.Dispose();
                _capturer = null;
            }

            if (_manager != null)
            {
                _manager.StateUpdated -= OnStateUpdated;
                _manager.SignalingDataEmitted -= OnSignalingDataEmitted;
                _manager.AudioLevelUpdated -= OnAudioLevelUpdated;

                _manager.SetIncomingVideoOutput(null);
                _manager.SetVideoCapture(null);

                _manager.Dispose();
                _manager = null;
            }

            try
            {
                if (_coordinator != null)
                {
                    _coordinator.MuteStateChanged -= OnMuteStateChanged;
                    _coordinator = null;
                }

                if (_systemCall != null)
                {
                    _systemCall.TryNotifyCallEnded();
                    _systemCall.AnswerRequested -= OnAnswerRequested;
                    _systemCall.RejectRequested -= OnRejectRequested;
                    _systemCall.EndRequested -= OnEndRequested;
                    _systemCall = null;
                }
            }
            catch
            {
                _coordinator = null;
                _systemCall = null;
            }
        }

        private async Task SendRatingAsync(int callId)
        {
            var dialog = new CallRatingPopup();

            // TODO: WinUI - missing XamlRoot
            var confirm = await dialog.ShowQueuedAsync(null);
            if (confirm == ContentDialogResult.Primary)
            {
                // We need updates here
                //await ClientService.SendAsync(new SendCallRating(callId, dialog.Rating, dialog.Rating >= 1 && dialog.Rating <= 4 ? dialog.Comment : string.Empty));

                if (dialog.IncludeDebugLogs && dialog.Rating <= 3)
                {
                    var file = await ApplicationData.Current.LocalFolder.TryGetItemAsync(Path.Combine($"{SessionId}", $"voip{callId}.txt")) as StorageFile;
                    if (file == null)
                    {
                        return;
                    }

                    var chat = await ClientService.SendAsync(new CreatePrivateChat(4244000, false)) as Chat;
                    if (chat == null)
                    {
                        return;
                    }

                    ClientService.Send(new SendMessage(chat.Id, 0, null, null, null, new InputMessageDocument(new InputFileLocal(file.Path), null, false, null)));
                }
            }
        }

        public Call Call => _call;
        public DateTime? CallStarted => _callStarted;

        public async void Show()
        {
#if ENABLE_CALLS
            if (_call != null)
            {
                await ShowAsync(_call, _manager, _capturer);
            }
            else
            {
                Aggregator.Publish(new UpdateCallDialog());
            }
        }

        private async Task ShowAsync(Call call, VoipManager controller, VoipCaptureBase capturer)
        {
            if (call.State is CallStatePending && !call.IsOutgoing && _systemCall != null)
            {
                return;
            }

            if (_systemCall == null && ApiInfo.IsVoipSupported && call.IsValidState() && ClientService.TryGetUser(call.UserId, out User user))
            {
                await InitializeSystemCallAsync(user, call.IsOutgoing);
            }

            if (_callPage == null)
            {
                var parameters = new ViewServiceParams
                {
                    Width = 720,
                    Height = 540,
                    PersistedId = "Call",
                    Content = control => _callPage = new CallPage(ClientService, Aggregator, this)
                };

                _lifetime = await _viewService.OpenAsync(parameters);

                if (_lifetime != null)
                {
                    _lifetime.Released += ApplicationView_Released;
                }
            }

            var callPage = _callPage;
            if (callPage == null)
            {
                return;
            }

<<<<<<< HEAD
            callPage.DispatcherQueue.TryEnqueue(() =>
=======
            callPage.BeginOnUIThread(() =>
>>>>>>> 928c8dcc
            {
                if (controller != null)
                {
                    callPage.Connect(controller);
                }

                callPage.Connect(capturer);
                callPage.Update(call);
            });
        }

        private async Task HideAsync()
        {
            _callPage = null;

            var lifetime = _lifetime;
            if (lifetime != null)
            {
                _lifetime = null;
                await lifetime.ConsolidateAsync();
            }
        }

        private void ApplicationView_Released(object sender, EventArgs e)
        {
            _callPage = null;
            _lifetime = null;
#endif
        }
    }
}<|MERGE_RESOLUTION|>--- conflicted
+++ resolved
@@ -794,11 +794,7 @@
                 return;
             }
 
-<<<<<<< HEAD
-            callPage.DispatcherQueue.TryEnqueue(() =>
-=======
             callPage.BeginOnUIThread(() =>
->>>>>>> 928c8dcc
             {
                 if (controller != null)
                 {
