--- conflicted
+++ resolved
@@ -112,10 +112,6 @@
             ChatHistory.Visibility = group.CanChangeInfo() && !group.HasActiveUsername() && !group.IsChannel ? Visibility.Visible : Visibility.Collapsed;
 
             InviteLinkPanel.Visibility = group.CanInviteUsers() ? Visibility.Visible : Visibility.Collapsed;
-<<<<<<< HEAD
-            ChannelSignMessages.Visibility = group.CanChangeInfo() && group.IsChannel ? Visibility.Visible : Visibility.Collapsed;
-=======
->>>>>>> 3c9bdbef
             GroupStickersPanel.Visibility = Visibility.Collapsed;
 
             if (group.IsChannel && group.CanChangeInfo())
@@ -261,10 +257,7 @@
 
             InviteLinkPanel.Visibility = group.CanInviteUsers() ? Visibility.Visible : Visibility.Collapsed;
             ChatLinked.Visibility = Visibility.Collapsed;
-<<<<<<< HEAD
-=======
             ChannelColor.Visibility = Visibility.Collapsed;
->>>>>>> 3c9bdbef
             ChannelSignMessages.Visibility = Visibility.Collapsed;
             GroupStickersPanel.Visibility = Visibility.Collapsed;
 
