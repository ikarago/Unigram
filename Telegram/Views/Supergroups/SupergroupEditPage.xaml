--- conflicted
+++ resolved
@@ -107,8 +107,6 @@
                         </controls:BadgeButton.Badge>
                     </controls:BadgeButton>
 
-<<<<<<< HEAD
-=======
                     <controls:BadgeButton x:Name="ChannelColor"
                                           Content="{CustomResource ChannelColor}"
                                           Style="{StaticResource GlyphBadgeButtonStyle}"
@@ -120,7 +118,6 @@
                         </controls:BadgeButton.Badge>
                     </controls:BadgeButton>
 
->>>>>>> 3c9bdbef
                     <CheckBox x:Name="ChannelSignMessages"
                               IsChecked="{x:Bind ViewModel.IsSignatures, Mode=TwoWay}"
                               Content="{CustomResource ChannelSignMessages}"
