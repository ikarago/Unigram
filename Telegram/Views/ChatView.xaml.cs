//
// Copyright Fela Ameghino & Contributors 2015-2024
//
// Distributed under the GNU General Public License v3.0. (See accompanying
// file LICENSE or copy at https://www.gnu.org/licenses/gpl-3.0.txt)
//
using Microsoft.Graphics.Canvas;
using Microsoft.Graphics.Canvas.Geometry;
using Microsoft.UI.Composition;
using Microsoft.UI.Dispatching;
using Microsoft.UI.Text;
using Microsoft.UI.Xaml;
using Microsoft.UI.Xaml.Automation;
using Microsoft.UI.Xaml.Automation.Peers;
using Microsoft.UI.Xaml.Controls;
using Microsoft.UI.Xaml.Controls.Primitives;
using Microsoft.UI.Xaml.Documents;
using Microsoft.UI.Xaml.Hosting;
using Microsoft.UI.Xaml.Input;
using Microsoft.UI.Xaml.Media;
using System;
using System.Collections.Generic;
using System.Collections.Specialized;
using System.ComponentModel;
using System.Linq;
using System.Numerics;
using System.Threading.Tasks;
using Telegram.Collections;
using Telegram.Common;
using Telegram.Common.Chats;
using Telegram.Controls;
using Telegram.Controls.Cells;
using Telegram.Controls.Chats;
using Telegram.Controls.Drawers;
using Telegram.Controls.Gallery;
using Telegram.Controls.Media;
using Telegram.Controls.Messages;
using Telegram.Controls.Stories;
using Telegram.Converters;
using Telegram.Navigation;
using Telegram.Navigation.Services;
using Telegram.Services;
using Telegram.Services.Keyboard;
using Telegram.Streams;
using Telegram.Td;
using Telegram.Td.Api;
using Telegram.ViewModels;
using Telegram.ViewModels.Chats;
using Telegram.ViewModels.Delegates;
using Telegram.ViewModels.Stories;
using Telegram.Views.Business;
using Telegram.Views.Popups;
using Telegram.Views.Settings;
using Windows.ApplicationModel;
using Windows.ApplicationModel.DataTransfer;
using Windows.Foundation;
using Windows.UI.ViewManagement;
using Point = Windows.Foundation.Point;
using VirtualKey = Windows.System.VirtualKey;

namespace Telegram.Views
{
    public sealed partial class ChatView : UserControlEx, INavigablePage, ISearchablePage, IDialogDelegate
    {
        private DialogViewModel _viewModel;
        public DialogViewModel ViewModel => _viewModel ??= DataContext as DialogViewModel;

        private readonly bool _myPeople;

        private readonly DispatcherTimer _slowModeTimer;

        private readonly Visual _rootVisual;
        private readonly Visual _textShadowVisual;

        private readonly DispatcherTimer _dateHeaderTimer;
        private readonly Visual _dateHeaderPanel;
        private readonly Visual _dateHeader;

        private readonly ZoomableListHandler _autocompleteZoomer;
        private readonly AnimatedListHandler _autocompleteHandler;

        private TaskCompletionSource<bool> _updateThemeTask;
        private readonly TaskCompletionSource<bool> _loadedThemeTask;

        private ChatBackgroundControl _backgroundControl;

        private readonly DebouncedProperty<FocusState> _focusState;
        private bool _useSystemSpellChecker = true;
        private bool _isTextReadOnly = false;

        private bool _needActivation = true;

        public ChatView()
        {
            InitializeComponent();

            // TODO: this might need to change depending on context
            _autocompleteHandler = new AnimatedListHandler(ListAutocomplete, AnimatedListType.Stickers);

            _autocompleteZoomer = new ZoomableListHandler(ListAutocomplete);
            _autocompleteZoomer.Opening = _autocompleteHandler.UnloadVisibleItems;
            _autocompleteZoomer.Closing = _autocompleteHandler.ThrottleVisibleItems;
            _autocompleteZoomer.DownloadFile = fileId => ViewModel.ClientService.DownloadFile(fileId, 32);
            _autocompleteZoomer.SessionId = () => ViewModel.ClientService.SessionId;

            _loadedThemeTask = new TaskCompletionSource<bool>();

            void AddStrategy(ChatHistoryViewItemType type, DataTemplate template, int minimum = 0)
            {
                _typeToStrategy.Add(type, new(template, minimum));
            }

            AddStrategy(ChatHistoryViewItemType.Outgoing, OutgoingMessageTemplate, 20);
            AddStrategy(ChatHistoryViewItemType.Incoming, IncomingMessageTemplate, 20);
            AddStrategy(ChatHistoryViewItemType.Service, ServiceMessageTemplate);
            AddStrategy(ChatHistoryViewItemType.ServiceUnread, ServiceMessageUnreadTemplate);
            AddStrategy(ChatHistoryViewItemType.ServicePhoto, ServiceMessagePhotoTemplate);
            AddStrategy(ChatHistoryViewItemType.ServiceBackground, ServiceMessageBackgroundTemplate);
            AddStrategy(ChatHistoryViewItemType.ServiceGiftCode, ServiceMessageGiftTemplate);
            AddStrategy(ChatHistoryViewItemType.ServiceGift, ServiceMessageGiftedTemplate);

            _focusState = new DebouncedProperty<FocusState>(100, FocusText, CanFocusText);

            if (WindowContext.Current.ContactPanel != null)
            {
                _myPeople = true;
                WindowContext.Current.ContactPanel.LaunchFullAppRequested += ContactPanel_LaunchFullAppRequested;
                WatchDog.TrackEvent("ContactPanel");
            }

            Messages.Delegate = this;
            Messages.ItemsSource = _messages;
            Messages.RegisterPropertyChangedCallback(ListViewBase.SelectionModeProperty, List_SelectionModeChanged);

            InitializeStickers();

            //ElementComposition.GetElementVisual(this).Clip = BootStrapper.Current.Compositor.CreateInsetClip();
            ElementCompositionPreview.SetIsTranslationEnabled(ButtonMore, true);
            ElementCompositionPreview.SetIsTranslationEnabled(TextFieldPanel, true);
            ElementCompositionPreview.SetIsTranslationEnabled(btnAttach, true);
            ElementCompositionPreview.SetIsTranslationEnabled(ListAutocomplete, true);

            _rootVisual = ElementComposition.GetElementVisual(TextArea);

            if (DateHeaderPanel != null)
            {
                _dateHeaderTimer = new DispatcherTimer();
                _dateHeaderTimer.Interval = TimeSpan.FromMilliseconds(2000);
                _dateHeaderTimer.Tick += (s, args) =>
                {
                    _dateHeaderTimer.Stop();
                    ShowHideDateHeader(false, true);
                };

                _dateHeaderPanel = ElementComposition.GetElementVisual(DateHeaderRelative);
                _dateHeader = ElementComposition.GetElementVisual(DateHeader);

                _dateHeaderPanel.Clip = _dateHeaderPanel.Compositor.CreateInsetClip();
            }

            _debouncer = new DispatcherTimer();
            _debouncer.Interval = TimeSpan.FromMilliseconds(Constants.AnimatedThrottle);
            _debouncer.Tick += (s, args) =>
            {
                _debouncer.Stop();
                ViewVisibleMessages(false);
            };

            _slowModeTimer = new DispatcherTimer();
            _slowModeTimer.Interval = TimeSpan.FromSeconds(1);
            _slowModeTimer.Tick += (s, args) =>
            {
                var fullInfo = ViewModel.ClientService.GetSupergroupFull(ViewModel.Chat);
                if (fullInfo == null)
                {
                    _slowModeTimer.Stop();
                    return;
                }

                var expiresIn = fullInfo.SlowModeDelayExpiresIn = Math.Max(fullInfo.SlowModeDelayExpiresIn - 1, 0);
                if (expiresIn == 0)
                {
                    _slowModeTimer.Stop();
                }

                btnSendMessage.SlowModeDelay = fullInfo.SlowModeDelay;
                btnSendMessage.SlowModeDelayExpiresIn = fullInfo.SlowModeDelayExpiresIn;
            };

            _textShadowVisual = VisualUtilities.DropShadow(Separator);
            _textShadowVisual.IsVisible = false;
        }

        private bool CanFocusText(FocusState state)
        {
            if (state == FocusState.Keyboard || state == FocusState.Programmatic)
            {
                return TextField.FocusState != state;
            }

            return false;
        }

        private void FocusText(FocusState state)
        {
            if (state == FocusState.Keyboard || state == FocusState.Programmatic)
            {
                TextField.Focus(state);
            }
        }

        private void OnNavigatedTo()
        {
            SearchMask.InitializeParent(Header, ClipperOuter, DateHeaderRelative);
            GroupCall.InitializeParent(ClipperOuter);
            JoinRequests.InitializeParent(ClipperJoinRequests);
            TranslateHeader.InitializeParent(ClipperTranslate);
            ActionBar.InitializeParent(ClipperActionBar);
            ConnectedBot.InitializeParent(ClipperConnected);
            PinnedMessage.InitializeParent(Clipper);
        }

        public string GetAutomationName()
        {
            if (Title == null || Subtitle == null || ChatActionLabel == null)
            {
                return string.Empty;
            }

            var result = Title.Text.TrimEnd('.', ',');
            var identity = Identity.CurrentType switch
            {
                IdentityIconType.Fake => Strings.FakeMessage,
                IdentityIconType.Scam => Strings.ScamMessage,
                IdentityIconType.Premium => Strings.AccDescrPremium,
                IdentityIconType.Verified => Strings.AccDescrVerified,
                _ => null
            };

            if (identity != null)
            {
                result += ", " + identity;
            }

            if (ChatActionLabel.Text.Length > 0)
            {
                result += ", " + ChatActionLabel.Text;
            }
            else if (Subtitle.Text.Length > 0)
            {
                result += ", " + Subtitle.Text;
            }

            return result;
        }

        private void InitializeStickers()
        {
            StickersPanel.EmojiClick = Emojis_ItemClick;

            StickersPanel.StickerClick += Stickers_ItemClick;
            StickersPanel.StickerContextRequested += Sticker_ContextRequested;
            StickersPanel.ChoosingSticker += Stickers_ChoosingItem;
            StickersPanel.SettingsClick += StickersPanel_SettingsClick;

            StickersPanel.AnimationClick += Animations_ItemClick;
            StickersPanel.AnimationContextRequested += Animation_ContextRequested;
        }

        private void StickersPanel_SettingsClick(object sender, EventArgs e)
        {
            HideStickers();
            ViewModel.NavigationService.Navigate(typeof(SettingsStickersPage));
        }

        public void HideStickers()
        {
            ButtonStickers.Collapse();
            _focusState.Set(FocusState.Programmatic);
        }

        private void ContactPanel_LaunchFullAppRequested(Windows.ApplicationModel.Contacts.ContactPanel sender, Windows.ApplicationModel.Contacts.ContactPanelLaunchFullAppRequestedEventArgs args)
        {
            sender.ClosePanel();
            args.Handled = true;

            this.BeginOnUIThread(async () =>
            {
                var chat = ViewModel.Chat;
                if (chat == null)
                {
                    return;
                }

                if (chat.Type is ChatTypePrivate privata)
                {
                    var options = new Windows.System.LauncherOptions();
                    options.TargetApplicationPackageFamilyName = Package.Current.Id.FamilyName;

                    await Windows.System.Launcher.LaunchUriAsync(new Uri("ms-contact-profile://meh?ContactRemoteIds=u" + privata.UserId), options);
                }
            });
        }

        private ChatBackgroundControl FindBackgroundControl()
        {
            if (BackgroundControl != null)
            {
                return BackgroundControl;
            }

            var masterDetailPanel = this.GetParent<MasterDetailPanel>();
            if (masterDetailPanel != null)
            {
                return masterDetailPanel.GetChild<ChatBackgroundControl>();
            }

            return null;
        }

        public void Deactivate(bool navigation)
        {
            if (ViewModel != null)
            {
                ViewModel.Dispose();

                ViewModel.MessageSliceLoaded -= OnMessageSliceLoaded;
                ViewModel.PropertyChanged -= OnPropertyChanged;
                ViewModel.Items.AttachChanged = null;
                ViewModel.Items.CollectionChanged -= OnCollectionChanged;

                //ViewModel.Items.Dispose();
                //ViewModel.Items.Clear();

                ViewModel.Delegate = null;
                ViewModel.TextField = null;
                ViewModel.HistoryField = null;
                ViewModel.Sticker_Click = null;

                Messages.Suspend();

                if (navigation is false)
                {
                    _albumIdToSelector.Clear();
                    _messageIdToSelector.Clear();
                    _messageIdToMessageIds.Clear();
                }
            }

            ButtonStickers.Collapse();
        }

        private readonly SynchronizedList<MessageViewModel> _messages = new();

        private void OnMessageSliceLoaded(object sender, EventArgs e)
        {
            _albumIdToSelector.Clear();
            _messageIdToSelector.Clear();
            _messageIdToMessageIds.Clear();

            if (sender is DialogViewModel viewModel)
            {
                _messages.UpdateSource(viewModel.Items);
                viewModel.MessageSliceLoaded -= OnMessageSliceLoaded;
            }

            Bindings.Update();
        }

        public void Activate(DialogViewModel viewModel)
        {
            Logger.Info($"ItemsPanelRoot.Children.Count: {Messages.ItemsPanelRoot?.Children.Count}");
            Logger.Info($"Items.Count: {Messages.Items.Count}");

            DataContext = _viewModel = viewModel;
            Messages.ViewModel = viewModel;

            _updateThemeTask = new TaskCompletionSource<bool>();
            ViewModel.MessageSliceLoaded += OnMessageSliceLoaded;
            ViewModel.TextField = TextField;
            ViewModel.HistoryField = Messages;
            ViewModel.Sticker_Click = Stickers_ItemClick;

            ViewModel.SetText(null, false);

            Messages.SetScrollingMode(ItemsUpdatingScrollMode.KeepLastItemInView, true);
            Messages.ItemsSource ??= _messages;

            CheckMessageBoxEmpty();

            SearchMask?.Update(ViewModel.Search);

            ViewModel.PropertyChanged += OnPropertyChanged;
            ViewModel.Items.AttachChanged = OnAttachChanged;
            ViewModel.Items.CollectionChanged += OnCollectionChanged;

            //Playback.Update(ViewModel.ClientService, ViewModel.PlaybackService, ViewModel.NavigationService);

            UpdateTextAreaRadius(false);

            TextField.IsReplaceEmojiEnabled = ViewModel.Settings.IsReplaceEmojiEnabled;

            if (_useSystemSpellChecker != SettingsService.Current.UseSystemSpellChecker)
            {
                _useSystemSpellChecker = SettingsService.Current.UseSystemSpellChecker;
                TextField.IsTextPredictionEnabled = _useSystemSpellChecker;
                TextField.IsSpellCheckEnabled = _useSystemSpellChecker;
            }

            TrySetFocusState(FocusState.Programmatic, false);

            StickersPanel.MaxWidth = SettingsService.Current.IsAdaptiveWideEnabled ? 1024 : double.PositiveInfinity;

            Options.Visibility = ViewModel.Type is DialogType.History or DialogType.SavedMessagesTopic
                ? Visibility.Visible
                : Visibility.Collapsed;

            if (TextRoot.Children.Count > 1)
            {
                ShowHideChatThemeDrawer(false, TextRoot.Children[1] as ChatThemeDrawer);
            }

            if (_needActivation)
            {
                _needActivation = false;
                OnNavigatedTo();
            }

            if (viewModel.NavigationService.FrameFacade.FrameId == "ciccio")
            {
                _fromPreview = true;

                BackButton.Visibility = Visibility.Collapsed;
                Options.Visibility = Visibility.Collapsed;
                ClipperOuter.Visibility = Visibility.Collapsed;

                HeaderLeft.SizeChanged += Options_SizeChanged;
                HeaderLeft.Padding = new Thickness(12, 0, 0, 0);

                Messages.Margin = new Thickness(0);

                var background = new Border
                {
                    Style = Resources["HeaderBackgroundStyle"] as Style
                };

                Canvas.SetZIndex(background, 2);
                LayoutRoot.Children.Insert(0, background);

                FindName(nameof(BackgroundControl));
                BackgroundControl.Update(ViewModel.ClientService, ViewModel.Aggregator);
            }
        }

        private bool _fromPreview;

        public void PopupOpened()
        {
            ViewVisibleMessages(true);
        }

        public void PopupClosed()
        {
            ViewVisibleMessages();
        }

        private MessageBubble _measurement;
        private int _collectionChanging;

        private async void OnCollectionChanged(object sender, NotifyCollectionChangedEventArgs args)
        {
            var panel = Messages.ItemsPanelRoot as ItemsStackPanel;
            if (panel == null)
            {
                return;
            }

            if (args.Action == NotifyCollectionChangedAction.Remove && panel.FirstCacheIndex < args.OldStartingIndex && panel.LastCacheIndex >= args.OldStartingIndex)
            {
                // I don't want to play this animation for now
                return;

                var owner = _measurement;
                owner ??= _measurement = new MessageBubble();

                owner.UpdateMessage(args.OldItems[0] as MessageViewModel);
                owner.Measure(new Size(ActualWidth, ActualHeight));

                var batch = BootStrapper.Current.Compositor.CreateScopedBatch(CompositionBatchTypes.Animation);

                var anim = BootStrapper.Current.Compositor.CreateVector3KeyFrameAnimation();
                anim.InsertKeyFrame(0, new Vector3(0, -(float)owner.DesiredSize.Height, 0));
                anim.InsertKeyFrame(1, new Vector3());
                //anim.Duration = TimeSpan.FromSeconds(1);

                for (int i = panel.FirstCacheIndex; i < args.OldStartingIndex; i++)
                {
                    var container = Messages.ContainerFromIndex(i) as SelectorItem;
                    var child = VisualTreeHelper.GetChild(container, 0) as UIElement;

                    var visual = ElementComposition.GetElementVisual(child);
                    visual.StartAnimation("Offset", anim);
                }

                batch.End();
            }
            else if (args.Action == NotifyCollectionChangedAction.Add)
            {
                var message = args.NewItems[0] as MessageViewModel;
                if (message.IsInitial)
                {
                    return;
                }

                var content = message.GeneratedContent ?? message.Content;
                var pending = message.SendingState is MessageSendingStatePending { SendingId: 1 };
                var animateSendout = !message.IsChannelPost
                    && message.IsOutgoing
                    && pending
                    && message.Content is MessageText or MessageDice or MessageAnimatedEmoji
                    && message.GeneratedContent is MessageBigEmoji or MessageSticker or null;

                await panel.UpdateLayoutAsync();

                if (message.IsOutgoing && message.SendingState is MessageSendingStatePending { SendingId: not 0 } && !Messages.IsBottomReached)
                {
                    var tsc = new TaskCompletionSource<bool>();
                    Messages.ScrollToItem(message, VerticalAlignment.Bottom, new MessageBubbleHighlightOptions(false, false), tsc: tsc);
                    await tsc.Task;
                }

                var withinViewport = panel.FirstVisibleIndex <= args.NewStartingIndex && panel.LastVisibleIndex >= args.NewStartingIndex;
                if (withinViewport is false)
                {
                    if (pending && ViewModel.ComposerHeader == null)
                    {
                        ShowHideComposerHeader(false);
                    }

                    return;
                }

                if (pending && ViewModel.ComposerHeader == null)
                {
                    ShowHideComposerHeader(false, true);
                }

                var owner = Messages.ContainerFromItem(args.NewItems[0]) as SelectorItem;
                if (owner == null)
                {
                    return;
                }

                var batch = BootStrapper.Current.Compositor.CreateScopedBatch(CompositionBatchTypes.Animation);
                var diff = owner.ActualSize.Y;

                if (animateSendout)
                {
                    var messages = ElementComposition.GetElementVisual(Messages);

                    batch.Completed += (s, args) =>
                    {
                        if (_collectionChanging-- > 1)
                        {
                            return;
                        }

                        Canvas.SetZIndex(TextArea, 0);
                        Canvas.SetZIndex(InlinePanel, 0);
                        Canvas.SetZIndex(Separator, 0);

                        if (messages.Clip is InsetClip messagesClip)
                        {
                            messagesClip.BottomInset = -8 - SettingsService.Current.Appearance.BubbleRadius;
                        }
                    };

                    _collectionChanging++;
                    Canvas.SetZIndex(TextArea, -1);
                    Canvas.SetZIndex(InlinePanel, -2);
                    Canvas.SetZIndex(Separator, -3);

                    if (messages.Clip is InsetClip messagesClip)
                    {
                        messagesClip.BottomInset = -96;
                    }

                    var head = TextArea.ActualSize.Y - 48;
                    diff = owner.ActualSize.Y > 40
                        ? owner.ActualSize.Y - head
                        : owner.ActualSize.Y;
                }

                var outer = animateSendout ? 500 * 1 : 250;
                var inner = 250 * 1;
                var delay = 0;

                var anim = BootStrapper.Current.Compositor.CreateScalarKeyFrameAnimation();
                anim.InsertKeyFrame(0, diff);
                anim.InsertKeyFrame(1, 0);
                anim.Duration = TimeSpan.FromMilliseconds(outer);
                anim.DelayTime = TimeSpan.FromMilliseconds(delay);
                anim.DelayBehavior = AnimationDelayBehavior.SetInitialValueBeforeDelay;

                for (int i = panel.FirstCacheIndex; i <= args.NewStartingIndex; i++)
                {
                    var container = Messages.ContainerFromIndex(i) as SelectorItem;
                    if (container == null)
                    {
                        continue;
                    }

                    var child = VisualTreeHelper.GetChild(container, 0) as UIElement;
                    if (child == null)
                    {
                        continue;
                    }

                    var visual = ElementComposition.GetElementVisual(child);

                    if (i == args.NewStartingIndex && animateSendout)
                    {
                        var bubble = owner.GetChild<MessageBubble>();
                        var reply = message.ReplyToState != MessageReplyToState.Hidden && message.ReplyTo != null;
                        var more = ButtonMore.Visibility == Visibility.Visible ? 40 : 0;

                        var xOffset = content switch
                        {
                            MessageBigEmoji => 48 + more,
                            MessageSticker or MessageDice => 48 + more,
                            _ => 48 + more - 12f
                        };

                        var yOffset = content switch
                        {
                            MessageBigEmoji => 66,
                            MessageSticker or MessageDice => 36,
                            _ => reply ? 29 : 44f
                        };

                        var xScale = (TextArea.ActualSize.X - xOffset) / bubble.ActualSize.X;
                        var yScale = content switch
                        {
                            MessageText => MathF.Min((float)TextField.MaxHeight, bubble.ActualSize.Y) / bubble.ActualSize.Y,
                            _ => 1
                        };

                        var fontScale = content switch
                        {
                            MessageBigEmoji => 14 / 32f,
                            MessageSticker => 20 / (180 * message.ClientService.Config.GetNamedNumber("emojies_animated_zoom", 0.625f)),
                            _ => 1
                        };

                        bubble.AnimateSendout(xScale, yScale, fontScale, outer, inner, delay, reply);

                        anim = BootStrapper.Current.Compositor.CreateScalarKeyFrameAnimation();
                        anim.InsertKeyFrame(0, yOffset);
                        anim.InsertKeyFrame(1, 0);
                        anim.Duration = TimeSpan.FromMilliseconds(outer);
                        anim.DelayTime = TimeSpan.FromMilliseconds(delay);
                        anim.DelayBehavior = AnimationDelayBehavior.SetInitialValueBeforeDelay;
                    }

                    visual.StartAnimation("Offset.Y", anim);
                }

                batch.End();

                if (message.IsOutgoing && message.SendingState is MessageSendingStatePending)
                {
                    _backgroundControl ??= FindBackgroundControl();
                    _backgroundControl?.UpdateBackground();
                }
            }
        }

        private void OnAttachChanged(IEnumerable<MessageViewModel> items)
        {
            foreach (var message in items)
            {
                if (message == null || !_messageIdToSelector.TryGetValue(message.Id, out var container))
                {
                    continue;
                }

                var content = container.ContentTemplateRoot as FrameworkElement;
                if (content == null)
                {
                    continue;
                }

                if (content is MessageSelector selector)
                {
                    content = selector.Content as MessageBubble;
                }

                if (content is MessageBubble bubble)
                {
                    bubble.UpdateAttach(message);
                    bubble.UpdateMessageHeader(message);
                }
            }
        }

        private void OnPropertyChanged(object sender, PropertyChangedEventArgs e)
        {
            if (e.PropertyName.Equals("Reply"))
            {
                CheckMessageBoxEmpty();
            }
            else if (e.PropertyName.Equals(nameof(ViewModel.IsSelectionEnabled)))
            {
                ShowHideManagePanel(ViewModel.IsSelectionEnabled);
            }
            else if (e.PropertyName.Equals(nameof(ViewModel.Search)))
            {
                SearchMask.Update(ViewModel.Search);
            }
            else if (e.PropertyName.Equals(nameof(ViewModel.IsFirstSliceLoaded)))
            {
                UpdateArrowVisibility();
            }
            else if (e.PropertyName.Equals(nameof(ViewModel.GreetingSticker)))
            {
                if (EmptyChatAnimated == null)
                {
                    return;
                }

                if (ViewModel.GreetingSticker != null)
                {
                    EmptyChatAnimated.Source = new DelayedFileSource(ViewModel.ClientService, ViewModel.GreetingSticker);
                }
                else
                {
                    EmptyChatAnimated.Source = null;
                }
            }
        }

        private void Segments_Click(object sender, RoutedEventArgs e)
        {
            var chat = ViewModel.Chat;
            if (chat == null || chat.Id == ViewModel.ClientService.Options.MyId || sender is not ActiveStoriesSegments segments || _fromPreview)
            {
                return;
            }

            if (segments.HasActiveStories)
            {
                segments.Open(ViewModel.NavigationService, ViewModel.ClientService, chat, 36, story =>
                {
                    var transform = Segments.TransformToVisual(null);
                    var point = transform.TransformPoint(new Point());

                    return new Rect(point.X + 4, point.Y + 4, 28, 28);
                });
            }
            else
            {
                GalleryWindow.ShowAsync(ViewModel, ViewModel.StorageService, chat, Photo);
            }
        }

        private void OnLoaded(object sender, RoutedEventArgs e)
        {
            _loadedThemeTask?.TrySetResult(true);

            //Bindings.StopTracking();
            //Bindings.Update();

            ViewModel.NavigationService.Window.Activated += Window_Activated;
            ViewModel.NavigationService.Window.VisibilityChanged += Window_VisibilityChanged;

<<<<<<< HEAD
            //ViewModel.NavigationService.Window.CoreWindow.CharacterReceived += OnCharacterReceived;
=======
            ViewModel.NavigationService.Window.CoreWindow.CharacterReceived += OnCharacterReceived;
>>>>>>> 2a71b6a8
            ViewModel.NavigationService.Window.InputListener.KeyDown += OnAcceleratorKeyActivated;

            ViewVisibleMessages();

            TrySetFocusState(FocusState.Programmatic, true);

            if (WindowContext.Current.ContactPanel != null)
            {
                Header.Visibility = Visibility.Collapsed;
                FindName(nameof(BackgroundControl));
                BackgroundControl.Update(ViewModel.ClientService, ViewModel.Aggregator);
            }
        }

        private void OnUnloaded(object sender, RoutedEventArgs e)
        {
            Bindings.StopTracking();

            UnloadVisibleMessages();

            ViewModel.NavigationService.Window.Activated -= Window_Activated;
            ViewModel.NavigationService.Window.VisibilityChanged -= Window_VisibilityChanged;

<<<<<<< HEAD
            //ViewModel.NavigationService.Window.CoreWindow.CharacterReceived -= OnCharacterReceived;
=======
            ViewModel.NavigationService.Window.CoreWindow.CharacterReceived -= OnCharacterReceived;
>>>>>>> 2a71b6a8
            ViewModel.NavigationService.Window.InputListener.KeyDown -= OnAcceleratorKeyActivated;

            _loadedThemeTask?.TrySetResult(true);
            _updateThemeTask?.TrySetResult(true);

            LeakTest(false);
        }

        private bool _testLeak;

        public void LeakTest(bool enable)
        {
            if (!_testLeak)
            {
                if (enable)
                {
                    _testLeak = true;
                }
                return;
            }

            _viewModel = null;
            DataContext = null;

            ContentPanel.Children.Clear();
            LayoutRoot.Children.Clear();
            ClipperOuter.Children.Clear();

            LayoutRoot = null;
            FilledState = null;
            SidebarState = null;
            KeyboardPlaceholder = null;
            BackgroundControl = null;
            Header = null;
            ClipperOuter = null;
            ContentPanel = null;
            ReplyMarkupPanel = null;
            StickersPanel = null;
            Separator = null;
            TextArea = null;
            ChatRecord = null;
            ChatFooter = null;
            ManagePanel = null;
            SearchMask = null;
            ButtonManage = null;
            ManageCount = null;
            ButtonForward = null;
            ButtonDelete = null;
            ButtonAction = null;
            TextRoot = null;
            TextMain = null;
            ComposerHeader = null;
            ButtonMore = null;
            TextFieldPanel = null;
            btnAttach = null;
            ButtonsPanel = null;
            SecondaryButtonsPanel = null;
            ButtonStickers = null;
            ButtonRecord = null;
            btnSendMessage = null;
            btnEdit = null;
            btnVoiceMessage = null;
            btnScheduled = null;
            ButtonSilent = null;
            ButtonTimer = null;
            btnCommands = null;
            btnMarkup = null;
            ButtonMarkup = null;
            ButtonCommands = null;
            ButtonScheduled = null;
            ButtonAttach = null;
            TextField = null;
            PhotoMore = null;
            ComposerHeaderGlyph = null;
            ComposerHeaderUpload = null;
            ComposerHeaderCancel = null;
            ComposerHeaderReference = null;
            ReplyMarkup = null;
            Messages = null;
            Arrows = null;
            InlinePanel = null;
            ListInline = null;
            ListAutocomplete = null;
            GroupCall = null;
            ClipperJoinRequests = null;
            JoinRequests = null;
            ClipperActionBar = null;
            ActionBar = null;
            ClipperTranslate = null;
            TranslateHeader = null;
            Clipper = null;
            ClipperBackground = null;
            PinnedMessage = null;
            CallbackQueryAnswerPanel = null;
            DateHeaderRelative = null;
            DateHeaderPanel = null;
            DateHeader = null;
            DateHeaderLabel = null;
            CallbackQueryAnswer = null;
            HeaderLeft = null;
            BackButton = null;
            Segments = null;
            Icon = null;
            Profile = null;
            Options = null;
            SecondaryOptions = null;
            VideoCall = null;
            Call = null;
            Subtitle = null;
            ChatActionPanel = null;
            ChatActionIndicator = null;
            ChatActionLabel = null;
            Title = null;
            Identity = null;
            Photo = null;
            Show = null;
            Hide = null;
            FlyoutArea = null;
        }

        private void Window_Activated(object sender, WindowActivatedEventArgs e)
        {
            if (e.WindowActivationState != WindowActivationState.Deactivated)
            {
                ViewVisibleMessages(true);

                var popups = VisualTreeHelper.GetOpenPopupsForXamlRoot(XamlRoot);
                if (popups.Count > 0)
                {
                    return;
                }

                var element = FocusManager.GetFocusedElement();
                if (element is not TextBox and not RichEditBox)
                {
                    TrySetFocusState(FocusState.Programmatic, true);
                }
            }
            else
            {
                ViewModel.SaveDraft();
            }
        }

        private void TrySetFocusState(FocusState state, bool fast)
        {
            if (AutomationPeer.ListenerExists(AutomationEvents.LiveRegionChanged))
            {
                return;
            }

            if (fast)
            {
                TextField.Focus(state);
            }
            else
            {
                _focusState.Set(state);
            }
        }

        private void Window_VisibilityChanged(object sender, WindowVisibilityChangedEventArgs e)
        {
            if (e.Visible)
            {
                var popups = VisualTreeHelper.GetOpenPopupsForXamlRoot(XamlRoot);
                if (popups.Count > 0)
                {
                    return;
                }

                _focusState.Set(FocusState.Programmatic);
            }
        }

        public void Search()
        {
            var focused = FocusManager.GetFocusedElement();
            if (focused is RichTextBlock textBlock)
            {
                var message = textBlock.GetParent<MessageSelector>()?.Message;
                if (message != null)
                {
                    var selectionStart = textBlock.SelectionStart.OffsetToIndex(message.Text);
                    var selectionEnd = textBlock.SelectionEnd.OffsetToIndex(message.Text);

                    if (selectionEnd - selectionStart > 0)
                    {
                        var caption = message.GetCaption();
                        if (caption != null && caption.Text.Length >= selectionEnd && selectionEnd > 0 && selectionStart >= 0)
                        {
                            ViewModel.SearchExecute(caption.Text.Substring(selectionStart, selectionEnd - selectionStart));
                            return;
                        }
                    }
                }
            }

            ViewModel.SearchExecute(string.Empty);
        }

        //private void OnCharacterReceived(CoreWindow sender, CharacterReceivedEventArgs args)
        //{
        //    var character = Encoding.UTF32.GetString(BitConverter.GetBytes(args.KeyCode));
        //    if (character.Length == 0 || (char.IsControl(character[0]) && character != "\u0016") || char.IsWhiteSpace(character[0]))
        //    {
        //        return;
        //    }

        //    var focused = FocusManager.GetFocusedElement();
        //    if (focused is null or (not TextBox and not RichEditBox))
        //    {
        //        foreach (var popup in VisualTreeHelper.GetOpenPopupsForXamlRoot(XamlRoot))
        //        {
        //            if (popup.Child is not ToolTip and not TeachingTip)
        //            {
        //                return;
        //            }
        //        }

        //        TextField.Focus(FocusState.Keyboard);

        //        // For some reason, this is paste
        //        if (character == "\u0016")
        //        {
        //            TextField.PasteFromClipboard();
        //        }
        //        else
        //        {
        //            TextField.InsertText(character);
        //        }

        //        args.Handled = true;
        //    }
        //}

        private void OnAcceleratorKeyActivated(Window sender, InputKeyDownEventArgs args)
        {
            if (args.VirtualKey == VirtualKey.Delete)
            {
                if (ViewModel.IsSelectionEnabled && ViewModel.SelectedItems.Count > 0 && ViewModel.CanDeleteSelectedMessages)
                {
                    ViewModel.DeleteSelectedMessages();
                    args.Handled = true;
                }
                else
                {
                    var focused = FocusManager.GetFocusedElement();
                    if (focused is MessageSelector selector)
                    {
                        ViewModel.TryDeleteMessage(selector.Message);
                        args.Handled = true;
                    }
                }
            }
            else if (args.VirtualKey == VirtualKey.C && args.OnlyControl)
            {
                if (ViewModel.IsSelectionEnabled && ViewModel.SelectedItems.Count > 0 && ViewModel.CanCopySelectedMessage)
                {
                    ViewModel.CopySelectedMessages();
                    args.Handled = true;
                }
                else
                {
                    var focused = FocusManager.GetFocusedElement();
                    if (focused is MessageSelector selector && selector.Message != null && MessageCopy_Loaded(selector.Message))
                    {
                        ViewModel.CopyMessage(selector.Message);
                        args.Handled = true;
                    }
                    else if (focused is RichTextBlock textBlock)
                    {
                        var message = textBlock.GetParent<MessageSelector>()?.Message;
                        if (message != null)
                        {
                            var selectionStart = textBlock.SelectionStart.OffsetToIndex(message.Text);
                            var selectionEnd = textBlock.SelectionEnd.OffsetToIndex(message.Text);

                            if (selectionEnd - selectionStart > 0)
                            {
                                var caption = message.GetCaption();
                                if (caption != null && caption.Text.Length >= selectionEnd && selectionEnd > 0 && selectionStart >= 0)
                                {
                                    var quote = new MessageQuote
                                    {
                                        Message = message,
                                        Quote = caption.Substring(selectionStart, selectionEnd - selectionStart),
                                        Position = selectionStart
                                    };

                                    if (MessageCopy_Loaded(quote))
                                    {
                                        ViewModel.CopyMessage(quote);
                                    }
                                }
                            }

                            args.Handled = true;
                        }
                    }
                }
            }
            else if (args.VirtualKey == VirtualKey.R && args.RepeatCount == 1 && args.OnlyControl)
            {
                btnVoiceMessage.ToggleRecording();
                args.Handled = true;
            }
            else if (args.VirtualKey == VirtualKey.D && args.RepeatCount == 1 && args.OnlyControl)
            {
                btnVoiceMessage.StopRecording(true);
                args.Handled = true;
            }
            else if (args.VirtualKey == VirtualKey.Space && args.RepeatCount == 1 && args.OnlyKey)
            {
                if (btnVoiceMessage.IsLocked)
                {
                    ChatRecord.Pause();
                    args.Handled = true;
                }
            }
            else if (args.VirtualKey == VirtualKey.O && args.RepeatCount == 1 && args.OnlyControl)
            {
                ViewModel.SendDocument();
                args.Handled = true;
            }
            else if (args.VirtualKey == VirtualKey.PageUp && args.OnlyKey && TextField.Document.Selection.StartPosition == 0 && ViewModel.Autocomplete == null)
            {
                var popups = VisualTreeHelper.GetOpenPopupsForXamlRoot(XamlRoot);
                if (popups.Count > 0)
                {
                    return;
                }

                var focused = FocusManager.GetFocusedElement();
                if (focused is Selector or SelectorItem or MessageSelector or MessageService or ItemsRepeater or ChatCell or PlaybackSlider)
                {
                    return;
                }

                if (args.VirtualKey == VirtualKey.Up && (focused is TextBox or RichEditBox or ReactionButton))
                {
                    return;
                }

                var panel = Messages.ItemsPanelRoot as ItemsStackPanel;
                if (panel == null)
                {
                    return;
                }

                SelectorItem target;
                if (args.VirtualKey == VirtualKey.PageUp)
                {
                    target = Messages.ContainerFromIndex(panel.FirstVisibleIndex) as SelectorItem;
                }
                else
                {
                    target = Messages.ContainerFromIndex(panel.LastVisibleIndex) as SelectorItem;
                }

                if (target == null)
                {
                    return;
                }

                target.Focus(FocusState.Keyboard);
                args.Handled = true;
            }
            else if ((args.VirtualKey == VirtualKey.PageDown || args.VirtualKey == VirtualKey.Down) && args.OnlyKey && TextField.Document.Selection.StartPosition == TextField.Document.GetRange(int.MaxValue, int.MaxValue).EndPosition && ViewModel.Autocomplete == null)
            {
                var popups = VisualTreeHelper.GetOpenPopupsForXamlRoot(XamlRoot);
                if (popups.Count > 0)
                {
                    return;
                }

                var focused = FocusManager.GetFocusedElement();
                if (focused is Selector or SelectorItem or MessageSelector or MessageService or ItemsRepeater or ChatCell or PlaybackSlider)
                {
                    return;
                }

                if (args.VirtualKey == VirtualKey.Down && (focused is TextBox or RichEditBox or ReactionButton))
                {
                    return;
                }

                var panel = Messages.ItemsPanelRoot as ItemsStackPanel;
                if (panel == null)
                {
                    return;
                }

                SelectorItem target;
                if (args.VirtualKey == VirtualKey.PageUp)
                {
                    target = Messages.ContainerFromIndex(panel.FirstVisibleIndex) as SelectorItem;
                }
                else
                {
                    target = Messages.ContainerFromIndex(panel.LastVisibleIndex) as SelectorItem;
                }

                if (target == null)
                {
                    return;
                }

                target.Focus(FocusState.Keyboard);
                args.Handled = true;
            }
        }

        public void OnBackRequested(BackRequestedRoutedEventArgs args)
        {
            if (args.Key != VirtualKey.Escape)
            {
                if (ViewModel.IsSelectionEnabled)
                {
                    ViewModel.IsSelectionEnabled = false;
                    args.Handled = true;
                }
            }
            else
            {
                if (ViewModel.Search != null)
                {
                    args.Handled = SearchMask.OnBackRequested();
                }

                if (ReplyMarkupPanel.Visibility == Visibility.Visible && ButtonMarkup.Visibility == Visibility.Visible)
                {
                    ShowHideMarkup(false, false);
                    args.Handled = true;
                }

                if (ViewModel.IsSelectionEnabled)
                {
                    ViewModel.IsSelectionEnabled = false;
                    args.Handled = true;
                }

                if (ViewModel.ComposerHeader != null)
                {
                    ViewModel.ClearReply();
                    args.Handled = true;
                }

                if (ViewModel.Autocomplete != null)
                {
                    ViewModel.Autocomplete = null;
                    args.Handled = true;
                }
            }

            Focus(FocusState.Programmatic);

            if (args.Handled)
            {
                FocusText(FocusState.Programmatic);
            }
        }

        //private bool _isAlreadyLoading;
        //private bool _isAlreadyCalled;

        private bool _oldEmpty = true;
        private bool _oldEditing;

        private void CheckButtonsVisibility()
        {
            var editing = ViewModel.ComposerHeader?.EditingMessage != null;
            var empty = TextField.IsEmpty;

            if (empty != _oldEmpty)
            {
                ButtonStickers.Source = empty
                    ? SettingsService.Current.Stickers.SelectedTab
                    : Services.Settings.StickersTab.Emoji;
            }

            FrameworkElement elementHide = null;
            FrameworkElement elementShow = null;

            if (empty != _oldEmpty && !editing)
            {
                if (empty)
                {
                    if (_oldEditing)
                    {
                        elementHide = btnEdit;
                        SendMessageButton.Visibility = Visibility.Collapsed;
                    }
                    else
                    {
                        elementHide = SendMessageButton;
                        btnEdit.Visibility = Visibility.Collapsed;
                    }

                    elementShow = ButtonRecord;
                }
                else
                {
                    if (_oldEditing)
                    {
                        elementHide = btnEdit;
                        ButtonRecord.Visibility = Visibility.Collapsed;
                    }
                    else
                    {
                        elementHide = ButtonRecord;
                        btnEdit.Visibility = Visibility.Collapsed;
                    }

                    elementShow = SendMessageButton;
                }
            }
            else if (editing != _oldEditing)
            {
                if (editing)
                {
                    if (_oldEmpty)
                    {
                        elementHide = ButtonRecord;
                        SendMessageButton.Visibility = Visibility.Collapsed;
                    }
                    else
                    {
                        elementHide = SendMessageButton;
                        ButtonRecord.Visibility = Visibility.Collapsed;
                    }

                    elementShow = btnEdit;
                }
                else
                {
                    if (empty)
                    {
                        elementShow = ButtonRecord;
                        SendMessageButton.Visibility = Visibility.Collapsed;
                    }
                    else
                    {
                        elementShow = SendMessageButton;
                        ButtonRecord.Visibility = Visibility.Collapsed;
                    }

                    elementHide = btnEdit;
                }
            }
            //else
            //{
            //    SendMessageButton.Visibility = empty || editing ? Visibility.Collapsed : Visibility.Visible;
            //    btnEdit.Visibility = editing ? Visibility.Visible : Visibility.Collapsed;
            //    ButtonRecord.Visibility = empty && !editing ? Visibility.Visible : Visibility.Collapsed;
            //}

            if (elementHide == null || elementShow == null)
            {
                return;
            }

            //elementShow.Visibility = Visibility.Visible;
            //elementHide.Visibility = Visibility.Collapsed;

            var visualHide = ElementComposition.GetElementVisual(elementHide);
            var visualShow = ElementComposition.GetElementVisual(elementShow);

            visualHide.CenterPoint = new Vector3(24);
            visualShow.CenterPoint = new Vector3(24);

            var batch = visualShow.Compositor.CreateScopedBatch(CompositionBatchTypes.Animation);
            batch.Completed += (s, args) =>
            {
                elementHide.Visibility = Visibility.Collapsed;
                elementShow.Visibility = Visibility.Visible;

                visualHide.Scale = visualShow.Scale = new Vector3(1);
                visualHide.Opacity = visualShow.Opacity = 1;
            };

            var hide1 = visualShow.Compositor.CreateVector3KeyFrameAnimation();
            hide1.InsertKeyFrame(0, new Vector3(1));
            hide1.InsertKeyFrame(1, new Vector3(0));

            var hide2 = visualShow.Compositor.CreateScalarKeyFrameAnimation();
            hide2.InsertKeyFrame(0, 1);
            hide2.InsertKeyFrame(1, 0);

            visualHide.StartAnimation("Scale", hide1);
            visualHide.StartAnimation("Opacity", hide2);

            elementShow.Visibility = Visibility.Visible;

            var show1 = visualShow.Compositor.CreateVector3KeyFrameAnimation();
            show1.InsertKeyFrame(1, new Vector3(1));
            show1.InsertKeyFrame(0, new Vector3(0));

            var show2 = visualShow.Compositor.CreateScalarKeyFrameAnimation();
            show2.InsertKeyFrame(1, 1);
            show2.InsertKeyFrame(0, 0);

            visualShow.StartAnimation("Scale", show1);
            visualShow.StartAnimation("Opacity", show2);

            batch.End();

            if (editing && editing != _oldEditing || empty != _oldEmpty)
            {
                var scheduled = ElementComposition.GetElementVisual(btnScheduled);
                var commands = ElementComposition.GetElementVisual(btnCommands);
                var markup = ElementComposition.GetElementVisual(btnMarkup);

                scheduled.CenterPoint = new Vector3(24);
                commands.CenterPoint = new Vector3(24);
                markup.CenterPoint = new Vector3(24);

                var show = empty && !editing;
                if (show)
                {
                    btnScheduled.Visibility = Visibility.Visible;
                    btnCommands.Visibility = Visibility.Visible;
                    btnMarkup.Visibility = Visibility.Visible;

                    batch = commands.Compositor.CreateScopedBatch(CompositionBatchTypes.Animation);
                    batch.Completed += (s, args) =>
                    {
                        btnScheduled.Visibility = Visibility.Visible;
                        btnCommands.Visibility = Visibility.Visible;
                        btnMarkup.Visibility = Visibility.Visible;

                        scheduled.Scale = commands.Scale = markup.Scale = new Vector3(1);
                        scheduled.Opacity = commands.Opacity = markup.Opacity = 1;
                    };

                    scheduled.StartAnimation("Scale", show1);
                    scheduled.StartAnimation("Opacity", show2);

                    commands.StartAnimation("Scale", show1);
                    commands.StartAnimation("Opacity", show2);

                    markup.StartAnimation("Scale", show1);
                    markup.StartAnimation("Opacity", show2);

                    batch.End();
                }
                else
                {
                    batch = commands.Compositor.CreateScopedBatch(CompositionBatchTypes.Animation);
                    batch.Completed += (s, args) =>
                    {
                        btnScheduled.Visibility = Visibility.Collapsed;
                        btnCommands.Visibility = Visibility.Collapsed;
                        btnMarkup.Visibility = Visibility.Collapsed;

                        scheduled.Scale = commands.Scale = markup.Scale = new Vector3(1);
                        scheduled.Opacity = commands.Opacity = markup.Opacity = 1;
                    };

                    scheduled.StartAnimation("Scale", hide1);
                    scheduled.StartAnimation("Opacity", hide2);

                    commands.StartAnimation("Scale", hide1);
                    commands.StartAnimation("Opacity", hide2);

                    markup.StartAnimation("Scale", hide1);
                    markup.StartAnimation("Opacity", hide2);

                    batch.End();
                }
            }

            _oldEmpty = empty;
            _oldEditing = editing;
        }

        private void CheckMessageBoxEmpty()
        {
            CheckButtonsVisibility();

            var viewModel = ViewModel;
            if (viewModel == null || viewModel.DisableWebPagePreview)
            {
                return;
            }

            var text = TextField.Text;
            var embedded = viewModel.ComposerHeader;

            if (string.IsNullOrEmpty(text))
            {
                if (embedded != null)
                {
                    if (embedded.IsEmpty)
                    {
                        viewModel.ComposerHeader = null;
                    }
                    else if (embedded.LinkPreview != null)
                    {
                        viewModel.ComposerHeader = new MessageComposerHeader(viewModel.ClientService)
                        {
                            EditingMessage = embedded.EditingMessage,
                            ReplyToMessage = embedded.ReplyToMessage,
                            ReplyToQuote = embedded?.ReplyToQuote,
                        };
                    }
                }

                return;
            }

            TryGetWebPagePreview(viewModel.ClientService, viewModel.Chat, text, result =>
            {
                this.BeginOnUIThread(() =>
                {
                    if (!string.Equals(text, TextField.Text))
                    {
                        return;
                    }

                    if (result is LinkPreview linkPreview)
                    {
                        if (embedded != null && embedded.LinkPreviewDisabled && string.Equals(embedded.LinkPreviewUrl, linkPreview.Url, StringComparison.OrdinalIgnoreCase))
                        {
                            return;
                        }

                        viewModel.ComposerHeader = new MessageComposerHeader(viewModel.ClientService)
                        {
                            EditingMessage = embedded?.EditingMessage,
                            ReplyToMessage = embedded?.ReplyToMessage,
                            ReplyToQuote = embedded?.ReplyToQuote,
                            LinkPreviewOptions = embedded?.LinkPreviewOptions,
                            LinkPreview = linkPreview,
                            LinkPreviewUrl = linkPreview.Url
                        };
                    }
                    else if (embedded != null)
                    {
                        if (embedded.IsEmpty)
                        {
                            viewModel.ComposerHeader = null;
                        }
                        else if (embedded.LinkPreview != null)
                        {
                            viewModel.ComposerHeader = new MessageComposerHeader(viewModel.ClientService)
                            {
                                EditingMessage = embedded.EditingMessage,
                                ReplyToMessage = embedded.ReplyToMessage,
                                ReplyToQuote = embedded?.ReplyToQuote,
                            };
                        }
                    }
                });
            });
        }

        private void TryGetWebPagePreview(IClientService clientService, Chat chat, string text, Action<BaseObject> result)
        {
            if (chat == null || string.IsNullOrWhiteSpace(text))
            {
                result(null);
                return;
            }

            if (chat.Type is ChatTypeSecret)
            {
                var entities = ClientEx.GetTextEntities(text);
                var urls = string.Empty;

                foreach (var entity in entities)
                {
                    if (entity.Type is TextEntityTypeUrl)
                    {
                        if (urls.Length > 0)
                        {
                            urls += " ";
                        }

                        urls += text.Substring(entity.Offset, entity.Length);
                    }
                }

                if (string.IsNullOrEmpty(urls))
                {
                    result(null);
                    return;
                }

                clientService.Send(new GetLinkPreview(new FormattedText(urls, Array.Empty<TextEntity>()), null), result);
            }
            else
            {
                clientService.Send(new GetLinkPreview(new FormattedText(text.Format(), Array.Empty<TextEntity>()), null), result);
            }
        }

        private void TextField_TextChanged(object sender, RoutedEventArgs e)
        {
            CheckMessageBoxEmpty();
        }

        private async void btnSendMessage_Click(object sender, RoutedEventArgs e)
        {
            await TextField.SendAsync();
        }

        private void Profile_Click(object sender, RoutedEventArgs e)
        {
            INavigationService service = null;

            if (_fromPreview)
            {
                service = WindowContext.Current.NavigationServices.GetByFrameId($"Main{ViewModel.ClientService.SessionId}") as NavigationService;

                var presenter = this.GetParent<MenuFlyoutPresenter>();
                if (presenter?.Parent is Popup popup)
                {
                    popup.IsOpen = false;
                }
            }

            ViewModel.OpenProfile(service ?? ViewModel.NavigationService);
        }

        private void Attach_Click(object sender, RoutedEventArgs e)
        {
            var chat = ViewModel.Chat;
            if (chat == null)
            {
                return;
            }

            var flyout = new MenuFlyout();
            var header = ViewModel.ComposerHeader;

            var photoRights = !ViewModel.VerifyRights(chat, x => x.CanSendPhotos);
            var videoRights = !ViewModel.VerifyRights(chat, x => x.CanSendVideos);
            var documentRights = !ViewModel.VerifyRights(chat, x => x.CanSendDocuments);

            if (header == null || header.EditingMessage == null || (header.IsEmpty && header.LinkPreviewDisabled))
            {
                var messageRights = !ViewModel.VerifyRights(chat, x => x.CanSendBasicMessages);
                var pollRights = !ViewModel.VerifyRights(chat, x => x.CanSendPolls, Strings.GlobalAttachMediaRestricted, Strings.AttachMediaRestrictedForever, Strings.AttachMediaRestricted, out string pollsLabel);

                var pollsAllowed = chat.Type is ChatTypeSupergroup or ChatTypeBasicGroup;
                if (!pollsAllowed && ViewModel.ClientService.TryGetUser(chat, out User user))
                {
                    pollsAllowed = user.Type is UserTypeBot;
                }

                if (photoRights || videoRights)
                {
                    flyout.CreateFlyoutItem(ViewModel.SendMedia, Strings.PhotoOrVideo, Icons.Image);
                    flyout.CreateFlyoutItem(ViewModel.SendCamera, Strings.ChatCamera, Icons.Camera);
                }

                if (documentRights)
                {
                    flyout.CreateFlyoutItem(ViewModel.SendDocument, Strings.ChatDocument, Icons.Document);
                }

                if (messageRights)
                {
                    flyout.CreateFlyoutItem(ViewModel.SendLocation, Strings.ChatLocation, Icons.Location);
                }

                if (pollRights && pollsAllowed)
                {
                    flyout.CreateFlyoutItem(ViewModel.SendPoll, Strings.Poll, Icons.Poll);
                }

                if (messageRights)
                {
                    flyout.CreateFlyoutItem(ViewModel.SendContact, Strings.AttachContact, Icons.Person);
                }

                if (ViewModel.IsPremium
                    && ViewModel.ClientService.Options.GiftPremiumFromAttachmentMenu
                    && ViewModel.ClientService.TryGetUserFull(chat, out UserFullInfo fullInfo) && fullInfo.PremiumGiftOptions.Count > 0)
                {
                    flyout.CreateFlyoutItem(ViewModel.GiftPremium, Strings.GiftPremium, Icons.GiftPremium);
                }

                var bots = ViewModel.ClientService.GetBotsForChat(chat.Id);
                if (bots.Count > 0)
                {
                    flyout.CreateFlyoutSeparator();

                    foreach (var bot in bots)
                    {
                        var item = flyout.CreateFlyoutItem(ViewModel.OpenMiniApp, bot, bot.Name, bot.BotUserId == 1985737506 ? Icons.Wallet : Icons.Bot);
                        item.ContextRequested += AttachmentMenuBot_ContextRequested;
                    }
                }
            }
            else if (header?.EditingMessage != null)
            {
                if (photoRights || videoRights)
                {
                    flyout.CreateFlyoutItem(ViewModel.EditMedia, Strings.PhotoOrVideo, Icons.Image);
                }

                if (documentRights)
                {
                    flyout.CreateFlyoutItem(ViewModel.EditDocument, Strings.ChatDocument, Icons.Document);
                }

                if (header.EditingMessage.Content is MessagePhoto or MessageVideo)
                {
                    flyout.CreateFlyoutItem(ViewModel.EditCurrent, Strings.Edit, Icons.Crop);
                }
            }

            if (flyout.Items.Count > 0)
            {
                flyout.ShowAt(ButtonAttach, FlyoutPlacementMode.TopEdgeAlignedLeft);
            }
        }

        private void AttachmentMenuBot_ContextRequested(UIElement sender, ContextRequestedEventArgs args)
        {
            var item = sender as MenuFlyoutItem;
            var bot = item.CommandParameter as AttachmentMenuBot;

            var flyout = new MenuFlyout();
            flyout.CreateFlyoutItem(ViewModel.RemoveMiniApp, bot, Strings.BotWebViewDeleteBot, Icons.Delete);
            flyout.ShowAt(sender, args);
        }

        private void InlineBotResults_ItemClick(object sender, ItemClickEventArgs e)
        {
            var collection = ViewModel.InlineBotResults;
            if (collection == null)
            {
                return;
            }

            var result = e.ClickedItem as InlineQueryResult;
            if (result == null)
            {
                return;
            }

            ViewModel.SendBotInlineResult(result, collection.GetQueryId(result));
        }

        #region Drag & Drop

        private void OnDragOver(object sender, DragEventArgs e)
        {
            if (e.DataView.Contains("application/x-tl-message"))
            {
                e.AcceptedOperation = DataPackageOperation.None;
            }
            else
            {
                e.AcceptedOperation = DataPackageOperation.Copy;
            }
        }

        private async void OnDrop(object sender, DragEventArgs e)
        {
            await ViewModel.HandlePackageAsync(e.DataView);
        }
        //gridLoading.Visibility = Visibility.Visible;

        #endregion

        private async void Reply_Click(object sender, RoutedEventArgs e)
        {
            if (sender is not MessageReferenceBase referenceBase)
            {
                return;
            }

            //if (sender is MessagePinned || WindowContext.IsKeyDown(VirtualKey.Control))
            {
                var message = referenceBase.MessageId;
                if (message != 0)
                {
                    await ViewModel.LoadMessageSliceAsync(null, message);

                    ViewModel.LockedPinnedMessageId = message;
                    ViewVisibleMessages();
                }
            }
            //else if (ViewModel.ComposerHeader?.WebPagePreview != null)
            //{
            //    var options = new MessageSendOptions(false, false, false, false, null, 0, true);
            //    var text = TextField.GetFormattedText(false);

            //    var response = await ViewModel.SendMessageAsync(text, options);
            //    if (response is Message message)
            //    {
            //        await new ComposeWebPagePopup(ViewModel, ViewModel.ComposerHeader, message).ShowQueuedAsync();
            //    }
            //}
            //else if (ViewModel.ComposerHeader?.ReplyToMessage != null)
            //{
            //    await new ComposeInfoPopup(ViewModel, ViewModel.ComposerHeader).ShowQueuedAsync();
            //}
        }

        private void PinnedAction_Click(object sender, RoutedEventArgs e)
        {
            if (PinnedMessage.Message?.ReplyMarkup is ReplyMarkupInlineKeyboard inlineKeyboard)
            {
                ViewModel.OpenInlineButton(PinnedMessage.Message, inlineKeyboard.Rows[0][0]);
            }
        }

        private void ReplyMarkup_ButtonClick(object sender, ReplyMarkupButtonClickEventArgs e)
        {
            if (sender is ReplyMarkupPanel panel)
            {
                ViewModel.KeyboardButtonExecute(panel.Tag as MessageViewModel, e.Button);
            }

            if (e.OneTime)
            {
                ShowHideMarkup(false, false);
            }
        }

        private void Commands_Click(object sender, RoutedEventArgs e)
        {
            TextField.SetText("/", null);
            _focusState.Set(FocusState.Keyboard);
        }

        private void Markup_Click(object sender, RoutedEventArgs e)
        {
            if (ReplyMarkupPanel.Visibility == Visibility.Visible)
            {
                ShowHideMarkup(false, true);
            }
            else
            {
                ShowHideMarkup(true);
            }
        }

        private bool _markupCollapsed = true;

        public void ShowHideMarkup(bool show, bool keyboard = true)
        {
            if (_markupCollapsed != show)
            {
                return;
            }

            _markupCollapsed = !show;

            if (show)
            {
                _textShadowVisual.IsVisible = true;
                ReplyMarkupPanel.Visibility = Visibility.Visible;

                ButtonMarkup.Glyph = Icons.ChevronDown;
                Automation.SetToolTip(ButtonMarkup, Strings.AccDescrShowKeyboard);

                Focus(FocusState.Programmatic);
                _focusState.Set(FocusState.Programmatic);
            }
            else
            {
                _textShadowVisual.IsVisible = Math.Round(InlinePanel.ActualHeight) > ViewModel.Settings.Appearance.BubbleRadius;
                ReplyMarkupPanel.Visibility = Visibility.Collapsed;

                ButtonMarkup.Glyph = Icons.BotMarkup24;
                Automation.SetToolTip(ButtonMarkup, Strings.AccDescrBotCommands);

                if (keyboard)
                {
                    Focus(FocusState.Programmatic);
                    _focusState.Set(FocusState.Keyboard);
                }
            }
        }

        private void TextField_Tapped(object sender, TappedRoutedEventArgs e)
        {
            ButtonStickers.Collapse();
        }

        public void ChangeTheme()
        {
            if (TextRoot.Children.Count > 1)
            {
                return;
            }

            var drawer = new ChatThemeDrawer(_viewModel);
            drawer.ThemeChanged += ChatThemeDrawer_ThemeChanged;
            drawer.ThemeSelected += ChatThemeDrawer_ThemeSelected;

            TextRoot.Children.Add(drawer);
            ShowHideChatThemeDrawer(true, drawer);
        }

        private void ChatThemeDrawer_ThemeChanged(object sender, ChatThemeChangedEventArgs e)
        {
            UpdateChatTheme(e.Theme);
        }

        private void ChatThemeDrawer_ThemeSelected(object sender, ChatThemeSelectedEventArgs e)
        {
            if (sender is ChatThemeDrawer drawer)
            {
                drawer.ThemeChanged -= ChatThemeDrawer_ThemeChanged;
                drawer.ThemeSelected -= ChatThemeDrawer_ThemeSelected;

                ShowHideChatThemeDrawer(false, drawer);

                if (e.Applied)
                {
                    return;
                }

                UpdateChatTheme(_viewModel.Chat);
            }
        }

        private async void ShowHideChatThemeDrawer(bool show, ChatThemeDrawer drawer)
        {
            if (TextRoot.Children.Count == 1)
            {
                return;
            }

            //if ((show && ComposerHeader.Visibility == Visibility.Visible) || (!show && (ComposerHeader.Visibility == Visibility.Collapsed || _composerHeaderCollapsed)))
            //{
            //    return;
            //}

            var composer = ElementComposition.GetElementVisual(drawer);
            var messages = ElementComposition.GetElementVisual(Messages);
            var textArea = ElementComposition.GetElementVisual(TextArea);
            var textMain = ElementComposition.GetElementVisual(TextMain);

            ElementCompositionPreview.SetIsTranslationEnabled(TextMain, true);

            if (show)
            {
                await TextArea.UpdateLayoutAsync();
            }

            var value = show ? TextArea.ActualSize.Y - TextMain.ActualSize.Y : 0;
            value = TextArea.ActualSize.Y - TextMain.ActualSize.Y;

            var value1 = TextArea.ActualSize.Y;

            var rect = textArea.Compositor.CreateRoundedRectangleGeometry();
            rect.CornerRadius = new Vector2(SettingsService.Current.Appearance.BubbleRadius);
            rect.Size = TextArea.ActualSize;
            rect.Offset = new Vector2(0, value);

            textArea.Clip = textArea.Compositor.CreateGeometricClip(rect);

            if (messages.Clip is InsetClip messagesClip)
            {
                messagesClip.TopInset = -44 + value;
                messagesClip.BottomInset = -96;
            }
            else
            {
                messages.Clip = textArea.Compositor.CreateInsetClip(0, -44 + value, 0, -96);
            }

            var batch = composer.Compositor.CreateScopedBatch(CompositionBatchTypes.Animation);
            batch.Completed += (s, args) =>
            {
                textArea.Clip = null;
                composer.Clip = null;
                //messages.Clip = null;
                composer.Offset = new Vector3();
                messages.Offset = new Vector3();

                ContentPanel.Margin = new Thickness();

                if (show)
                {

                }
                else
                {
                    while (TextRoot.Children.Count > 1)
                    {
                        TextRoot.Children.RemoveAt(1);
                    }
                }

                UpdateTextAreaRadius();
            };

            var animClip2 = textArea.Compositor.CreateScalarKeyFrameAnimation();
            animClip2.InsertKeyFrame(0, show ? -44 : -44 + value);
            animClip2.InsertKeyFrame(1, show ? -44 + value : -44);
            animClip2.Duration = Constants.FastAnimation;

            var animClip3 = textArea.Compositor.CreateVector2KeyFrameAnimation();
            animClip3.InsertKeyFrame(0, new Vector2(0, show ? value : 0));
            animClip3.InsertKeyFrame(1, new Vector2(0, show ? 0 : value));
            animClip3.Duration = Constants.FastAnimation;

            var anim1 = textArea.Compositor.CreateVector3KeyFrameAnimation();
            anim1.InsertKeyFrame(0, new Vector3(0, show ? value : 0, 0));
            anim1.InsertKeyFrame(1, new Vector3(0, show ? 0 : value, 0));
            anim1.Duration = Constants.FastAnimation;

            var fade1 = textArea.Compositor.CreateScalarKeyFrameAnimation();
            fade1.InsertKeyFrame(0, show ? 1 : 0);
            fade1.InsertKeyFrame(1, show ? 0 : 1);
            fade1.Duration = Constants.FastAnimation;

            var fade2 = textArea.Compositor.CreateScalarKeyFrameAnimation();
            fade2.InsertKeyFrame(0, show ? 0 : 1);
            fade2.InsertKeyFrame(1, show ? 1 : 0);
            fade2.Duration = Constants.FastAnimation;

            rect.StartAnimation("Offset", animClip3);

            messages.Clip.StartAnimation("TopInset", animClip2);
            messages.StartAnimation("Offset", anim1);

            textMain.StartAnimation("Opacity", fade1);

            composer.StartAnimation("Offset", anim1);
            composer.StartAnimation("Opacity", fade2);

            batch.End();

            ContentPanel.Margin = new Thickness(0, -value, 0, 0);
        }

        #region Context menu

        private void Menu_ContextRequested(object sender, RoutedEventArgs e)
        {
            var flyout = new MenuFlyout();

            var chat = ViewModel.Chat;
            if (chat == null)
            {
                return;
            }

            //var user = chat.Type is ChatTypePrivate privata ? ViewModel.ClientService.GetUser(privata.UserId) : null;
            var user = chat.Type is ChatTypePrivate or ChatTypeSecret ? ViewModel.ClientService.GetUser(chat) : null;
            var secret = chat.Type is ChatTypeSecret;
            var basicGroup = chat.Type is ChatTypeBasicGroup basicGroupType ? ViewModel.ClientService.GetBasicGroup(basicGroupType.BasicGroupId) : null;
            var supergroup = chat.Type is ChatTypeSupergroup supergroupType ? ViewModel.ClientService.GetSupergroup(supergroupType.SupergroupId) : null;

            if (user != null && user.Id == ViewModel.ClientService.Options.MyId && ViewModel.SavedMessagesTopicId == 0)
            {
                flyout.CreateFlyoutItem(ViewModel.ViewAsChats, Strings.SavedViewAsChats, Icons.AppsListDetails);
            }

            flyout.CreateFlyoutItem(Search, Strings.Search, Icons.Search, VirtualKey.F);

            if (ViewModel.Type is DialogType.SavedMessagesTopic)
            {
                flyout.CreateFlyoutItem(ViewModel.DeleteTopic, Strings.DeleteChatUser, Icons.Delete, destructive: true);

                flyout.ShowAt(sender as Button, FlyoutPlacementMode.BottomEdgeAlignedRight);
                return;
            }

            if (_compactCollapsed && user != null && user.Id != ViewModel.ClientService.Options.MyId && ViewModel.ClientService.TryGetUserFull(user.Id, out UserFullInfo userFull))
            {
                if (userFull.CanBeCalled)
                {
                    flyout.CreateFlyoutItem(ViewModel.VoiceCall, Strings.Call, Icons.Call);
                    flyout.CreateFlyoutItem(ViewModel.VideoCall, Strings.VideoCall, Icons.Video);
                }
            }
            else if (_compactCollapsed && chat.VideoChat?.GroupCallId != 0)
            {
                flyout.CreateFlyoutItem(ViewModel.VoiceCall, Strings.VoipGroupJoinCall, Icons.VideoChat);
            }

            if (ViewModel.TranslateService.CanTranslate(ViewModel.DetectedLanguage, true) && !chat.IsTranslatable)
            {
                flyout.CreateFlyoutItem(ViewModel.ShowTranslate, Strings.TranslateMessage, Icons.Translate);
            }

            if (user != null && user.Type is not UserTypeDeleted && !secret)
            {
                flyout.CreateFlyoutItem(ViewModel.ChangeTheme, Strings.SetWallpapers, Icons.PaintBrush);
            }

            if (supergroup != null && supergroup.Status is not ChatMemberStatusCreator && (supergroup.IsChannel || supergroup.HasActiveUsername()))
            {
                flyout.CreateFlyoutItem(ViewModel.Report, Strings.ReportChat, Icons.ErrorCircle);
            }
            if (user != null && user.Type is not UserTypeDeleted && user.Id != ViewModel.ClientService.Options.MyId)
            {
                if (!user.IsContact && !LastSeenConverter.IsServiceUser(user) && !LastSeenConverter.IsSupportUser(user))
                {
                    if (!string.IsNullOrEmpty(user.PhoneNumber))
                    {
                        flyout.CreateFlyoutItem(ViewModel.AddToContacts, Strings.AddToContacts, Icons.PersonAdd);
                    }
                    else
                    {
                        flyout.CreateFlyoutItem(ViewModel.ShareMyContact, Strings.ShareMyContactInfo, Icons.Share);
                    }
                }
            }
            if (ViewModel.IsSelectionEnabled is false)
            {
                if (user != null || basicGroup != null || (supergroup != null && !supergroup.IsChannel && !supergroup.HasActiveUsername()))
                {
                    flyout.CreateFlyoutItem(ViewModel.ClearHistory, Strings.ClearHistory, Icons.Broom);
                }
                if (user != null)
                {
                    flyout.CreateFlyoutItem(ViewModel.DeleteChat, Strings.DeleteChatUser, Icons.Delete, destructive: true);
                }
                if (basicGroup != null)
                {
                    flyout.CreateFlyoutItem(ViewModel.DeleteChat, Strings.DeleteAndExit, Icons.Delete, destructive: true);
                }
            }
            if ((user != null && user.Type is not UserTypeDeleted && user.Id != ViewModel.ClientService.Options.MyId) || basicGroup != null || (supergroup != null && !supergroup.IsChannel))
            {
                var muted = ViewModel.ClientService.Notifications.IsMuted(chat);
                var silent = chat.DefaultDisableNotification;

                var mute = new MenuFlyoutSubItem();
                mute.Text = Strings.Mute;
                mute.Icon = MenuFlyoutHelper.CreateIcon(muted ? Icons.Alert : Icons.AlertOff);

                if (muted is false)
                {
                    mute.CreateFlyoutItem(true, () => { },
                        silent ? Strings.SoundOn : Strings.SoundOff,
                        silent ? Icons.MusicNote2 : Icons.MusicNoteOff2);
                }

                mute.CreateFlyoutItem<int?>(ViewModel.MuteFor, 60 * 60, Strings.MuteFor1h, Icons.ClockAlarmHour);
                mute.CreateFlyoutItem<int?>(ViewModel.MuteFor, null, Strings.MuteForPopup, Icons.AlertSnooze);

                var toggle = mute.CreateFlyoutItem(
                    muted ? ViewModel.Unmute : ViewModel.Mute,
                    muted ? Strings.UnmuteNotifications : Strings.MuteNotifications,
                    muted ? Icons.Speaker3 : Icons.SpeakerOff);

                if (muted is false)
                {
                    toggle.Foreground = BootStrapper.Current.Resources["DangerButtonBackground"] as Brush;
                }

                flyout.Items.Add(mute);
            }

            //if (currentUser == null || !currentUser.IsSelf)
            //{
            //    this.muteItem = this.headerItem.addSubItem(18, null);
            //}
            //else if (currentUser.IsSelf)
            //{
            //    CreateFlyoutItem(ref flyout, null, Strings.AddShortcut);
            //}
            if (user != null && user.Type is UserTypeBot)
            {
                var fullInfo = ViewModel.ClientService.GetUserFull(user.Id);
                if (fullInfo?.BotInfo != null)
                {
                    if (fullInfo.BotInfo.Commands.Any(x => x.Command.Equals("settings", StringComparison.OrdinalIgnoreCase)))
                    {
                        flyout.CreateFlyoutItem(() => ViewModel.SendMessage("/settings"), Strings.BotSettings);
                    }

                    if (fullInfo.BotInfo.Commands.Any(x => x.Command.Equals("help", StringComparison.OrdinalIgnoreCase)))
                    {
                        flyout.CreateFlyoutItem(() => ViewModel.SendMessage("/help"), Strings.BotHelp);
                    }
                }
            }

            var hidden = ViewModel.Settings.GetChatPinnedMessage(chat.Id);
            if (hidden != 0)
            {
                flyout.CreateFlyoutItem(ViewModel.ShowPinnedMessage, Strings.PinnedMessages, Icons.Pin);
            }

            if (flyout.Items.Count > 0)
            {
                flyout.ShowAt(sender as Button, FlyoutPlacementMode.BottomEdgeAlignedRight);
            }
        }

        private void Send_ContextRequested(UIElement sender, ContextRequestedEventArgs args)
        {
            var chat = ViewModel.Chat;
            if (chat == null)
            {
                return;
            }

            if (ViewModel.Type is not DialogType.History and not DialogType.Thread)
            {
                return;
            }

            var self = ViewModel.ClientService.IsSavedMessages(chat);

            var flyout = new MenuFlyout();

            if (TextField.Effect != null)
            {
                flyout.CreateFlyoutItem(RemoveMessageEffect, Strings.RemoveEffect, Icons.Delete, destructive: true);
                flyout.CreateFlyoutSeparator();
            }

            flyout.CreateFlyoutItem(async () => await TextField.SendAsync(true), Strings.SendWithoutSound, Icons.AlertOff);

            if (ViewModel.ClientService.TryGetUser(chat, out Td.Api.User user) && user.Type is UserTypeRegular && user.Status is not UserStatusRecently && !self)
            {
                flyout.CreateFlyoutItem(async () => await TextField.ScheduleAsync(true), Strings.SendWhenOnline, Icons.PersonCircleOnline);
            }

            flyout.CreateFlyoutItem(async () => await TextField.ScheduleAsync(false), self ? Strings.SetReminder : Strings.ScheduleMessage, Icons.CalendarClock);

            if (chat.Type is ChatTypePrivate)
            {
                flyout.Opened += (s, args) =>
                {
                    var picker = ReactionsMenuFlyout.ShowAt(ViewModel.ClientService, ViewModel.ClientService.AvailableMessageEffects?.ReactionEffectIds, null, flyout);
                    picker.Selected += MessageEffectFlyout_Selected;
                };
            }

            flyout.ShowAt(sender, FlyoutPlacementMode.TopEdgeAlignedRight);

            // Supposedly cancels click by touch
            sender.ReleasePointerCaptures();
        }

        private void RemoveMessageEffect()
        {
            MessageEffectFlyout_Selected(null, null);
        }

        private void MessageEffectFlyout_Selected(object sender, MessageEffect e)
        {
            TextField.Effect = e;

            if (e == null)
            {
                SendEffectText.Text = string.Empty;
                SendEffect.Visibility = Visibility.Collapsed;

                SendEffect.Source = null;
            }
            else
            {
                if (e.StaticIcon != null)
                {
                    SendEffectText.Text = string.Empty;
                    SendEffect.Visibility = Visibility.Visible;

                    SendEffect.Source = new DelayedFileSource(ViewModel.ClientService, e.StaticIcon);
                }
                else
                {
                    SendEffectText.Text = e.Emoji;
                    SendEffect.Visibility = Visibility.Collapsed;

                    SendEffect.Source = null;
                }

                if (e.Type is MessageEffectTypeEmojiReaction emojiReaction)
                {
                    PlayInteraction(emojiReaction.EffectAnimation.StickerValue);
                }
                else if (e.Type is MessageEffectTypePremiumSticker premiumSticker && premiumSticker.Sticker.FullType is StickerFullTypeRegular regular)
                {
                    PlayInteraction(regular.PremiumAnimation);
                }
            }
        }

        public void PlayInteraction(File interaction)
        {
            var file = interaction;
            if (file.Local.IsDownloadingCompleted && SendEffectInteractions.Children.Count < 4)
            {
                var dispatcher = DispatcherQueue.GetForCurrentThread();

                var height = 180 * ViewModel.ClientService.Config.GetNamedNumber("emojies_animated_zoom", 0.625f);
                var player = new AnimatedImage();
                player.Width = height * 3;
                player.Height = height * 3;
                //player.IsFlipped = !message.IsOutgoing;
                player.LoopCount = 1;
                player.IsHitTestVisible = false;
                player.FrameSize = new Size(512, 512);
                player.AutoPlay = true;
                player.Source = new LocalFileSource(file);
                player.LoopCompleted += (s, args) =>
                {
                    dispatcher.TryEnqueue(() =>
                    {
                        SendEffectInteractions.Children.Remove(player);

                        if (SendEffectInteractions.Children.Count > 0)
                        {
                            return;
                        }

                        SendEffectInteractionsPopup.IsOpen = false;
                    });
                };

                var random = new Random();
                var x = height * (0.08 - (0.16 * random.NextDouble()));
                var y = height * (0.08 - (0.16 * random.NextDouble()));
                var shift = height * 0.075;

                var left = height * 3 * 0.75;
                var right = 0;
                var top = height * 3 / 2 - 6;
                var bottom = height * 3 / 2 - 6;

                //if (message.IsOutgoing)
                //{
                player.Margin = new Thickness(-left, -top, -right, -bottom);
                //}
                //else
                //{
                //    player.Margin = new Thickness(-right, -top, -left, -bottom);
                //}

                SendEffectInteractions.Children.Add(player);
                SendEffectInteractionsPopup.IsOpen = true;
            }
            else if (file.Local.CanBeDownloaded && !file.Local.IsDownloadingActive)
            {
                //message.Interaction = interaction;
                ViewModel.ClientService.DownloadFile(file.Id, 16);

                //UpdateManager.Subscribe(this, message, file, ref _interactionToken, UpdateFile, true);
            }
        }

        private void Reply_ContextRequested(UIElement sender, ContextRequestedEventArgs args)
        {
            var flyout = new MenuFlyout();

            var header = ViewModel.ComposerHeader;
            if (header?.ReplyToMessage != null)
            {
                if (header.ReplyToQuote != null)
                {
                    var quote = new MessageQuote
                    {
                        Message = header.ReplyToMessage,
                        Quote = header.ReplyToQuote.Text,
                        Position = header.ReplyToQuote.Position
                    };

                    flyout.CreateFlyoutItem(ViewModel.QuoteToMessageInAnotherChat, quote, Strings.ReplyToAnotherChat, Icons.Replace);
                }
                else
                {
                    flyout.CreateFlyoutItem(ViewModel.ReplyToMessageInAnotherChat, header.ReplyToMessage, Strings.ReplyToAnotherChat, Icons.Replace);
                }

                flyout.CreateFlyoutSeparator();
                flyout.CreateFlyoutItem(ViewModel.ClearReply, Strings.DoNotReply, Icons.DismissCircle, destructive: true);
            }
            else if (header?.LinkPreview != null)
            {
                static void ChangeShowAbove(MessageComposerHeader header)
                {
                    header.LinkPreviewOptions.ShowAboveText = !header.LinkPreviewOptions.ShowAboveText;
                }

                static void ChangeForceMedia(MessageComposerHeader header)
                {
                    header.LinkPreviewOptions.ForceSmallMedia = !header.LinkPreviewOptions.ForceSmallMedia;
                    header.LinkPreviewOptions.ForceLargeMedia = !header.LinkPreviewOptions.ForceSmallMedia;
                }

                flyout.CreateFlyoutItem(ChangeShowAbove, header, header.LinkPreviewOptions.ShowAboveText ? Strings.LinkBelow : Strings.LinkAbove, header.LinkPreviewOptions.ShowAboveText ? Icons.MoveDown : Icons.MoveUp);

                if (header.LinkPreview.HasLargeMedia)
                {
                    flyout.CreateFlyoutItem(ChangeForceMedia, header, header.LinkPreviewOptions.ForceSmallMedia ? Strings.LinkMediaLarger : Strings.LinkMediaSmaller, header.LinkPreviewOptions.ForceSmallMedia ? Icons.Enlarge : Icons.Shrink);
                }

                flyout.CreateFlyoutSeparator();
                flyout.CreateFlyoutItem(ViewModel.ClearReply, Strings.DoNotLinkPreview, Icons.DismissCircle, destructive: true);
            }

            flyout.ShowAt(sender, args);
        }

        private async void Message_ContextRequested(UIElement sender, ContextRequestedEventArgs args)
        {
            var flyout = new MenuFlyout();
            flyout.MenuFlyoutPresenterStyle = new Style(typeof(MenuFlyoutPresenter));
            flyout.MenuFlyoutPresenterStyle.Setters.Add(new Setter(MinWidthProperty, 180));

            var element = sender as FrameworkElement;
            var message = Messages.ItemFromContainer(element) as MessageViewModel;

            if (sender is SelectorItem container && container.ContentTemplateRoot is FrameworkElement content)
            {
                if (content is MessageSelector selector)
                {
                    element = selector.Content as MessageBubble;
                }
                else if (content is StackPanel panel)
                {
                    element = panel.FindName("Service") as FrameworkElement;
                }
                else
                {
                    element = content;
                }
            }

            var chat = message?.Chat;
            if (chat == null || message.Id == 0)
            {
                return;
            }

            var selectionStart = -1;
            var selectionEnd = -1;

            if (args.TryGetPosition(XamlRoot.Content, out Point point))
            {
                var children = VisualTreeHelper.FindElementsInHostCoordinates(point, element);

                var textBlock = children.FirstOrDefault() as RichTextBlock;
                if (textBlock?.SelectionStart != null && textBlock?.SelectionEnd != null)
                {
                    selectionStart = textBlock.SelectionStart.OffsetToIndex(message.Text);
                    selectionEnd = textBlock.SelectionEnd.OffsetToIndex(message.Text);

                    if (selectionEnd - selectionStart <= 0)
                    {
                        MessageHelper.Hyperlink_ContextRequested(ViewModel.TranslateService, textBlock, args);

                        if (args.Handled)
                        {
                            return;
                        }
                    }
                }

                var button = children.FirstOrDefault(x => x is Button inline && inline.Tag is InlineKeyboardButton) as Button;
                if (button != null && button.Tag is InlineKeyboardButton inlineButton && inlineButton.Type is InlineKeyboardButtonTypeUrl url)
                {
                    MessageHelper.Hyperlink_ContextRequested(button, url.Url, args);

                    if (args.Handled)
                    {
                        return;
                    }
                }

                var reaction = children.FirstOrDefault(x => x is ReactionAsTagButton) as ReactionAsTagButton;
                if (reaction != null)
                {
                    reaction.OnContextRequested();
                    return;
                }

                if (message.Content is MessageAlbum album)
                {
                    var child = children.FirstOrDefault(x => x is IContent) as IContent;
                    if (child?.Message != null)
                    {
                        message = child.Message;
                    }
                }
            }
            else if (message.Content is MessageAlbum album && args.OriginalSource is DependencyObject originaSource)
            {
                var ancestor = originaSource.GetParentOrSelf<IContent>();
                if (ancestor?.Message != null)
                {
                    message = ancestor.Message;
                }
            }
            else if (args.OriginalSource is RichTextBlock originalBlock && originalBlock.SelectionStart != null && originalBlock.SelectionEnd != null)
            {
                selectionStart = originalBlock.SelectionStart.OffsetToIndex(message.Text);
                selectionEnd = originalBlock.SelectionEnd.OffsetToIndex(message.Text);

                if (selectionEnd - selectionStart <= 0)
                {
                    MessageHelper.Hyperlink_ContextRequested(ViewModel.TranslateService, originalBlock, args);

                    if (args.Handled)
                    {
                        return;
                    }
                }
            }

            var properties = await message.ClientService.SendAsync(new GetMessageProperties(message.ChatId, message.Id)) as MessageProperties;
            if (properties == null)
            {
                if (ViewModel.Type == DialogType.BusinessReplies)
                {
                    properties = new MessageProperties
                    {
                        CanBeDeletedOnlyForSelf = true,
                        CanBeEdited = true,
                        CanBeReplied = true,
                        CanBeSaved = true
                    };
                }
                else
                {
                    return;
                }
            }

            var selected = ViewModel.SelectedItems;
            if (selected.Count > 0)
            {
                if (selected.ContainsKey(message.Id))
                {
                    flyout.CreateFlyoutItem(ViewModel.ForwardSelectedMessages, Strings.ForwardSelected, Icons.Share);

                    if (selected.All(x => MessageDownload_Loaded(x.Value)))
                    {
                        flyout.CreateFlyoutItem(ViewModel.DownloadSelectedMessages, Strings.DownloadSelected, Icons.ArrowDownload);
                    }

                    if (chat.CanBeReported)
                    {
                        flyout.CreateFlyoutItem(ViewModel.ReportSelectedMessages, Strings.ReportSelectedMessages, Icons.ShieldError);
                    }

                    flyout.CreateFlyoutItem(ViewModel.DeleteSelectedMessages, Strings.DeleteSelected, Icons.Delete, destructive: true);
                    flyout.CreateFlyoutItem(ViewModel.UnselectMessages, Strings.ClearSelection);
                    flyout.CreateFlyoutSeparator();
                    flyout.CreateFlyoutItem(ViewModel.CopySelectedMessages, Strings.CopySelectedMessages, Icons.DocumentCopy);
                }
                else
                {
                    flyout.CreateFlyoutItem(MessageSelect_Loaded, ViewModel.SelectMessage, message, Strings.Select, Icons.CheckmarkCircle);
                }
            }
            else if (message.SendingState is MessageSendingStateFailed or MessageSendingStatePending)
            {
                if (message.SendingState is MessageSendingStateFailed)
                {
                    flyout.CreateFlyoutItem(MessageRetry_Loaded, ViewModel.ResendMessage, message, Strings.Retry, Icons.ArrowClockwise);
                }

                flyout.CreateFlyoutItem(MessageCopy_Loaded, ViewModel.CopyMessage, message, Strings.Copy, Icons.DocumentCopy);

                if (MessageDelete_Loaded(message, properties))
                {
                    flyout.CreateFlyoutItem(ViewModel.DeleteMessage, message, Strings.Delete, Icons.Delete, destructive: true);
                }

                if (message.SendingState is MessageSendingStateFailed sendingStateFailed)
                {
                    flyout.CreateFlyoutSeparator();
                    flyout.Items.Add(new MenuFlyoutLabel
                    {
                        Padding = new Thickness(12, 4, 12, 4),
                        MaxWidth = 178,
                        Text = sendingStateFailed.Error.Message
                    });
                }
            }
            else
            {
                // Scheduled
                flyout.CreateFlyoutItem(MessageSendNow_Loaded, ViewModel.SendNowMessage, message, Strings.MessageScheduleSend, Icons.Send);
                flyout.CreateFlyoutItem(MessageReschedule_Loaded, ViewModel.RescheduleMessage, message, Strings.MessageScheduleEditTime, Icons.CalendarClock);

                if (CanGetMessageReadDate(message, properties))
                {
                    LoadMessageReadDate(message, properties, flyout);
                }
                else if (CanGetMessageViewers(message, properties))
                {
                    LoadMessageViewers(message, properties, flyout);
                }

                MessageQuote quote = null;
                if (selectionEnd - selectionStart > 0)
                {
                    var caption = message.GetCaption();
                    if (caption != null && caption.Text.Length >= selectionEnd && selectionEnd > 0 && selectionStart >= 0)
                    {
                        quote = new MessageQuote
                        {
                            Message = message,
                            Quote = caption.Substring(selectionStart, selectionEnd - selectionStart),
                            Position = selectionStart
                        };
                    }
                }

                // Generic
                if (quote != null && MessageQuote_Loaded(quote, properties))
                {
                    flyout.CreateFlyoutItem(ViewModel.QuoteToMessage, quote, Strings.QuoteSelectedPart, Icons.ArrowReply);
                }
                else if (MessageReply_Loaded(message, properties))
                {
                    flyout.CreateFlyoutItem(ViewModel.ReplyToMessage, message, properties.CanBeReplied ? Strings.Reply : Strings.ReplyToAnotherChat, Icons.ArrowReply);
                }

                if (MessageEdit_Loaded(message, properties))
                {
                    flyout.CreateFlyoutItem(ViewModel.EditMessage, message, Strings.Edit, Icons.Edit);
                }

                if (MessageThread_Loaded(message, properties))
                {
                    flyout.CreateFlyoutItem(ViewModel.OpenMessageThread, message, message.InteractionInfo?.ReplyInfo?.ReplyCount > 0 ? Locale.Declension(Strings.R.ViewReplies, message.InteractionInfo.ReplyInfo.ReplyCount) : Strings.ViewThread, Icons.ChatMultiple);
                }

                flyout.CreateFlyoutSeparator();

                // Manage
                if (MessagePin_Loaded(message, properties))
                {
                    flyout.CreateFlyoutItem(ViewModel.PinMessage, message, message.IsPinned ? Strings.UnpinMessage : Strings.PinMessage, message.IsPinned ? Icons.PinOff : Icons.Pin);
                }

                if (MessageStatistics_Loaded(message, properties))
                {
                    flyout.CreateFlyoutItem(ViewModel.OpenMessageStatistics, message, Strings.Statistics, Icons.DataUsage);
                }

                if (MessageForward_Loaded(message, properties))
                {
                    flyout.CreateFlyoutItem(ViewModel.ForwardMessage, message, Strings.Forward, Icons.Share);
                }

                flyout.CreateFlyoutItem(MessageReport_Loaded, ViewModel.ReportMessage, message, Strings.ReportChat, Icons.ErrorCircle);

                if (MessageFactCheck_Loaded(message, properties))
                {
                    flyout.CreateFlyoutItem(ViewModel.FactCheckMessage, message, message.FactCheck == null ? Strings.AddFactCheck : Strings.EditFactCheck, Icons.CheckmarkStarburst);
                }

                flyout.CreateFlyoutItem(MessageReportFalsePositive_Loaded, ViewModel.ReportFalsePositive, message, Strings.ReportFalsePositive, Icons.ShieldError);

                if (MessageDelete_Loaded(message, properties))
                {
                    flyout.CreateFlyoutItem(ViewModel.DeleteMessage, message, Strings.Delete, Icons.Delete, destructive: true);
                }

                flyout.CreateFlyoutItem(MessageSelect_Loaded, ViewModel.SelectMessage, message, Strings.Select, Icons.CheckmarkCircle);

                flyout.CreateFlyoutSeparator();

                // Copy
                if (quote != null)
                {
                    // TODO: copy selection
                    flyout.CreateFlyoutItem(MessageCopy_Loaded, ViewModel.CopyMessage, quote, Strings.Copy, Icons.DocumentCopy);
                }
                else
                {
                    flyout.CreateFlyoutItem(MessageCopy_Loaded, ViewModel.CopyMessage, message, Strings.Copy, Icons.DocumentCopy);
                }

                flyout.CreateFlyoutItem(MessageCopyLink_Loaded, ViewModel.CopyMessageLink, message, Strings.CopyLink, Icons.Link);
                flyout.CreateFlyoutItem(MessageCopyMedia_Loaded, ViewModel.CopyMessageMedia, message, Strings.CopyImage, Icons.Image);

                if (quote != null)
                {
                    flyout.CreateFlyoutItem(MessageTranslate_Loaded, ViewModel.TranslateMessage, quote, Strings.TranslateMessage, Icons.Translate);
                }
                else
                {
                    flyout.CreateFlyoutItem(MessageTranslate_Loaded, ViewModel.TranslateMessage, message, Strings.TranslateMessage, Icons.Translate);
                }

                flyout.CreateFlyoutSeparator();

                // Stickers
                flyout.CreateFlyoutItem(MessageAddEmoji_Loaded, ViewModel.ShowMessageEmoji, message, Strings.AddToEmoji, Icons.Emoji);
                flyout.CreateFlyoutItem(MessageAddSticker_Loaded, ViewModel.AddStickerFromMessage, message, Strings.AddToStickers, Icons.Sticker);
                flyout.CreateFlyoutItem(MessageFaveSticker_Loaded, ViewModel.AddFavoriteSticker, message, Strings.AddToFavorites, Icons.Star);
                flyout.CreateFlyoutItem(MessageUnfaveSticker_Loaded, ViewModel.RemoveFavoriteSticker, message, Strings.DeleteFromFavorites, Icons.StarOff);

                flyout.CreateFlyoutSeparator();

                // Files
                flyout.CreateFlyoutItem(MessageSaveAnimation_Loaded, ViewModel.SaveMessageAnimation, message, Strings.SaveToGIFs, Icons.Gif);
                flyout.CreateFlyoutItem(MessageSaveSound_Loaded, ViewModel.SaveMessageNotificationSound, message, Strings.SaveForNotifications, Icons.MusicNote2);
                flyout.CreateFlyoutItem(MessageSaveMedia_Loaded, ViewModel.SaveMessageMedia, message, Strings.SaveAs, Icons.SaveAs);
                flyout.CreateFlyoutItem(MessageOpenMedia_Loaded, ViewModel.OpenMessageWith, message, Strings.OpenWith, Icons.OpenIn);
                flyout.CreateFlyoutItem(MessageOpenFolder_Loaded, ViewModel.OpenMessageFolder, message, Strings.ShowInFolder, Icons.FolderOpen);

                // Contacts
                flyout.CreateFlyoutItem(MessageAddContact_Loaded, ViewModel.AddToContacts, message, Strings.AddContactTitle, Icons.Person);
                //CreateFlyoutItem(ref flyout, MessageSaveDownload_Loaded, ViewModel.MessageSaveDownloadCommand, messageCommon, Strings.SaveToDownloads);

                // Polls
                flyout.CreateFlyoutItem(MessageUnvotePoll_Loaded, ViewModel.UnvotePoll, message, Strings.Unvote, Icons.ArrowUndo);

                if (MessageStopPoll_Loaded(message, properties))
                {
                    flyout.CreateFlyoutItem(ViewModel.StopPoll, message, Strings.StopPoll, Icons.LockClosed);
                }

                if (Constants.DEBUG)
                {
                    var file = message.GetFile();
                    if (file != null && (file.Local.IsDownloadingActive || file.Local.IsDownloadingCompleted))
                    {
                        flyout.CreateFlyoutItem(x =>
                        {
                            var file = x.GetFile();
                            if (file == null)
                            {
                                return;
                            }

                            ViewModel.ClientService.CancelDownloadFile(file);
                            ViewModel.ClientService.Send(new DeleteFileW(file.Id));
                        }, message, "Delete from disk", Icons.Delete);
                    }
                }

                if (message.CanBeSaved is false && flyout.Items.Count > 0 && ViewModel.Chat.HasProtectedContent)
                {
                    flyout.CreateFlyoutSeparator();
                    flyout.Items.Add(new MenuFlyoutLabel
                    {
                        Padding = new Thickness(12, 4, 12, 4),
                        MaxWidth = 178,
                        Text = message.IsChannelPost
                            ? Strings.ForwardsRestrictedInfoChannel
                            : Strings.ForwardsRestrictedInfoGroup
                    });
                }
            }

            //sender.ContextFlyout = menu;

            if (flyout.Items.Count > 0 && flyout.Items[flyout.Items.Count - 1] is MenuFlyoutSeparator and not MenuFlyoutLabel)
            {
                flyout.Items.RemoveAt(flyout.Items.Count - 1);
            }

            if (element is MessageBubble bubble && selected.Count == 0)
            {
                flyout.Opened += async (s, args) =>
                {
                    var response = await message.ClientService.SendAsync(new GetMessageAvailableReactions(message.ChatId, message.Id, 8));
                    if (response is AvailableReactions reactions && flyout.IsOpen)
                    {
                        if (reactions.TopReactions.Count > 0
                            || reactions.PopularReactions.Count > 0
                            || reactions.RecentReactions.Count > 0)
                        {
                            ReactionsMenuFlyout.ShowAt(reactions, message, bubble, flyout);
                        }
                    }
                };
            }

            flyout.ShowAt(sender, args, selectionEnd - selectionStart > 0 ? FlyoutShowMode.Transient : FlyoutShowMode.Auto);
        }

        private static bool CanGetMessageViewers(MessageViewModel message, MessageProperties properties, bool reactions = true)
        {
            if (reactions && message.InteractionInfo?.Reactions?.Reactions.Count > 0)
            {
                // Thread root message is reported as saved.
                if (message.IsSaved)
                {
                    return false;
                }

                return message.Chat.Type is ChatTypeBasicGroup || message.Chat.Type is ChatTypeSupergroup supergroup && !supergroup.IsChannel;
            }

            if (message.Chat.LastReadOutboxMessageId < message.Id || !properties.CanGetViewers)
            {
                return false;
            }

            var viewed = message.Content switch
            {
                MessageVoiceNote voiceNote => voiceNote.IsListened,
                MessageVideoNote videoNote => videoNote.IsViewed,
                _ => true
            };

            if (viewed)
            {
                var expirePeriod = message.ClientService.Config.GetNamedNumber("chat_read_mark_expire_period", 7 * 86400);
                if (expirePeriod + message.Date > DateTime.UtcNow.ToTimestamp())
                {
                    return true;
                }
            }

            return false;
        }

        private async void LoadMessageViewers(MessageViewModel message, MessageProperties properties, MenuFlyout flyout)
        {
            static async Task<IList<User>> GetMessageViewersAsync(MessageViewModel message, MessageProperties properties)
            {
                if (CanGetMessageViewers(message, properties, false))
                {
                    var response = await message.ClientService.SendAsync(new GetMessageViewers(message.ChatId, message.Id));
                    if (response is MessageViewers viewers && viewers.Viewers.Count > 0)
                    {
                        return message.ClientService.GetUsers(viewers.Viewers.Select(x => x.UserId));
                    }
                }

                return Array.Empty<User>();
            }

            var played = message.Content is MessageVoiceNote or MessageVideoNote;
            var reacted = message.InteractionInfo.TotalReactions();

            var placeholder = flyout.CreateFlyoutItem(ViewModel.ShowMessageInteractions, message, "...", reacted > 0 ? Icons.Heart : played ? Icons.Play : Icons.Seen);
            var separator = flyout.CreateFlyoutSeparator();

            // Width must be fixed because viewers are loaded asynchronously
            placeholder.Width = 200;
            placeholder.Style = BootStrapper.Current.Resources["MessageSeenMenuFlyoutItemStyle"] as Style;

            var viewers = await GetMessageViewersAsync(message, properties);
            if (viewers.Count > 0 || reacted > 0)
            {
                string text;
                if (reacted > 0)
                {
                    if (reacted < viewers.Count)
                    {
                        text = string.Format(Locale.Declension(Strings.R.Reacted, reacted, false), string.Format("{0}/{1}", message.InteractionInfo.Reactions.Reactions.Count, viewers.Count));
                    }
                    else
                    {
                        text = Locale.Declension(Strings.R.Reacted, reacted);
                    }
                }
                else if (viewers.Count > 1)
                {
                    text = Locale.Declension(played ? Strings.R.MessagePlayed : Strings.R.MessageSeen, viewers.Count);
                }
                else if (viewers.Count > 0)
                {
                    text = viewers[0].FullName();
                }
                else
                {
                    text = Strings.NobodyViewed;
                }

                var pictures = new StackPanel();
                pictures.Orientation = Orientation.Horizontal;

                var device = CanvasDevice.GetSharedDevice();
                var rect1 = CanvasGeometry.CreateRectangle(device, 0, 0, 24, 24);
                var elli1 = CanvasGeometry.CreateEllipse(device, -2, 12, 14, 14);
                var group1 = CanvasGeometry.CreateGroup(device, new[] { elli1, rect1 }, CanvasFilledRegionDetermination.Alternate);

                var compositor = BootStrapper.Current.Compositor;
                var geometry = compositor.CreatePathGeometry(new CompositionPath(group1));
                var clip = compositor.CreateGeometricClip(geometry);

                for (int i = 0; i < Math.Min(3, viewers.Count); i++)
                {
                    var user = viewers[i];
                    var picture = new ProfilePicture();
                    picture.Width = 24;
                    picture.Height = 24;
                    picture.IsEnabled = false;
                    picture.SetUser(message.ClientService, user, 24);
                    picture.Margin = new Thickness(pictures.Children.Count > 0 ? -10 : 0, -2, 0, -2);

                    if (pictures.Children.Count > 0)
                    {
                        var visual = ElementComposition.GetElementVisual(picture);
                        visual.Clip = clip;
                    }

                    Canvas.SetZIndex(picture, -pictures.Children.Count);
                    pictures.Children.Add(picture);
                }

                placeholder.Text = text;
                placeholder.Tag = pictures;
            }
            else
            {
                placeholder.Text = Strings.NobodyViewed;
            }
        }

        private static bool CanGetMessageReadDate(MessageViewModel message, MessageProperties properties, bool reactions = true)
        {
            if (message.Chat.LastReadOutboxMessageId < message.Id || !properties.CanGetReadDate)
            {
                return false;
            }

            var viewed = message.Content switch
            {
                MessageVoiceNote voiceNote => voiceNote.IsListened,
                MessageVideoNote videoNote => videoNote.IsViewed,
                _ => true
            };

            if (viewed)
            {
                return true;
            }

            return false;
        }

        private async void LoadMessageReadDate(MessageViewModel message, MessageProperties properties, MenuFlyout flyout)
        {
            static async Task<MessageReadDate> GetMessageReadDateAsync(MessageViewModel message, MessageProperties properties)
            {
                if (CanGetMessageReadDate(message, properties, false))
                {
                    var response = await message.ClientService.SendAsync(new GetMessageReadDate(message.ChatId, message.Id));
                    if (response is MessageReadDate readDate)
                    {
                        return readDate;
                    }
                }

                return null;
            }

            var played = message.Content is MessageVoiceNote or MessageVideoNote;
            var placeholder = new MenuFlyoutReadDateItem();
            placeholder.Text = "...";
            placeholder.Icon = new FontIcon
            {
                Glyph = played ? Icons.Play : Icons.Seen,
                FontSize = 20,
                FontFamily = BootStrapper.Current.Resources["TelegramThemeFontFamily"] as FontFamily,
            };

            flyout.Items.Add(placeholder);
            flyout.CreateFlyoutSeparator();

            // Width must be fixed because viewers are loaded asynchronously
            placeholder.FontSize = 12;
            placeholder.Width = 200;

            var readDate = await GetMessageReadDateAsync(message, properties);
            if (readDate is MessageReadDateRead readDateRead)
            {
                placeholder.Text = Formatter.ReadDate(readDateRead.ReadDate);
            }
            else if (readDate is MessageReadDateMyPrivacyRestricted)
            {
                placeholder.Command = new RelayCommand(ViewModel.ShowReadDate);

                placeholder.Text = Strings.PmRead;
                placeholder.ShowWhenVisibility = Visibility.Visible;
            }
            else
            {
                // TooOld, Unread, UserPrivacyRestricted.
                // Should be hidden in this case, but hiding breaks the animation.
                placeholder.Text = Strings.PmReadUnknown;
            }
        }

        private bool MessageSendNow_Loaded(MessageViewModel message)
        {
            return message.SchedulingState != null;
        }

        private bool MessageReschedule_Loaded(MessageViewModel message)
        {
            return message.SchedulingState != null;
        }

        private bool MessageQuote_Loaded(MessageQuote quote, MessageProperties properties)
        {
            return MessageReply_Loaded(quote.Message, properties);
        }

        private bool MessageReply_Loaded(MessageViewModel message, MessageProperties properties)
        {
            if (message.SchedulingState != null || (ViewModel.Type != DialogType.History && ViewModel.Type != DialogType.Thread))
            {
                return false;
            }

            if (properties.CanBeRepliedInAnotherChat)
            {
                return true;
            }

            var chat = message.Chat;
            if (chat != null && chat.Type is ChatTypeSupergroup supergroupType)
            {
                var supergroup = ViewModel.ClientService.GetSupergroup(supergroupType.SupergroupId);
                if (supergroup.IsChannel)
                {
                    return supergroup.Status is ChatMemberStatusCreator or ChatMemberStatusAdministrator;
                }
                else if (supergroup.Status is ChatMemberStatusRestricted restricted)
                {
                    return restricted.IsMember && restricted.Permissions.CanSendBasicMessages;
                }
                else if (supergroup.Status is ChatMemberStatusLeft)
                {
                    return ViewModel.Type == DialogType.Thread;
                }

                return supergroup.Status is not ChatMemberStatusLeft;
            }
            else if (chat != null && chat.Id == ViewModel.ClientService.Options.RepliesBotChatId)
            {
                return false;
            }

            return true;
        }

        private bool MessagePin_Loaded(MessageViewModel message, MessageProperties properties)
        {
            if (ViewModel.Type is not DialogType.History and not DialogType.Pinned)
            {
                if (ViewModel.Type is not DialogType.Thread || ViewModel.Topic == null)
                {
                    return false;
                }
            }

            return properties.CanBePinned;
        }

        private bool MessageEdit_Loaded(MessageViewModel message, MessageProperties properties)
        {
            if (message.Content is MessagePoll or MessageLocation)
            {
                return false;
            }
            else if (message is QuickReplyMessageViewModel quickReply)
            {
                return quickReply.CanBeEdited;
            }

            return properties.CanBeEdited;
        }

        private bool MessageThread_Loaded(MessageViewModel message, MessageProperties properties)
        {
            if (ViewModel.Type is not DialogType.History and not DialogType.Pinned)
            {
                return false;
            }

            if (message.InteractionInfo?.ReplyInfo == null || message.InteractionInfo?.ReplyInfo?.ReplyCount > 0)
            {
                return properties.CanGetMessageThread && !message.IsChannelPost;
            }

            return false;
        }

        private bool MessageDelete_Loaded(MessageViewModel message, MessageProperties properties)
        {
            if (message == null || properties == null)
            {
                return false;
            }

            return properties.CanBeDeletedOnlyForSelf || properties.CanBeDeletedForAllUsers;
        }

        private bool MessageForward_Loaded(MessageViewModel message, MessageProperties properties)
        {
            return properties.CanBeForwarded;
        }

        private bool MessageUnvotePoll_Loaded(MessageViewModel message)
        {
            if ((ViewModel.Type == DialogType.History || ViewModel.Type == DialogType.Thread) && message.Content is MessagePoll poll && poll.Poll.Type is PollTypeRegular)
            {
                return poll.Poll.Options.Any(x => x.IsChosen) && !poll.Poll.IsClosed;
            }

            return false;
        }

        private bool MessageStopPoll_Loaded(MessageViewModel message, MessageProperties properties)
        {
            if (message.Content is MessagePoll)
            {
                return properties.CanBeEdited;
            }

            return false;
        }

        private bool MessageReport_Loaded(MessageViewModel message)
        {
            var chat = ViewModel.Chat;
            if (chat == null || !chat.CanBeReported || message.Event != null || message.IsService)
            {
                return false;
            }

            if (message.SenderId is MessageSenderUser senderUser)
            {
                return senderUser.UserId != ViewModel.ClientService.Options.MyId;
            }

            return true;
        }

        private bool MessageFactCheck_Loaded(MessageViewModel message, MessageProperties properties)
        {
            var chat = ViewModel.Chat;
            if (chat == null || chat.Type is not ChatTypeSupergroup { IsChannel: true })
            {
                return false;
            }

            return properties.CanSetFactCheck;
        }

        private bool MessageReportFalsePositive_Loaded(MessageViewModel message)
        {
            var chat = ViewModel.Chat;
            if (chat == null || message.IsService)
            {
                return false;
            }

            if (message.Event?.Action is ChatEventMessageDeleted messageDeleted)
            {
                return messageDeleted.CanReportAntiSpamFalsePositive;
            }

            return false;
        }

        private bool MessageRetry_Loaded(MessageViewModel message)
        {
            if (message.SendingState is MessageSendingStateFailed failed)
            {
                return failed.CanRetry;
            }

            return false;
        }

        private bool MessageCopy_Loaded(MessageQuote quote)
        {
            return MessageCopy_Loaded(quote.Message);
        }

        private bool MessageCopy_Loaded(MessageViewModel message)
        {
            if (message.CanBeSaved is false)
            {
                return false;
            }

            if (message.Content is MessageText text)
            {
                return !string.IsNullOrEmpty(text.Text.Text);
            }
            else if (message.Content is MessageVoiceNote voiceNote
                && voiceNote.VoiceNote.SpeechRecognitionResult is SpeechRecognitionResultText speechVoiceText)
            {
                return !string.IsNullOrEmpty(speechVoiceText.Text);
            }
            else if (message.Content is MessageVideoNote videoNote
                && videoNote.VideoNote.SpeechRecognitionResult is SpeechRecognitionResultText speechVideoText)
            {
                return !string.IsNullOrEmpty(speechVideoText.Text);
            }
            else if (message.Content is MessageContact or MessageAnimatedEmoji)
            {
                return true;
            }

            return message.Content.HasCaption();
        }

        private bool MessageTranslate_Loaded(MessageQuote message)
        {
            return ViewModel.TranslateService.CanTranslateText(message.Quote.Text);
        }

        private bool MessageTranslate_Loaded(MessageViewModel message)
        {
            var caption = message.GetCaption();
            if (caption != null)
            {
                return ViewModel.TranslateService.CanTranslateText(caption.Text);
            }
            else if (message.Content is MessageVoiceNote voiceNote
                && voiceNote.VoiceNote.SpeechRecognitionResult is SpeechRecognitionResultText speechVoiceText)
            {
                return ViewModel.TranslateService.CanTranslateText(speechVoiceText.Text);
            }
            else if (message.Content is MessageVideoNote videoNote
                && videoNote.VideoNote.SpeechRecognitionResult is SpeechRecognitionResultText speechVideoText)
            {
                return ViewModel.TranslateService.CanTranslateText(speechVideoText.Text);
            }
            else if (message.Content is MessagePoll poll)
            {
                return ViewModel.TranslateService.CanTranslateText(poll.Poll.Question.Text);
            }

            return false;
        }

        private bool MessageCopyMedia_Loaded(MessageViewModel message)
        {
            if (message.SelfDestructType is not null || !message.CanBeSaved)
            {
                return false;
            }

            if (message.Content is MessagePhoto)
            {
                return true;
            }
            else if (message.Content is MessageInvoice invoice)
            {
                return invoice.ProductInfo.Photo != null;
            }
            else if (message.Content is MessageText text)
            {
                return text.LinkPreview != null && text.LinkPreview.HasPhoto();
            }

            return false;
        }

        private bool MessageCopyLink_Loaded(MessageViewModel message)
        {
            var chat = message.Chat;
            if (chat != null && chat.Type is ChatTypeSupergroup)
            {
                //var supergroup = ViewModel.ClientService.GetSupergroup(supergroupType.SupergroupId);
                //return !string.IsNullOrEmpty(supergroup.Username);
                return ViewModel.Type is DialogType.History or DialogType.Thread;
            }

            return false;
        }

        private bool MessageSelect_Loaded(MessageViewModel message)
        {
            if (_myPeople || ViewModel.Type == DialogType.EventLog || message.IsService)
            {
                return false;
            }

            return true;
        }

        private bool MessageStatistics_Loaded(MessageViewModel message, MessageProperties properties)
        {
            return properties.NeedShowStatistics;
        }

        private bool MessageAddSticker_Loaded(MessageViewModel message)
        {
            if (message.Content is MessageSticker sticker && sticker.Sticker.SetId != 0)
            {
                return !ViewModel.ClientService.IsStickerSetInstalled(sticker.Sticker.SetId);
            }
            else if (message.Content is MessageText text && text.LinkPreview?.Type is LinkPreviewTypeSticker previewSticker && previewSticker.Sticker.SetId != 0)
            {
                return !ViewModel.ClientService.IsStickerSetInstalled(previewSticker.Sticker.SetId);
            }

            return false;
        }

        private bool MessageAddEmoji_Loaded(MessageViewModel message)
        {
            var caption = message.GetCaption();
            if (caption?.Entities == null)
            {
                return false;
            }

            foreach (var item in caption.Entities)
            {
                if (item.Type is TextEntityTypeCustomEmoji customEmoji)
                {
                    return true;
                }
            }

            return false;
        }

        private bool MessageFaveSticker_Loaded(MessageViewModel message)
        {
            if (message.Content is MessageSticker sticker && sticker.Sticker.SetId != 0)
            {
                return !ViewModel.ClientService.IsStickerFavorite(sticker.Sticker.StickerValue.Id);
            }

            return false;
        }

        private bool MessageUnfaveSticker_Loaded(MessageViewModel message)
        {
            if (message.Content is MessageSticker sticker && sticker.Sticker.SetId != 0)
            {
                return ViewModel.ClientService.IsStickerFavorite(sticker.Sticker.StickerValue.Id);
            }

            return false;
        }

        private bool MessageSaveMedia_Loaded(MessageViewModel message)
        {
            if (message.SelfDestructType is not null || !message.CanBeSaved)
            {
                return false;
            }

            var file = message.GetFile();
            if (file != null)
            {
                return file.Local.IsDownloadingCompleted;
            }

            return false;

            return message.Content switch
            {
                MessagePhoto photo => photo.Photo.GetBig()?.Photo.Local.IsDownloadingCompleted ?? false,
                MessageAudio audio => audio.Audio.AudioValue.Local.IsDownloadingCompleted,
                MessageDocument document => document.Document.DocumentValue.Local.IsDownloadingCompleted,
                MessageVideo video => video.Video.VideoValue.Local.IsDownloadingCompleted,
                _ => false
            };
        }

        private bool MessageOpenMedia_Loaded(MessageViewModel message)
        {
            if (message.SelfDestructType is not null || !message.CanBeSaved)
            {
                return false;
            }

            return message.Content switch
            {
                MessageAudio audio => audio.Audio.AudioValue.Local.IsDownloadingCompleted,
                MessageDocument document => document.Document.DocumentValue.Local.IsDownloadingCompleted,
                MessageVideo video => video.Video.VideoValue.Local.IsDownloadingCompleted,
                _ => false
            };
        }

        private bool MessageDownload_Loaded(MessageViewModel message)
        {
            if (message.SelfDestructType is not null || !message.CanBeSaved)
            {
                return false;
            }

            return message.Content switch
            {
                MessageAudio audio => audio.Audio.AudioValue.Local.CanBeDownloaded && !audio.Audio.AudioValue.Local.IsDownloadingActive && !audio.Audio.AudioValue.Local.IsDownloadingCompleted,
                MessageDocument document => document.Document.DocumentValue.Local.CanBeDownloaded && !document.Document.DocumentValue.Local.IsDownloadingActive && !document.Document.DocumentValue.Local.IsDownloadingCompleted,
                MessageVideo video => video.Video.VideoValue.Local.CanBeDownloaded && !video.Video.VideoValue.Local.IsDownloadingActive && !video.Video.VideoValue.Local.IsDownloadingCompleted,
                _ => false
            };
        }

        private bool MessageOpenFolder_Loaded(MessageViewModel message)
        {
            if (message.SelfDestructType is not null || !message.CanBeSaved)
            {
                return false;
            }

            return message.Content switch
            {
                MessagePhoto photo => ViewModel.StorageService.CheckAccessToFolder(photo.Photo.GetBig()?.Photo),
                MessageAudio audio => ViewModel.StorageService.CheckAccessToFolder(audio.Audio.AudioValue),
                MessageDocument document => ViewModel.StorageService.CheckAccessToFolder(document.Document.DocumentValue),
                MessageVideo video => ViewModel.StorageService.CheckAccessToFolder(video.Video.VideoValue),
                _ => false
            };
        }

        private bool MessageSaveAnimation_Loaded(MessageViewModel message)
        {
            if (message.CanBeSaved is false)
            {
                return false;
            }

            if (message.Content is MessageText text)
            {
                return text.LinkPreview != null && text.LinkPreview.Type is LinkPreviewTypeAnimation;
            }
            else if (message.Content is MessageAnimation)
            {
                return true;
            }

            return false;
        }

        private bool MessageSaveSound_Loaded(MessageViewModel message)
        {
            if (message.CanBeSaved is false)
            {
                return false;
            }

            // TODO: max count
            if (message.Content is MessageText text)
            {
                if (text.LinkPreview?.Type is LinkPreviewTypeAudio previewAudio)
                {
                    return previewAudio.Audio.Duration <= ViewModel.ClientService.Options.NotificationSoundDurationMax
                        && previewAudio.Audio.AudioValue.Size <= ViewModel.ClientService.Options.NotificationSoundSizeMax;
                }
                else if (text.LinkPreview?.Type is LinkPreviewTypeVoiceNote previewVoiceNote)
                {
                    return previewVoiceNote.VoiceNote.Duration <= ViewModel.ClientService.Options.NotificationSoundDurationMax
                        && previewVoiceNote.VoiceNote.Voice.Size <= ViewModel.ClientService.Options.NotificationSoundSizeMax;
                }
            }
            else if (message.Content is MessageAudio audio)
            {
                return audio.Audio.Duration <= ViewModel.ClientService.Options.NotificationSoundDurationMax
                    && audio.Audio.AudioValue.Size <= ViewModel.ClientService.Options.NotificationSoundSizeMax;
            }
            else if (message.Content is MessageVoiceNote voiceNote)
            {
                return voiceNote.VoiceNote.Duration <= ViewModel.ClientService.Options.NotificationSoundDurationMax
                    && voiceNote.VoiceNote.Voice.Size <= ViewModel.ClientService.Options.NotificationSoundSizeMax;
            }

            return false;
        }

        private bool MessageCallAgain_Loaded(MessageViewModel message)
        {
            if (message.Content is MessageCall)
            {
                return true;
            }

            return false;
        }

        private bool MessageAddContact_Loaded(MessageViewModel message)
        {
            if (message.Content is MessageContact contact)
            {
                var user = ViewModel.ClientService.GetUser(contact.Contact.UserId);
                if (user == null)
                {
                    return false;
                }

                if (user.IsContact)
                {
                    return false;
                }
                else
                {
                    return true;
                }
            }

            return false;
        }

        #endregion

        private void Emojis_ItemClick(object emoji)
        {
            if (emoji is string text)
            {
                TextField.InsertText(text);
            }
            else if (emoji is Sticker sticker)
            {
                TextField.InsertEmoji(sticker);
            }

            _focusState.Set(FocusState.Programmatic);
        }

        public void Stickers_ItemClick(Sticker sticker)
        {
            Stickers_ItemClick(null, new StickerDrawerItemClickEventArgs(sticker, false));
        }

        public void Stickers_ItemClick(object sender, StickerDrawerItemClickEventArgs e)
        {
            ViewModel.SendSticker(e.Sticker, null, null, null, e.FromStickerSet);
            ButtonStickers.Collapse();

            _focusState.Set(FocusState.Programmatic);
        }

        private void Stickers_ChoosingItem(object sender, EventArgs e)
        {
            ViewModel.ChatActionManager.SetTyping(new ChatActionChoosingSticker());
        }

        public void Animations_ItemClick(object sender, ItemClickEventArgs e)
        {
            ViewModel.SendAnimation(e.ClickedItem as Animation);
            ButtonStickers.Collapse();

            _focusState.Set(FocusState.Programmatic);
        }

        private void InlinePanel_SizeChanged(object sender, SizeChangedEventArgs e)
        {
            _textShadowVisual.IsVisible = Math.Round(e.NewSize.Height) > ViewModel.Settings.Appearance.BubbleRadius
                || ReplyMarkupPanel.Visibility == Visibility.Visible;
        }

        private void TextArea_SizeChanged(object sender, SizeChangedEventArgs e)
        {
            _rootVisual.Size = e.NewSize.ToVector2();
        }

        private void Autocomplete_ItemClick(object sender, ItemClickEventArgs e)
        {
            var chat = ViewModel.Chat;
            if (chat == null)
            {
                return;
            }

            var selection = TextField.Document.Selection.GetClone();
            var entity = AutocompleteEntityFinder.Search(selection, out string result, out int index);

            void InsertText(string insert)
            {
                var range = TextField.Document.GetRange(index, TextField.Document.Selection.StartPosition);
                range.SetText(TextSetOptions.None, insert);

                TextField.Document.Selection.StartPosition = index + insert.Length;
            }

            if (e.ClickedItem is User user && entity is AutocompleteEntity.Username)
            {
                // TODO: find username
                var username = user.ActiveUsername(result);

                string insert;
                if (string.IsNullOrEmpty(username))
                {
                    insert = string.IsNullOrEmpty(user.FirstName) ? user.LastName : user.FirstName;

                    if (FormattedTextBox.IsUnsafe(insert))
                    {
                        insert = Strings.Username;
                    }
                }
                else
                {
                    insert = $"@{username}";
                }

                var range = TextField.Document.GetRange(index, TextField.Document.Selection.StartPosition);
                range.SetText(TextSetOptions.None, insert);

                if (string.IsNullOrEmpty(username))
                {
                    range.Link = $"\"tg-user://{user.Id}\"";
                }

                TextField.Document.GetRange(range.EndPosition, range.EndPosition).SetText(TextSetOptions.None, " ");
                TextField.Document.Selection.StartPosition = range.EndPosition + 1;

                if (index == 0 && user.Type is UserTypeBot bot && bot.IsInline)
                {
                    ViewModel.ResolveInlineBot(username);
                }
            }
            else if (e.ClickedItem is UserCommand command)
            {
                var insert = $"/{command.Item.Command}";
                if (chat.Type is ChatTypeSupergroup or ChatTypeBasicGroup)
                {
                    var bot = ViewModel.ClientService.GetUser(command.UserId);
                    if (bot != null && bot.HasActiveUsername(out string username))
                    {
                        insert += $"@{username}";
                    }
                }

                var complete = WindowContext.IsKeyDown(VirtualKey.Tab);
                if (complete && entity is AutocompleteEntity.Command)
                {
                    InsertText($"{insert} ");
                }
                else
                {
                    TextField.SetText(null, null);
                    ViewModel.SendMessage(insert);
                }

                ButtonMore.IsChecked = false;
            }
            else if (e.ClickedItem is string hashtag && entity is AutocompleteEntity.Hashtag)
            {
                InsertText($"{hashtag} ");
            }
            else if (e.ClickedItem is EmojiData emoji)
            {
                InsertText($"{emoji.Value}");
            }
            else if (e.ClickedItem is Sticker sticker)
            {
                if (sticker.FullType is StickerFullTypeCustomEmoji customEmoji)
                {
                    var range = TextField.Document.GetRange(index, TextField.Document.Selection.StartPosition);

                    TextField.InsertEmoji(range, sticker.Emoji, customEmoji.CustomEmojiId);
                    TextField.Document.Selection.StartPosition = range.EndPosition + 1;

                    var precedingRange = TextField.Document.GetRange(index, index);
                    var offset = index;

                    // Let's see if the current emoji is preceded by the same emoji and replace all the occurrences
                    while (AutocompleteEntityFinder.TrySearch(precedingRange, out AutocompleteEntity precedingEntity, out string precedingResult, out int precedingIndex))
                    {
                        if (precedingEntity != entity || precedingResult != result)
                        {
                            break;
                        }

                        precedingRange = TextField.Document.GetRange(precedingIndex, offset);
                        TextField.InsertEmoji(precedingRange, sticker.Emoji, customEmoji.CustomEmojiId);

                        precedingRange = TextField.Document.GetRange(precedingIndex, precedingIndex);
                        offset = precedingIndex;
                    }
                }
                else
                {
                    TextField.SetText(null, null);
                    ViewModel.SendSticker(sticker, null, null, result);

                    ButtonStickers.Collapse();
                }
            }
            else if (e.ClickedItem is QuickReplyShortcut shortcut)
            {
                TextField.SetText(null, null);
                ViewModel.ClientService.Send(new SendQuickReplyShortcutMessages(ViewModel.Chat.Id, shortcut.Id, 0));
            }
        }

        private void List_SelectionModeChanged(DependencyObject sender, DependencyProperty dp)
        {
            ShowHideManagePanel(ViewModel.IsSelectionEnabled);
        }

        private bool _manageCollapsed = true;

        private void ShowHideManagePanel(bool show)
        {
            if (_manageCollapsed != show)
            {
                return;
            }

            _manageCollapsed = !show;
            ManagePanel.Visibility = Visibility.Visible;

            TextArea.IsEnabled = !show;

            var manage = ElementComposition.GetElementVisual(ManagePanel);
            manage.StopAnimation("Opacity");

            var batch = BootStrapper.Current.Compositor.CreateScopedBatch(CompositionBatchTypes.Animation);
            batch.Completed += (s, args) =>
            {
                if (show)
                {
                    _manageCollapsed = false;
                    ManagePanel.Visibility = Visibility.Visible;
                }
                else
                {
                    ManagePanel.Visibility = Visibility.Collapsed;
                }
            };

            var opacity = manage.Compositor.CreateScalarKeyFrameAnimation();
            opacity.InsertKeyFrame(show ? 0 : 1, 0);
            opacity.InsertKeyFrame(show ? 1 : 0, 1);

            manage.StartAnimation("Opacity", opacity);

            batch.End();

            if (show)
            {
                ViewModel.SaveDraft(true);
                ShowHideComposerHeader(false);
            }
            else
            {
                ViewModel.ShowDraft();
                UpdateComposerHeader(ViewModel.Chat, ViewModel.ComposerHeader);
            }
        }

        #region Binding

        private string ConvertSelection(int count)
        {
            return Locale.Declension(Strings.R.messages, count);
        }

        public Visibility ConvertIsEmpty(bool empty, bool self, bool bot, bool should)
        {
            if (should)
            {
                return empty && self ? Visibility.Visible : Visibility.Collapsed;
            }

            return empty && !self && !bot ? Visibility.Visible : Visibility.Collapsed;
        }

        public string ConvertEmptyText(long userId)
        {
            return userId != 777000 && userId != 429000 && userId != 4244000 && (userId / 1000 == 333 || userId % 1000 == 0) ? Strings.GotAQuestion : Strings.NoMessages;
        }

        #endregion

        private async void Date_Click(object sender, RoutedEventArgs e)
        {
            var button = sender as Button;
            if (button.Tag is int messageDate)
            {
                var date = Formatter.ToLocalTime(messageDate);

                var dialog = new CalendarPopup(date);
                dialog.MaxDate = DateTimeOffset.Now.Date;

                var confirm = await dialog.ShowQueuedAsync(XamlRoot);
                if (confirm == ContentDialogResult.Primary && dialog.SelectedDates.Count > 0)
                {
                    var first = dialog.SelectedDates.FirstOrDefault();
                    var offset = Common.Extensions.ToTimestamp(first.Date);

                    await ViewModel.LoadDateSliceAsync(offset);
                }
            }
        }

        private bool _compactCollapsed;

        private void OnSizeChanged(object sender, SizeChangedEventArgs e)
        {
            if (_compactCollapsed == (e.NewSize.Width < 500))
            {
                return;
            }

            _compactCollapsed = e.NewSize.Width < 500;

            if (_compactCollapsed)
            {
                SecondaryOptions.Visibility = Visibility.Collapsed;

                ButtonForward.Padding =
                    ButtonDelete.Padding = new Thickness(0);

                ButtonForward.Content = null;
                ButtonDelete.Content = null;

                Automation.SetToolTip(ButtonForward, Strings.Forward);
                Automation.SetToolTip(ButtonDelete, Strings.Delete);
            }
            else
            {
                SecondaryOptions.Visibility = Visibility.Visible;

                ButtonForward.Padding =
                    ButtonDelete.Padding = new Thickness(2, -2, 12, 2);

                ButtonForward.Content = Strings.Forward;
                ButtonDelete.Content = Strings.Delete;

                Automation.SetToolTip(ButtonForward, null);
                Automation.SetToolTip(ButtonDelete, null);
            }
        }

        private void ContentPanel_SizeChanged(object sender, SizeChangedEventArgs e)
        {
            if (ListInline != null)
            {
                ListInline.MaxHeight = Math.Min(320, Math.Max(e.NewSize.Height - 48, 0));
            }

            ListAutocomplete.MaxHeight = Math.Min(320, Math.Max(e.NewSize.Height - 48, 0));
        }

        private void DateHeaderPanel_SizeChanged(object sender, SizeChangedEventArgs e)
        {
            ElementComposition.GetElementVisual(sender as UIElement).CenterPoint = new Vector3((float)e.NewSize.Width / 2f, (float)e.NewSize.Height / 2f, 0);
        }

        private void ItemsStackPanel_Loading(FrameworkElement sender, object args)
        {
            sender.MaxWidth = SettingsService.Current.IsAdaptiveWideEnabled ? 1024 : double.PositiveInfinity;
            Messages.SetScrollingMode();
        }

        private async void ServiceMessage_Click(object sender, RoutedEventArgs e)
        {
            var button = sender as FrameworkElement;
            var message = button.Tag as MessageViewModel;

            if (message == null)
            {
                return;
            }

            if (message.Content is MessageAsyncStory asyncStory && asyncStory.State != MessageStoryState.Expired)
            {
                var segments = button.FindName("Segments") as ActiveStoriesSegments;
                if (segments != null)
                {
                    var transform = segments.TransformToVisual(null);
                    var point = transform.TransformPoint(new Windows.Foundation.Point());

                    var origin = new Rect(point.X + 4, point.Y + 4, 112, 112);

                    var item = asyncStory.Story;
                    item ??= await _viewModel.ClientService.SendAsync(new GetStory(asyncStory.StorySenderChatId, asyncStory.StoryId, true)) as Story;

                    if (item != null)
                    {
                        var story = new StoryViewModel(message.ClientService, item);
                        var activeStories = new ActiveStoriesViewModel(message.ClientService, message.Delegate.Settings, message.Delegate.Aggregator, story);

                        var viewModel = new StoryListViewModel(message.ClientService, message.Delegate.Settings, message.Delegate.Aggregator, activeStories);
                        viewModel.NavigationService = _viewModel.NavigationService;

                        var window = new StoriesWindow();
                        window.Update(viewModel, activeStories, StoryOpenOrigin.Mention, origin, _ =>
                        {
                            var transform = segments.TransformToVisual(null);
                            var point = transform.TransformPoint(new Windows.Foundation.Point());

                            return new Rect(point.X + 4, point.Y + 4, 112, 112);
                        });

                        _ = window.ShowAsync(XamlRoot);
                    }
                    else
                    {
                        ToastPopup.Show(XamlRoot, Strings.StoryNotFound, ToastPopupIcon.ExpiredStory);
                    }
                }
            }
            else
            {
                ViewModel.ExecuteServiceMessage(message);
            }
        }

        private void Autocomplete_ChoosingItemContainer(ListViewBase sender, ChoosingItemContainerEventArgs args)
        {
            if (args.ItemContainer == null)
            {
                args.ItemContainer = new TextGridViewItem();
                args.ItemContainer.Style = sender.ItemContainerStyle;

                _autocompleteZoomer.ElementPrepared(args.ItemContainer);
            }

            if (args.Item is EmojiData or Sticker)
            {
                var radius = SettingsService.Current.Appearance.BubbleRadius;
                var min = Math.Max(4, radius - 2);

                args.ItemContainer.Margin = new Thickness(4);
                args.ItemContainer.CornerRadius = new CornerRadius(args.ItemIndex == 0 ? min : 4, 4, 4, 4);
            }
            else
            {
                args.ItemContainer.Margin = new Thickness();
                args.ItemContainer.CornerRadius = new CornerRadius();
            }

            args.ItemContainer.ContentTemplate = sender.ItemTemplateSelector.SelectTemplate(args.Item, args.ItemContainer);
            args.IsContainerPrepared = true;
        }

        private void Autocomplete_ContainerContentChanging(ListViewBase sender, ContainerContentChangingEventArgs args)
        {
            if (args.InRecycleQueue)
            {
                return;
            }

            if (args.Item is UserCommand userCommand)
            {
                var content = args.ItemContainer.ContentTemplateRoot as Grid;

                var photo = content.Children[0] as ProfilePicture;
                var title = content.Children[1] as TextBlock;

                var command = title.Inlines[0] as Run;
                var description = title.Inlines[1] as Run;

                command.Text = $"/{userCommand.Item.Command} ";
                description.Text = userCommand.Item.Description;

                if (ViewModel.ClientService.TryGetUser(userCommand.UserId, out User user))
                {
                    photo.SetUser(ViewModel.ClientService, user, 32);
                }
            }
            else if (args.Item is QuickReplyShortcut shortcut)
            {
                var content = args.ItemContainer.ContentTemplateRoot as Grid;

                var photo = content.Children[0] as ProfilePicture;
                var title = content.Children[1] as TextBlock;

                var command = title.Inlines[0] as Run;
                var description = title.Inlines[1] as Run;

                command.Text = $"/{shortcut.Name} ";
                description.Text = Locale.Declension(Strings.R.messages, shortcut.MessageCount);

                if (ViewModel.ClientService.TryGetUser(ViewModel.ClientService.Options.MyId, out User user))
                {
                    photo.SetUser(ViewModel.ClientService, user, 32);
                }
            }
            else if (args.Item is User user)
            {
                var content = args.ItemContainer.ContentTemplateRoot as Grid;

                var photo = content.Children[0] as ProfilePicture;
                var title = content.Children[1] as TextBlock;

                var name = title.Inlines[0] as Run;
                var username = title.Inlines[1] as Run;

                name.Text = user.FullName();

                if (user.HasActiveUsername(out string usernameValue))
                {
                    username.Text = $" @{usernameValue}";
                }
                else
                {
                    username.Text = string.Empty;
                }

                photo.SetUser(ViewModel.ClientService, user, 32);
            }
            else if (args.Item is string hashtag)
            {
                var content = args.ItemContainer.ContentTemplateRoot as Grid;

                var title = content.Children[0] as TextBlock;
                title.Text = hashtag;
            }
            else if (args.Item is Sticker sticker)
            {
                var content = args.ItemContainer.ContentTemplateRoot as Grid;

                var animated = content.Children[0] as AnimatedImage;
                animated.Source = new DelayedFileSource(_viewModel.ClientService, sticker);

                AutomationProperties.SetName(args.ItemContainer, sticker.Emoji);
            }
            else if (args.Item is EmojiData emoji)
            {
                AutomationProperties.SetName(args.ItemContainer, emoji.Value);
            }

            args.Handled = true;
        }

        private bool? _replyEnabled = null;
        private bool _actionCollapsed = true;

        private void ShowAction(string content, bool enabled, bool replyEnabled = false)
        {
            if (_fromPreview)
            {
                ButtonAction.Visibility = Visibility.Collapsed;
                ChatFooter.Visibility = Visibility.Collapsed;
                TextArea.Visibility = Visibility.Collapsed;
                return;
            }

            if (content != null && (ButtonAction.Content is not TextBlock || (ButtonAction.Content is TextBlock block && !string.Equals(block.Text, content))))
            {
                ButtonAction.Content = new TextBlock
                {
                    Text = content,
                    TextWrapping = TextWrapping.Wrap,
                    TextAlignment = TextAlignment.Center,
                    FontWeight = FontWeights.SemiBold
                };
            }

            _replyEnabled = replyEnabled;
            ButtonAction.IsEnabled = enabled;

            _actionCollapsed = false;
            ButtonAction.Visibility = Visibility.Visible;
            ChatFooter.Visibility = Visibility.Visible;
            TextArea.Visibility = Visibility.Collapsed;
        }

        private void ShowArea(bool permanent = true)
        {
            if (_fromPreview)
            {
                ButtonAction.Visibility = Visibility.Collapsed;
                ChatFooter.Visibility = Visibility.Collapsed;
                TextArea.Visibility = Visibility.Collapsed;
                return;
            }

            if (permanent)
            {
                _replyEnabled = null;
            }

            _actionCollapsed = true;
            TextArea.Visibility = Visibility.Visible;
            ButtonAction.Visibility = Visibility.Collapsed;
            ChatFooter.Visibility = Visibility.Collapsed;

            TrySetFocusState(FocusState.Programmatic, false);
        }

        private void ButtonAction_LosingFocus(UIElement sender, LosingFocusEventArgs args)
        {
            if (_actionCollapsed && !AutomationPeer.ListenerExists(AutomationEvents.LiveRegionChanged))
            {
                args.TrySetNewFocusedElement(TextField);
                args.Handled = true;
            }
        }

        private bool StillValid(Chat chat)
        {
            return chat?.Id == ViewModel?.Chat?.Id;
        }

        #region UI delegate

        public void UpdateChat(Chat chat)
        {
            UpdateChatTitle(chat);
            UpdateChatPhoto(chat);
            UpdateChatEmojiStatus(chat);

            UpdateChatActiveStories(chat);

            UpdateChatActionBar(chat);

            UpdateChatUnreadMentionCount(chat, chat.UnreadMentionCount);
            UpdateChatUnreadReactionCount(chat, chat.UnreadReactionCount);
            UpdateChatDefaultDisableNotification(chat, chat.DefaultDisableNotification);

            ButtonScheduled.Visibility = chat.HasScheduledMessages && ViewModel.Type == DialogType.History ? Visibility.Visible : Visibility.Collapsed;
            ButtonTimer.Visibility = chat.Type is ChatTypeSecret ? Visibility.Visible : Visibility.Collapsed;
            ButtonSilent.Visibility = chat.Type is ChatTypeSupergroup supergroup && supergroup.IsChannel ? Visibility.Visible : Visibility.Collapsed;
            ButtonSilent.IsChecked = chat.DefaultDisableNotification;

            Call.Visibility = Visibility.Collapsed;
            VideoCall.Visibility = Visibility.Collapsed;

            SearchOption.Glyph = chat.Id == ViewModel.ClientService.Options.MyId
                ? Icons.TagSearch
                : Icons.Search;

            // We want to collapse the bar only of we know that there's no call at all
            if (chat.VideoChat.GroupCallId == 0)
            {
                GroupCall.ShowHide(false);
            }

            UpdateChatMessageSender(chat, chat.MessageSenderId);
            UpdateChatPendingJoinRequests(chat);
            UpdateChatIsTranslatable(chat, ViewModel.DetectedLanguage);
            UpdateChatPermissions(chat);
            UpdateChatTheme(chat);
            UpdateChatBusinessBotManageBar(chat, chat.BusinessBotManageBar);

            if (TextField.Effect != null)
            {
                RemoveMessageEffect();
            }
        }

        public void UpdateChatMessageSender(Chat chat, MessageSender defaultMessageSenderId)
        {
            if (defaultMessageSenderId == null)
            {
                ShowHideBotCommands(false);
            }
            else
            {
                PhotoMore.SetMessageSender(ViewModel.ClientService, defaultMessageSenderId, 32);
                Automation.SetToolTip(ButtonMore, Strings.SendMessageAsTitle);
                ShowHideBotCommands(true);
            }
        }

        public async void UpdateChatTheme(Chat chat)
        {
            if (_updateThemeTask != null)
            {
                await _updateThemeTask.Task;
            }

            if (!StillValid(chat))
            {
                return;
            }

            UpdateChatTheme(ViewModel.ClientService.GetChatTheme(chat.ThemeName));
        }

        public void UpdateChatBackground(Chat chat)
        {
            UpdateChatTheme(chat);

            foreach (var item in _messageIdToSelector)
            {
                if (_viewModel.Items.TryGetValue(item.Key, out MessageViewModel message) && message.Content is MessageChatSetBackground)
                {
                    if (item.Value.ContentTemplateRoot is MessageService service)
                    {
                        service.UpdateMessage(message);
                    }
                }
            }
        }

        private async void UpdateChatTheme(ChatTheme theme)
        {
            if (Theme.Current.Update(ActualTheme, theme, _viewModel.Chat.Background))
            {
                var current = _viewModel.Chat.Background?.Background;
                if (current?.Type is BackgroundTypeChatTheme typeChatTheme)
                {
                    theme ??= ViewModel.ClientService.GetChatTheme(typeChatTheme.ThemeName);
                }

                current ??= ActualTheme == ElementTheme.Light ? theme?.LightSettings.Background : theme?.DarkSettings.Background;
                current ??= ViewModel.ClientService.GetDefaultBackground(ActualTheme == ElementTheme.Dark);

                if (_loadedThemeTask != null)
                {
                    await _loadedThemeTask.Task;
                }

                _backgroundControl ??= FindBackgroundControl();
                _backgroundControl?.Update(current, ActualTheme == ElementTheme.Dark);
            }
        }

        public void UpdateChatPermissions(Chat chat)
        {
            ListInline?.UpdateChatPermissions(chat);

            StickersPanel.UpdateChatPermissions(ViewModel.ClientService, chat);
        }

        public void UpdateChatPendingJoinRequests(Chat chat)
        {
            JoinRequests.UpdateChat(chat);
        }

        public void UpdateChatIsTranslatable(Chat chat, string language)
        {
            TranslateHeader.UpdateChatIsTranslatable(chat, language);
        }

        public void UpdateChatTitle(Chat chat)
        {
            if (ViewModel.Type == DialogType.Thread)
            {
                if (ViewModel.Topic != null)
                {
                    ChatTitle = ViewModel.Topic.Info.Name;
                }
                else
                {
                    var message = ViewModel.Thread?.Messages.LastOrDefault();
                    if (message == null || message.InteractionInfo?.ReplyInfo == null)
                    {
                        return;
                    }

                    if (ViewModel.ClientService.TryGetChat(message.SenderId, out Chat senderChat))
                    {
                        if (senderChat.Type is ChatTypeSupergroup supergroup && supergroup.IsChannel)
                        {
                            ChatTitle = Locale.Declension(Strings.R.Comments, message.InteractionInfo.ReplyInfo.ReplyCount);
                        }
                        else
                        {
                            ChatTitle = Locale.Declension(Strings.R.Replies, message.InteractionInfo.ReplyInfo.ReplyCount);
                        }
                    }
                    else
                    {
                        ChatTitle = Locale.Declension(Strings.R.Replies, message.InteractionInfo.ReplyInfo.ReplyCount);
                    }
                }
            }
            else if (ViewModel.Type == DialogType.ScheduledMessages)
            {
                ChatTitle = ViewModel.ClientService.IsSavedMessages(chat) ? Strings.Reminders : Strings.ScheduledMessages;
            }
            else if (ViewModel.Type == DialogType.SavedMessagesTopic)
            {
                if (ViewModel.SavedMessagesTopic?.Type is SavedMessagesTopicTypeMyNotes)
                {
                    ChatTitle = Strings.MyNotes;
                }
                else if (ViewModel.SavedMessagesTopic?.Type is SavedMessagesTopicTypeAuthorHidden)
                {
                    ChatTitle = Strings.AnonymousForward;
                }
                else if (ViewModel.SavedMessagesTopic?.Type is SavedMessagesTopicTypeSavedFromChat savedFromChat && ViewModel.ClientService.TryGetChat(savedFromChat.ChatId, out Chat savedChat))
                {
                    ChatTitle = ViewModel.ClientService.GetTitle(savedChat);
                }
            }
            else if (chat.Type is ChatTypeSecret)
            {
                ChatTitle = Icons.LockClosedFilled14 + "\u00A0" + ViewModel.ClientService.GetTitle(chat);
            }
            else
            {
                ChatTitle = ViewModel.ClientService.GetTitle(chat);
            }

            Title.Text = ChatTitle;

            if (!WindowContext.Current.IsInMainView)
            {
                // Would be cool to do this in MasterDetailView
                ApplicationView.GetForCurrentView().Title = ChatTitle;
            }
        }

        public string ChatTitle { get; private set; }

        public void UpdateChatPhoto(Chat chat)
        {
            if (ViewModel.Type == DialogType.Thread)
            {
                if (ViewModel.Topic != null)
                {
                    LoadObject(ref Icon, nameof(Icon));
                    Icon.Source = new CustomEmojiFileSource(ViewModel.ClientService, ViewModel.Topic.Info.Icon.CustomEmojiId);
                    Photo.Clear();
                }
                else
                {
                    UnloadObject(Icon);
                    Photo.Source = PlaceholderImage.GetGlyph(Icons.ChatMultiple, 5);
                    Photo.IsEnabled = false;
                }
            }
            else if (ViewModel.Type == DialogType.SavedMessagesTopic)
            {
                UnloadObject(Icon);

                if (ViewModel.SavedMessagesTopic?.Type is SavedMessagesTopicTypeMyNotes)
                {
                    Photo.Source = PlaceholderImage.GetGlyph(Icons.MyNotesFilled, 5);
                    Photo.Shape = ProfilePictureShape.Ellipse;
                }
                else if (ViewModel.SavedMessagesTopic?.Type is SavedMessagesTopicTypeAuthorHidden)
                {
                    Photo.Source = PlaceholderImage.GetGlyph(Icons.AuthorHiddenFilled, 5);
                    Photo.Shape = ProfilePictureShape.Ellipse;
                }
                else if (ViewModel.SavedMessagesTopic?.Type is SavedMessagesTopicTypeSavedFromChat savedFromChat && ViewModel.ClientService.TryGetChat(savedFromChat.ChatId, out Chat savedChat))
                {
                    Photo.SetChat(ViewModel.ClientService, savedChat, 36);
                    Photo.IsEnabled = true;
                }
            }
            else
            {
                UnloadObject(Icon);
                Photo.SetChat(ViewModel.ClientService, chat, 36);
                Photo.IsEnabled = true;
            }
        }

        public void UpdateChatLastMessage(Chat chat)
        {
            // Used in ProfilePage
        }

        public void UpdateChatEmojiStatus(Chat chat)
        {
            if (ViewModel.Type == DialogType.SavedMessagesTopic)
            {
                if (ViewModel.SavedMessagesTopic?.Type is SavedMessagesTopicTypeMyNotes)
                {
                    Identity.ClearStatus();
                }
                else if (ViewModel.SavedMessagesTopic?.Type is SavedMessagesTopicTypeAuthorHidden)
                {
                    Identity.ClearStatus();
                }
                else if (ViewModel.SavedMessagesTopic?.Type is SavedMessagesTopicTypeSavedFromChat savedFromChat && ViewModel.ClientService.TryGetChat(savedFromChat.ChatId, out Chat savedChat))
                {
                    Identity.SetStatus(_viewModel.ClientService, savedChat);
                }
            }
            else
            {
                Identity.SetStatus(_viewModel.ClientService, chat);
            }
        }

        public void UpdateChatAccentColors(Chat chat)
        {
            // Not needed in chat view
        }

        public void UpdateChatActiveStories(Chat chat)
        {
            Segments.SetChat(ViewModel.ClientService, chat, 36);
        }

        public void UpdateChatHasScheduledMessages(Chat chat)
        {
            ButtonScheduled.Visibility = chat.HasScheduledMessages && ViewModel.Type == DialogType.History ? Visibility.Visible : Visibility.Collapsed;
        }

        public void UpdateChatActionBar(Chat chat)
        {
            if (ViewModel.Type == DialogType.History)
            {
                ActionBar.UpdateChatActionBar(chat);
            }
            else
            {
                ActionBar.UpdateChatActionBar(null);
            }
        }

        public void UpdateChatDefaultDisableNotification(Chat chat, bool defaultDisableNotification)
        {
            if (chat.Type is ChatTypeSupergroup supergroup && supergroup.IsChannel)
            {
                ButtonSilent.IsChecked = defaultDisableNotification;
                Automation.SetToolTip(ButtonSilent, defaultDisableNotification ? Strings.AccDescrChanSilentOn : Strings.AccDescrChanSilentOff);
            }

            TextField.PlaceholderText = GetPlaceholder(chat, out bool readOnly);

            if (_isTextReadOnly != readOnly)
            {
                _isTextReadOnly = readOnly;
                TextField.IsReadOnly = readOnly;
            }
        }

        public void UpdateChatActions(Chat chat, IDictionary<MessageSender, ChatAction> actions)
        {
            if (chat.Type is ChatTypePrivate privata && privata.UserId == ViewModel.ClientService.Options.MyId)
            {
                ChatActionIndicator.UpdateAction(null);
                ChatActionPanel.Visibility = Visibility.Collapsed;
                Subtitle.Opacity = 1;
                return;
            }

            if (actions != null && actions.Count > 0 && (ViewModel.Type == DialogType.History || ViewModel.Type == DialogType.Thread))
            {
                ChatActionLabel.Text = InputChatActionManager.GetTypingString(chat.Type, actions, ViewModel.ClientService, out ChatAction commonAction);
                ChatActionIndicator.UpdateAction(commonAction);
                ChatActionPanel.Visibility = Visibility.Visible;
                Subtitle.Opacity = 0;
            }
            else
            {
                ChatActionLabel.Text = string.Empty;
                ChatActionIndicator.UpdateAction(null);
                ChatActionPanel.Visibility = Visibility.Collapsed;
                Subtitle.Opacity = 1;
            }

            //var peer = FrameworkElementAutomationPeer.FromElement(ChatActionLabel);
            //peer.RaiseAutomationEvent(AutomationEvents.LiveRegionChanged);
        }


        public void UpdateChatNotificationSettings(Chat chat)
        {
            if (chat.Type is ChatTypeSupergroup super && super.IsChannel)
            {
                var group = ViewModel.ClientService.GetSupergroup(super.SupergroupId);
                if (group == null)
                {
                    return;
                }

                if (group.Status is ChatMemberStatusCreator || group.Status is ChatMemberStatusAdministrator administrator && administrator.Rights.CanPostMessages)
                {
                }
                else if (group.Status is ChatMemberStatusLeft)
                {
                }
                else
                {
                    ShowAction(ViewModel.ClientService.Notifications.IsMuted(chat) ? Strings.ChannelUnmute : Strings.ChannelMute, true);
                }
            }
        }



        public void UpdateChatUnreadMentionCount(Chat chat, int count)
        {
            if (ViewModel.Type == DialogType.History && count > 0)
            {
                Arrows.UnreadMentionCount = count;
            }
            else
            {
                Arrows.UnreadMentionCount = 0;
            }
        }

        public void UpdateChatUnreadReactionCount(Chat chat, int count)
        {
            if (ViewModel.Type == DialogType.History && count > 0)
            {
                Arrows.UnreadReactionsCount = count;
            }
            else
            {
                Arrows.UnreadReactionsCount = 0;
            }
        }

        private string GetPlaceholder(Chat chat, out bool readOnly)
        {
            readOnly = false;

            if (ViewModel.ClientService.TryGetSupergroup(chat, out Supergroup supergroup))
            {
                return GetPlaceholder(chat, supergroup, out readOnly);
            }
            else if (ViewModel.ClientService.TryGetBasicGroup(chat, out BasicGroup basicGroup))
            {
                return GetPlaceholder(chat, basicGroup, out readOnly);
            }

            return Strings.TypeMessage;
        }

        private string GetPlaceholder(Chat chat, Supergroup supergroup, out bool readOnly)
        {
            readOnly = false;

            if (supergroup.IsChannel)
            {
                return chat.DefaultDisableNotification
                    ? Strings.ChannelSilentBroadcast
                    : Strings.ChannelBroadcast;
            }
            else if (chat.Permissions.CanSendBasicMessages is false && supergroup.Status is not ChatMemberStatusCreator and not ChatMemberStatusAdministrator)
            {
                readOnly = true;
                return Strings.PlainTextRestrictedHint;
            }
            else if (supergroup.Status is ChatMemberStatusCreator creator && creator.IsAnonymous || supergroup.Status is ChatMemberStatusAdministrator administrator && administrator.Rights.IsAnonymous)
            {
                return Strings.SendAnonymously;
            }

            return Strings.TypeMessage;
        }

        private string GetPlaceholder(Chat chat, BasicGroup basicGroup, out bool readOnly)
        {
            readOnly = false;

            if (chat.Permissions.CanSendBasicMessages is false && basicGroup.Status is not ChatMemberStatusCreator and not ChatMemberStatusAdministrator)
            {
                readOnly = true;
                return Strings.PlainTextRestrictedHint;
            }

            return Strings.TypeMessage;
        }

        public void UpdateChatReplyMarkup(Chat chat, MessageViewModel message)
        {
            void SetReadOnly(bool readOnly)
            {
                if (_isTextReadOnly != readOnly)
                {
                    _isTextReadOnly = readOnly;
                    TextField.IsReadOnly = readOnly;
                }
            }

            if (message?.ReplyMarkup is ReplyMarkupForceReply forceReply && forceReply.IsPersonal)
            {
                ViewModel.ReplyToMessage(message);

                if (forceReply.InputFieldPlaceholder.Length > 0)
                {
                    TextField.PlaceholderText = forceReply.InputFieldPlaceholder;
                    SetReadOnly(false);
                }
                else
                {
                    TextField.PlaceholderText = GetPlaceholder(chat, out bool readOnly);
                    SetReadOnly(readOnly);
                }

                ButtonMarkup.Visibility = Visibility.Collapsed;
                ShowHideMarkup(false, false);
            }
            else
            {
                var updated = ReplyMarkup.Update(message, message?.ReplyMarkup, false);
                if (updated)
                {
                    if (message.ReplyMarkup is ReplyMarkupShowKeyboard showKeyboard && showKeyboard.InputFieldPlaceholder.Length > 0)
                    {
                        TextField.PlaceholderText = showKeyboard.InputFieldPlaceholder;
                        SetReadOnly(false);
                    }
                    else
                    {
                        TextField.PlaceholderText = GetPlaceholder(chat, out bool readOnly);
                        SetReadOnly(readOnly);
                    }

                    ButtonMarkup.Visibility = Visibility.Visible;
                    ShowHideMarkup(true);
                }
                else
                {
                    TextField.PlaceholderText = GetPlaceholder(chat, out bool readOnly);
                    SetReadOnly(readOnly);

                    ButtonMarkup.Visibility = Visibility.Collapsed;
                    ShowHideMarkup(false, false);
                }
            }
        }

        public void UpdatePinnedMessage(Chat chat, bool known)
        {
            PinnedMessage.UpdateMessage(chat, null, known, 0, 1, false);
        }

        public void UpdateCallbackQueryAnswer(Chat chat, MessageViewModel message)
        {
            if (message == null)
            {
                CallbackQueryAnswerPanel.Visibility = Visibility.Collapsed;
            }
            else
            {
                CallbackQueryAnswerPanel.Visibility = Visibility.Visible;
                CallbackQueryAnswer.UpdateMessage(message, false, null);

                if (message.Id == 0 && AutomationPeer.ListenerExists(AutomationEvents.LiveRegionChanged))
                {
                    CallbackQueryAnswer.Focus(FocusState.Keyboard);
                }
                else
                {
                    var peer = FrameworkElementAutomationPeer.FromElement(CallbackQueryAnswer);
                    peer?.RaiseAutomationEvent(AutomationEvents.LiveRegionChanged);
                }
            }
        }

        public void UpdateComposerHeader(Chat chat, MessageComposerHeader header)
        {
            CheckButtonsVisibility();

            if (header == null || (header.IsEmpty && header.LinkPreviewDisabled))
            {
                // Let's reset
                //ComposerHeader.Visibility = Visibility.Collapsed;
                ShowHideComposerHeader(false);
                ComposerHeaderReference.Message = null;

                ButtonAttach.Glyph = Icons.Attach24;
                ButtonAttach.IsEnabled = true;

                SecondaryButtonsPanel.Visibility = Visibility.Visible;
                //ButtonRecord.Visibility = Visibility.Visible;

                //CheckButtonsVisibility();
            }
            else
            {
                //ComposerHeader.Visibility = Visibility.Visible;
                ShowHideComposerHeader(true);
                ComposerHeaderReference.Message = header;

                TextField.Reply = header;

                var editing = header.EditingMessage;
                if (editing != null)
                {
                    switch (editing.Content)
                    {
                        case MessageAnimation:
                        case MessageAudio:
                        case MessageDocument:
                            ButtonAttach.Glyph = Icons.Replace;
                            ButtonAttach.IsEnabled = true;
                            break;
                        case MessagePhoto photo:
                            ButtonAttach.Glyph = !photo.IsSecret ? Icons.Replace : Icons.Attach24;
                            ButtonAttach.IsEnabled = !photo.IsSecret;
                            break;
                        case MessageVideo video:
                            ButtonAttach.Glyph = !video.IsSecret ? Icons.Replace : Icons.Attach24;
                            ButtonAttach.IsEnabled = !video.IsSecret;
                            break;
                        default:
                            ButtonAttach.Glyph = Icons.Attach24;
                            ButtonAttach.IsEnabled = false;
                            break;
                    }


                    ComposerHeaderGlyph.Glyph = Icons.Edit24;

                    Automation.SetToolTip(ComposerHeaderCancel, Strings.AccDescrCancelEdit);

                    SecondaryButtonsPanel.Visibility = Visibility.Collapsed;
                    //ButtonRecord.Visibility = Visibility.Collapsed;

                    //CheckButtonsVisibility();
                }
                else
                {
                    ButtonAttach.Glyph = Icons.Attach24;
                    ButtonAttach.IsEnabled = true;

                    if (header.LinkPreview != null)
                    {
                        ComposerHeaderGlyph.Glyph = Icons.Link24;
                    }
                    else if (header.ReplyToMessage != null)
                    {
                        ComposerHeaderGlyph.Glyph = Icons.ArrowReply24;
                    }
                    else
                    {
                        ComposerHeaderGlyph.Glyph = Icons.Loading;
                    }

                    Automation.SetToolTip(ComposerHeaderCancel, Strings.AccDescrCancelReply);

                    SecondaryButtonsPanel.Visibility = Visibility.Visible;
                    //ButtonRecord.Visibility = Visibility.Visible;

                    //CheckButtonsVisibility();
                }
            }
        }

        private bool _composerHeaderCollapsed = true;
        private bool _botCommandsCollapsed = true;
        private bool _autocompleteCollapsed = true;

        private void ShowHideComposerHeader(bool show, bool sendout = false)
        {
            if (ButtonAction.Visibility == Visibility.Visible)
            {
                if (_replyEnabled == true && show)
                {
                    ShowArea(false);
                }
                else
                {
                    _composerHeaderCollapsed = true;
                    ComposerHeader.Visibility = Visibility.Collapsed;

                    return;
                }
            }

            if (_composerHeaderCollapsed != show)
            {
                return;
            }

            var composer = ElementComposition.GetElementVisual(ComposerHeader);
            var messages = ElementComposition.GetElementVisual(Messages);
            var textArea = ElementComposition.GetElementVisual(TextArea);

            var value = show ? 48 : 0;

            var rect = textArea.Compositor.CreateRoundedRectangleGeometry();
            rect.CornerRadius = new Vector2(SettingsService.Current.Appearance.BubbleRadius);
            rect.Size = new Vector2(TextArea.ActualSize.X, 192 + 48);
            rect.Offset = new Vector2(0, value);

            textArea.Clip = textArea.Compositor.CreateGeometricClip(rect);

            if (messages.Clip is InsetClip messagesClip)
            {
                messagesClip.TopInset = -44 + value;
                messagesClip.BottomInset = -96;
            }
            else
            {
                messages.Clip = textArea.Compositor.CreateInsetClip(0, -44 + value, 0, -96);
            }

            composer.Clip = textArea.Compositor.CreateInsetClip(0, 0, 0, value);

            var batch = composer.Compositor.CreateScopedBatch(CompositionBatchTypes.Animation);
            batch.Completed += (s, args) =>
            {
                textArea.Clip = null;
                composer.Clip = null;
                //messages.Clip = null;
                composer.Offset = new Vector3();
                messages.Offset = new Vector3();

                ContentPanel.Margin = new Thickness();

                if (_composerHeaderCollapsed)
                {
                    if (_replyEnabled.HasValue)
                    {
                        ShowAction(null, ButtonAction.IsEnabled, true);
                    }

                    ComposerHeader.Visibility = Visibility.Collapsed;
                }

                UpdateTextAreaRadius();
            };

            var animClip = textArea.Compositor.CreateScalarKeyFrameAnimation();
            animClip.InsertKeyFrame(0, show ? 48 : 0);
            animClip.InsertKeyFrame(1, show ? 0 : 48);
            animClip.Duration = Constants.FastAnimation;

            var animClip2 = textArea.Compositor.CreateScalarKeyFrameAnimation();
            animClip2.InsertKeyFrame(0, show ? -44 : -44 + 48);
            animClip2.InsertKeyFrame(1, show ? -44 + 48 : -44);
            animClip2.Duration = Constants.FastAnimation;

            var animClip3 = textArea.Compositor.CreateVector2KeyFrameAnimation();
            animClip3.InsertKeyFrame(0, new Vector2(0, show ? 48 : 0));
            animClip3.InsertKeyFrame(1, new Vector2(0, show ? 0 : 48));
            animClip3.Duration = Constants.FastAnimation;

            var anim1 = textArea.Compositor.CreateVector3KeyFrameAnimation();
            anim1.InsertKeyFrame(0, new Vector3(0, show ? 48 : 0, 0));
            anim1.InsertKeyFrame(1, new Vector3(0, show ? 0 : 48, 0));
            anim1.Duration = Constants.FastAnimation;

            rect.StartAnimation("Offset", animClip3);

            if (!sendout)
            {
                messages.Clip.StartAnimation("TopInset", animClip2);
                messages.StartAnimation("Offset", anim1);
            }

            composer.Clip.StartAnimation("BottomInset", animClip);
            composer.StartAnimation("Offset", anim1);

            batch.End();

            if (sendout)
            {
                ContentPanel.Margin = new Thickness(0, 0, 0, -48);
            }
            else
            {
                ContentPanel.Margin = new Thickness(0, -48, 0, 0);
            }

            if (show)
            {
                _composerHeaderCollapsed = false;
                ComposerHeader.Visibility = Visibility.Visible;
            }
            else
            {
                _composerHeaderCollapsed = true;
            }
        }

        private void ShowHideBotCommands(bool show)
        {
            if (_botCommandsCollapsed != show)
            {
                return;
            }

            _botCommandsCollapsed = !show;
            ButtonMore.Visibility = Visibility.Visible;

            var more = ElementComposition.GetElementVisual(ButtonMore);
            var field = ElementComposition.GetElementVisual(TextFieldPanel);
            var attach = ElementComposition.GetElementVisual(btnAttach);

            var batch = BootStrapper.Current.Compositor.CreateScopedBatch(CompositionBatchTypes.Animation);
            batch.Completed += (s, args) =>
            {
                field.Properties.InsertVector3("Translation", Vector3.Zero);
                attach.Properties.InsertVector3("Translation", Vector3.Zero);

                if (_botCommandsCollapsed)
                {
                    ButtonMore.IsChecked = false;
                    ButtonMore.Visibility = Visibility.Collapsed;
                }

                UpdateTextAreaRadius();
            };

            var offset = BootStrapper.Current.Compositor.CreateVector3KeyFrameAnimation();
            offset.InsertKeyFrame(show ? 0 : 1, new Vector3(-40, 0, 0));
            offset.InsertKeyFrame(show ? 1 : 0, new Vector3());
            offset.Duration = Constants.FastAnimation;

            var scale = BootStrapper.Current.Compositor.CreateVector3KeyFrameAnimation();
            scale.InsertKeyFrame(show ? 0 : 1, Vector3.Zero);
            scale.InsertKeyFrame(show ? 1 : 0, Vector3.One);
            scale.Duration = Constants.FastAnimation;

            var opacity = BootStrapper.Current.Compositor.CreateScalarKeyFrameAnimation();
            opacity.InsertKeyFrame(show ? 0 : 1, 0);
            opacity.InsertKeyFrame(show ? 1 : 0, 1);

            more.CenterPoint = new Vector3(20, 16, 0);
            more.StartAnimation("Scale", scale);
            more.StartAnimation("Opacity", opacity);
            field.StartAnimation("Translation", offset);
            attach.StartAnimation("Translation", offset);

            batch.End();
        }

        private async void ShowHideAutocomplete(bool show)
        {
            if (_autocompleteCollapsed != show)
            {
                return;
            }

            _autocompleteCollapsed = !show;
            ListAutocomplete.Visibility = Visibility.Visible;

            var source = ListAutocomplete.ItemsSource;

            var list = ElementComposition.GetElementVisual(ListAutocomplete);
            list.StopAnimation("Translation");

            await ListAutocomplete.UpdateLayoutAsync();

            var batch = BootStrapper.Current.Compositor.CreateScopedBatch(CompositionBatchTypes.Animation);
            batch.Completed += (s, args) =>
            {
                list.Properties.InsertVector3("Translation", Vector3.Zero);

                if (show)
                {
                    _autocompleteCollapsed = false;
                }
                else if (ListAutocomplete.ItemsSource == source)
                {
                    ListAutocomplete.ItemsSource = null;
                    ListAutocomplete.Visibility = Visibility.Collapsed;
                }
            };

            var offset = BootStrapper.Current.Compositor.CreateVector3KeyFrameAnimation();
            offset.InsertKeyFrame(show ? 0 : 1, new Vector3(0, ListAutocomplete.ActualSize.Y, 0));
            offset.InsertKeyFrame(show ? 1 : 0, new Vector3());
            offset.Duration = Constants.FastAnimation;

            list.StartAnimation("Translation", offset);

            batch.End();
        }

        private double _textAreaRadius = double.NaN;

        private void UpdateTextAreaRadius(bool force = true)
        {
            var radius = SettingsService.Current.Appearance.BubbleRadius;
            if (radius == _textAreaRadius && !force)
            {
                return;
            }

            _textAreaRadius = radius;

            var min = Math.Max(4, radius - 2);
            var max = ComposerHeader.Visibility == Visibility.Visible ? 4 : min;

            ButtonAttach.CornerRadius = new CornerRadius(_botCommandsCollapsed ? max : 4, 4, 4, _botCommandsCollapsed ? min : 4);
            btnVoiceMessage.CornerRadius = new CornerRadius(4, max, min, 4);
            btnSendMessage.CornerRadius = new CornerRadius(4, max, min, 4);
            btnEdit.CornerRadius = new CornerRadius(4, max, min, 4);
            ButtonDelete.CornerRadius = new CornerRadius(4, min, min, 4);
            ButtonManage.CornerRadius = new CornerRadius(min, 4, 4, min);

            ComposerHeaderCancel.CornerRadius = new CornerRadius(4, min, 4, 4);
            TextRoot.CornerRadius =
                ChatFooter.CornerRadius =
                ChatRecord.CornerRadius =
                ManagePanel.CornerRadius =
                ButtonAction.CornerRadius = new CornerRadius(radius);

            // It would be cool to have shadow to respect text field corner radius
            //Separator.CornerRadius = new CornerRadius(radius);
            ListAutocomplete.CornerRadius = InlinePanel.CornerRadius = new CornerRadius(radius, radius, 0, 0);
            ListAutocomplete.Padding = new Thickness(0, 0, 0, radius);

            ListInline?.UpdateCornerRadius(radius);

            ReplyMarkupPanel.CornerRadius = new CornerRadius(0, 0, radius, radius);
            ReplyMarkupPanel.Padding = new Thickness(0, radius, 0, 0);

            if (radius > 0)
            {
                TextArea.MaxWidth = ChatRecord.MaxWidth = ChatFooter.MaxWidth = ManagePanel.MaxWidth = InlinePanel.MaxWidth = Separator.MaxWidth = ReplyMarkupPanel.MaxWidth =
                    SettingsService.Current.IsAdaptiveWideEnabled ? 1000 : double.PositiveInfinity;
                TextArea.Margin = ChatRecord.Margin = ChatFooter.Margin = ManagePanel.Margin = Separator.Margin = new Thickness(12, 0, 12, 8);
                InlinePanel.Margin = new Thickness(12, 0, 12, -radius);
                ReplyMarkupPanel.Margin = new Thickness(12, -8 - radius, 12, 8);
            }
            else
            {
                TextArea.MaxWidth = ChatRecord.MaxWidth = ChatFooter.MaxWidth = ManagePanel.MaxWidth = InlinePanel.MaxWidth = Separator.MaxWidth = ReplyMarkupPanel.MaxWidth =
                    SettingsService.Current.IsAdaptiveWideEnabled ? 1024 : double.PositiveInfinity;
                TextArea.Margin = ChatRecord.Margin = ChatFooter.Margin = ManagePanel.Margin = Separator.Margin = new Thickness();
                InlinePanel.Margin = new Thickness();
                ReplyMarkupPanel.Margin = new Thickness();
            }

            var messages = ElementComposition.GetElementVisual(Messages);
            if (messages.Clip is InsetClip messagesClip)
            {
                messagesClip.TopInset = -44;
                messagesClip.BottomInset = -8 - radius;
            }
            else
            {
                messages.Clip = messages.Compositor.CreateInsetClip(0, -44, 0, -8 - radius);
            }
        }

        public void UpdateAutocomplete(Chat chat, IAutocompleteCollection collection)
        {
            if (collection != null)
            {
                ListAutocomplete.ItemsSource = collection;
                ListAutocomplete.Orientation = collection.Orientation;
                ShowHideAutocomplete(true);
            }
            else
            {
                ShowHideAutocomplete(false);

                //var diff = (float)ListAutocomplete.ActualHeight;
                //var visual = ElementComposition.GetElementVisual(ListAutocomplete);

                //var anim = BootStrapper.Current.Compositor.CreateSpringVector3Animation();
                //anim.InitialValue = new Vector3();
                //anim.FinalValue = new Vector3(0, diff, 0);

                //visual.StartAnimation("Offset", anim);
            }
        }

        public void UpdateSearchMask(Chat chat, ChatSearchViewModel search)
        {

        }



        public void UpdateUser(Chat chat, User user, bool secret)
        {

        }

        public void UpdateUserFullInfo(Chat chat, User user, UserFullInfo fullInfo, bool secret, bool accessToken)
        {
            btnSendMessage.SlowModeDelay = 0;
            btnSendMessage.SlowModeDelayExpiresIn = 0;

            if (!secret && !user.RestrictsNewChats)
            {
                ShowArea();
            }

            TextField.PlaceholderText = GetPlaceholder(chat, out bool readOnly);

            if (_isTextReadOnly != readOnly)
            {
                _isTextReadOnly = readOnly;
                TextField.IsReadOnly = readOnly;
            }

            UpdateUserStatus(chat, user);

            if (fullInfo == null)
            {
                return;
            }

            if (ViewModel.Search?.SavedMessagesTag != null)
            {
                ShowAction(ViewModel.Search.FilterByTag ? Strings.SavedTagShowOtherMessages : Strings.SavedTagHideOtherMessages, true);
            }
            else if (ViewModel.Type == DialogType.SavedMessagesTopic)
            {
                if (ViewModel.SavedMessagesTopic?.Type is SavedMessagesTopicTypeMyNotes)
                {
                    ShowArea();
                }
                else if (ViewModel.SavedMessagesTopic?.Type is SavedMessagesTopicTypeAuthorHidden)
                {
                    ShowAction(Strings.AuthorHiddenDescription, false);
                }
                else if (ViewModel.SavedMessagesTopic?.Type is SavedMessagesTopicTypeSavedFromChat savedFromChat && ViewModel.ClientService.TryGetChat(savedFromChat.ChatId, out Chat savedChat))
                {
                    if (savedChat.Type is ChatTypePrivate)
                    {
                        ShowAction(Strings.SavedOpenChat, true);
                    }
                    else if (savedChat.Type is ChatTypeSupergroup { IsChannel: true })
                    {
                        ShowAction(Strings.SavedOpenChannel, true);
                    }
                    else
                    {
                        ShowAction(Strings.SavedOpenGroup, true);
                    }
                }
            }
            else if (ViewModel.Type == DialogType.Pinned)
            {
                ShowAction(Strings.UnpinAllMessages, true);
            }
            else if (user.Type is UserTypeDeleted)
            {
                ShowAction(Strings.DeleteThisChat, true);
            }
            else if (ViewModel.ClientService.IsRepliesChat(chat))
            {
                ShowAction(ViewModel.ClientService.Notifications.IsMuted(chat) ? Strings.ChannelUnmute : Strings.ChannelMute, true);
            }
            else if (chat.BlockList is BlockListMain)
            {
                ShowAction(user.Type is UserTypeBot ? Strings.BotUnblock : Strings.Unblock, true);
            }
            else if (user.Type is UserTypeBot && (accessToken || chat?.LastMessage == null))
            {
                ShowAction(Strings.BotStart, true);
            }
            else if (!secret && !user.RestrictsNewChats)
            {
                ShowArea();
            }

            if (fullInfo.BotInfo?.Commands.Count > 0)
            {
                ViewModel.BotCommands = fullInfo.BotInfo.Commands.Select(x => new UserCommand(user.Id, x)).ToList();
                ViewModel.HasBotCommands = false;
                PhotoMore.Source = null;
                Automation.SetToolTip(ButtonMore, Strings.AccDescrBotCommands);
                ShowHideBotCommands(true);
            }
            else
            {
                ViewModel.BotCommands = null;
                ViewModel.HasBotCommands = false;
                ShowHideBotCommands(false);
            }

            Automation.SetToolTip(Call, Strings.Call);

            btnVoiceMessage.IsRestricted = fullInfo.HasRestrictedVoiceAndVideoNoteMessages
                && user.Id != ViewModel.ClientService.Options.MyId;

            Call.Glyph = Icons.Call;
            Call.Visibility = /*!secret &&*/ fullInfo.CanBeCalled ? Visibility.Visible : Visibility.Collapsed;
            VideoCall.Visibility = /*!secret &&*/ fullInfo.CanBeCalled && fullInfo.SupportsVideoCalls ? Visibility.Visible : Visibility.Collapsed;
        }

        public void UpdateUserStatus(Chat chat, User user)
        {
            if (ViewModel.ClientService.IsSavedMessages(user))
            {
                ViewModel.LastSeen = null;
            }
            else if (ViewModel.ClientService.IsRepliesChat(chat))
            {
                ViewModel.LastSeen = null;
            }
            else if (ViewModel.Type == DialogType.ScheduledMessages)
            {
                ViewModel.LastSeen = null;
            }
            else
            {
                ViewModel.LastSeen = LastSeenConverter.GetLabel(user, true);
            }
        }

        public void UpdateUserRestrictsNewChats(Chat chat, User user, UserFullInfo fullInfo, CanSendMessageToUserResult result)
        {
            if (result is CanSendMessageToUserResultOk)
            {
                ShowArea();
            }
            else if (result is CanSendMessageToUserResultUserIsDeleted)
            {
                ShowAction(Strings.DeleteThisChat, true);
            }
            else if (result is CanSendMessageToUserResultUserRestrictsNewChats)
            {
                var text = string.Format(Strings.OnlyPremiumCanMessage, user.FirstName);
                var markdown = Extensions.ReplacePremiumLink(text, null);

                var textBlock = new TextBlock
                {
                    TextWrapping = TextWrapping.Wrap,
                    TextAlignment = TextAlignment.Center,
                    Style = App.Current.Resources["InfoBodyTextBlockStyle"] as Style
                };

                TextBlockHelper.SetFormattedText(textBlock, markdown);

                _replyEnabled = false;
                ButtonAction.IsEnabled = true;
                ButtonAction.Content = textBlock;

                _actionCollapsed = false;
                ButtonAction.Visibility = Visibility.Visible;
                ChatFooter.Visibility = Visibility.Visible;
                TextArea.Visibility = Visibility.Collapsed;
            }

            if (ViewModel.Type == DialogType.History && chat.LastMessage == null && user?.Type is UserTypeRegular && user?.Id != ViewModel.ClientService.Options.MyId && fullInfo != null)
            {
                if (result is CanSendMessageToUserResultUserRestrictsNewChats)
                {
                    ShowHideRestrictsNewChats(true, user);
                    ShowHideEmptyChat(false, null, null);
                }
                else
                {
                    ShowHideRestrictsNewChats(false, null);
                    ShowHideEmptyChat(true, user, fullInfo);
                }
            }
            else
            {
                ShowHideRestrictsNewChats(false, null);
                ShowHideEmptyChat(false, null, null);
            }
        }

        public void UpdateSecretChat(Chat chat, SecretChat secretChat)
        {
            if (secretChat.State is SecretChatStateReady)
            {
                ShowArea();
            }
            else if (secretChat.State is SecretChatStatePending)
            {
                ShowAction(string.Format(Strings.AwaitingEncryption, ViewModel.ClientService.GetTitle(chat)), false);
            }
            else if (secretChat.State is SecretChatStateClosed)
            {
                ShowAction(Strings.EncryptionRejected, false);
            }
        }



        public void UpdateBasicGroup(Chat chat, BasicGroup group)
        {

        }

        public void UpdateBasicGroupFullInfo(Chat chat, BasicGroup group, BasicGroupFullInfo fullInfo)
        {
            if (group.UpgradedToSupergroupId != 0)
            {
                ShowAction(Strings.OpenSupergroup, true);
            }
            else if (group.Status is ChatMemberStatusLeft or ChatMemberStatusBanned)
            {
                ShowAction(Strings.DeleteThisGroup, true);

                ViewModel.LastSeen = Strings.YouLeft;
            }
            else if (group.Status is ChatMemberStatusCreator creator && !creator.IsMember)
            {
                ShowAction(Strings.ChannelJoin, true);
            }
            else
            {
                if (ViewModel.Type == DialogType.Pinned)
                {
                    if (group.CanPinMessages())
                    {
                        ShowAction(Strings.UnpinAllMessages, true);
                    }
                    else
                    {
                        ShowAction(Strings.HidePinnedMessages, true);
                    }
                }
                else
                {
                    ShowArea();
                }

                TextField.PlaceholderText = GetPlaceholder(chat, group, out bool readOnly);

                if (_isTextReadOnly != readOnly)
                {
                    _isTextReadOnly = readOnly;
                    TextField.IsReadOnly = readOnly;
                }

                ViewModel.LastSeen = Locale.Declension(Strings.R.Members, group.MemberCount);
            }

            if (fullInfo == null)
            {
                return;
            }

            ViewModel.LastSeen = Locale.Declension(Strings.R.Members, fullInfo.Members.Count);

            btnVoiceMessage.IsRestricted = false;

            btnSendMessage.SlowModeDelay = 0;
            btnSendMessage.SlowModeDelayExpiresIn = 0;

            var commands = new List<UserCommand>();

            foreach (var command in fullInfo.BotCommands)
            {
                commands.AddRange(command.Commands.Select(x => new UserCommand(command.BotUserId, x)));
            }

            ViewModel.BotCommands = commands;
            ViewModel.HasBotCommands = commands.Count > 0;
            //ShowHideBotCommands(false);
        }



        public void UpdateSupergroup(Chat chat, Supergroup group)
        {

        }

        public void UpdateSupergroupFullInfo(Chat chat, Supergroup group, SupergroupFullInfo fullInfo)
        {
            if (ViewModel.Type == DialogType.EventLog)
            {
                ShowAction(Strings.Settings, true);
                return;
            }

            if (ViewModel.Type == DialogType.Pinned)
            {
                if (group.CanPinMessages())
                {
                    ShowAction(Strings.UnpinAllMessages, true);
                }
                else
                {
                    ShowAction(Strings.HidePinnedMessages, true);
                }
            }
            else if (group.IsChannel || group.IsBroadcastGroup)
            {
                if ((group.Status is ChatMemberStatusLeft && (group.HasActiveUsername() || ViewModel.ClientService.IsChatAccessible(chat))) || group.Status is ChatMemberStatusCreator { IsMember: false })
                {
                    ShowAction(Strings.ChannelJoin, true);
                }
                else if (group.Status is ChatMemberStatusCreator || group.Status is ChatMemberStatusAdministrator administrator && administrator.Rights.CanPostMessages)
                {
                    ShowArea();
                }
                else if (group.Status is ChatMemberStatusLeft or ChatMemberStatusBanned)
                {
                    ShowAction(Strings.DeleteChat, true);
                }
                else
                {
                    ShowAction(ViewModel.ClientService.Notifications.IsMuted(chat) ? Strings.ChannelUnmute : Strings.ChannelMute, true);
                }
            }
            else
            {
                if ((group.Status is ChatMemberStatusLeft && (group.IsPublic() || ViewModel.ClientService.IsChatAccessible(chat))) || group.Status is ChatMemberStatusCreator { IsMember: false })
                {
                    if (group.JoinByRequest)
                    {
                        ShowAction(Strings.ChannelJoinRequest, true);
                    }
                    else if (ViewModel.Type == DialogType.Thread)
                    {
                        if (group.JoinToSendMessages)
                        {
                            ShowAction(Strings.JoinGroup, true);
                        }
                        else if (!chat.Permissions.CanSendBasicMessages)
                        {
                            ShowAction(Strings.GlobalSendMessageRestricted, false);
                        }
                        else
                        {
                            ShowArea();
                        }
                    }
                    else
                    {
                        ShowAction(Strings.ChannelJoin, true);
                    }
                }
                else if (group.Status is ChatMemberStatusCreator || group.Status is ChatMemberStatusAdministrator administrator)
                {
                    if (ViewModel.Type != DialogType.Thread && group.IsForum)
                    {
                        ShowAction(Strings.ForumReplyToMessagesInTopic, false, true);
                    }
                    else
                    {
                        ShowArea();
                    }
                }
                else if (group.Status is ChatMemberStatusRestricted restrictedSend)
                {
                    if (!restrictedSend.IsMember && group.HasActiveUsername())
                    {
                        ShowAction(Strings.ChannelJoin, true);
                    }
                    else if (!restrictedSend.Permissions.CanSendBasicMessages)
                    {
                        if (restrictedSend.IsForever())
                        {
                            ShowAction(Strings.SendMessageRestrictedForever, false);
                        }
                        else
                        {
                            ShowAction(string.Format(Strings.SendMessageRestricted, Formatter.BannedUntil(restrictedSend.RestrictedUntilDate)), false);
                        }
                    }
                    else if (ViewModel.Type != DialogType.Thread && group.IsForum)
                    {
                        ShowAction(Strings.ForumReplyToMessagesInTopic, false, true);
                    }
                    else
                    {
                        ShowArea();
                    }
                }
                else if (group.Status is ChatMemberStatusLeft or ChatMemberStatusBanned)
                {
                    ShowAction(Strings.DeleteChat, true);
                }
                else if (!chat.Permissions.CanSendBasicMessages && (fullInfo == null || fullInfo.MyBoostCount < fullInfo.UnrestrictBoostCount))
                {
                    ShowAction(Strings.GlobalSendMessageRestricted, fullInfo != null && fullInfo.UnrestrictBoostCount > 0);
                }
                else if (ViewModel.Type != DialogType.Thread && group.IsForum)
                {
                    ShowAction(Strings.ForumReplyToMessagesInTopic, false, true);
                }
                else
                {
                    ShowArea();
                }
            }

            TextField.PlaceholderText = GetPlaceholder(chat, group, out bool readOnly);

            if (_isTextReadOnly != readOnly)
            {
                _isTextReadOnly = readOnly;
                TextField.IsReadOnly = readOnly;
            }

            if (ViewModel.Type == DialogType.History)
            {
                ViewModel.LastSeen = Locale.Declension(group.IsChannel ? Strings.R.Subscribers : Strings.R.Members, group.MemberCount);
            }
            else if (ViewModel.Type == DialogType.Thread && ViewModel.Topic != null)
            {
                ViewModel.LastSeen = string.Format(Strings.TopicProfileStatus, chat.Title);
            }
            else
            {
                ViewModel.LastSeen = null;
            }

            if (group.IsChannel)
            {
                return;
            }

            UpdateComposerHeader(chat, ViewModel.ComposerHeader);
            UpdateChatPermissions(chat);

            if (fullInfo == null)
            {
                return;
            }

            if (ViewModel.Type == DialogType.History)
            {
                ViewModel.LastSeen = Locale.Declension(group.IsChannel ? Strings.R.Subscribers : Strings.R.Members, fullInfo.MemberCount);
            }
            else if (ViewModel.Type == DialogType.Thread && ViewModel.Topic != null)
            {
                ViewModel.LastSeen = string.Format(Strings.TopicProfileStatus, chat.Title);
            }
            else
            {
                ViewModel.LastSeen = null;
            }

            btnVoiceMessage.IsRestricted = false;

            btnSendMessage.SlowModeDelay = fullInfo.SlowModeDelay;
            btnSendMessage.SlowModeDelayExpiresIn = fullInfo.SlowModeDelayExpiresIn;

            if (fullInfo.SlowModeDelayExpiresIn > 0)
            {
                _slowModeTimer.Stop();
                _slowModeTimer.Start();
            }
            else
            {
                _slowModeTimer.Stop();
            }

            var commands = new List<UserCommand>();

            foreach (var command in fullInfo.BotCommands)
            {
                commands.AddRange(command.Commands.Select(x => new UserCommand(command.BotUserId, x)));
            }

            ViewModel.BotCommands = commands;
            ViewModel.HasBotCommands = commands.Count > 0;
            //ShowHideBotCommands(false);
        }

        public void UpdateChatVideoChat(Chat chat, VideoChat videoChat)
        {
            if (chat.Type is ChatTypeBasicGroup or ChatTypeSupergroup)
            {
                if (videoChat.GroupCallId == 0)
                {
                    GroupCall.ShowHide(false);
                    Call.Visibility = Visibility.Collapsed;
                }
            }
        }

        public void UpdateChatBusinessBotManageBar(Chat chat, BusinessBotManageBar businessBotManageBar)
        {
            ConnectedBot.UpdateChatBusinessBotManageBar(chat, businessBotManageBar);
            ViewVisibleMessages(false);
        }

        public void UpdateGroupCall(Chat chat, GroupCall groupCall)
        {
            if (GroupCall.UpdateGroupCall(chat, groupCall))
            {
                Call.Visibility = Visibility.Collapsed;
            }
            else
            {
                Automation.SetToolTip(Call, Strings.VoipGroupJoinCall);

                Call.Glyph = Icons.VideoChat;
                Call.Visibility = Visibility.Visible;
            }
        }

        public void UpdateDeleteMessages(Chat chat, IList<MessageViewModel> messages)
        {
            if (messages.Count > 1)
            {
                return;
            }

            if (_messageIdToSelector.TryGetValue(messages[0].Id, out SelectorItem selector))
            {
                AnimateSizeChanged(messages[0], selector);
            }
        }

        private void AnimateSizeChanged(MessageViewModel message, SelectorItem selector)
        {
            var next = new Vector2(0, 0);
            var prev = selector.ActualSize;

            var diff = next.Y - prev.Y;

            var panel = Messages.ItemsPanelRoot as ItemsStackPanel;
            if (panel == null || prev.Y == next.Y || Math.Abs(diff) <= 2)
            {
                return;
            }

            var index = Messages.IndexFromContainer(selector);
            //if (index < panel.LastVisibleIndex)
            //{
            //    return;
            //}

            if (index >= panel.FirstVisibleIndex && index <= panel.LastVisibleIndex)
            {
                var direction = panel.ItemsUpdatingScrollMode == ItemsUpdatingScrollMode.KeepItemsInView ? -1 : 1;
                var edge = (index == panel.LastVisibleIndex && direction == 1) || index == panel.FirstVisibleIndex && direction == -1;

                if (edge && !Messages.VisualContains(selector))
                {
                    direction *= -1;
                }

                var first = direction == 1 ? panel.FirstCacheIndex : index + 1;
                var last = direction == 1 ? index : panel.LastCacheIndex;

                var batch = BootStrapper.Current.Compositor.CreateScopedBatch(CompositionBatchTypes.Animation);
                var anim = BootStrapper.Current.Compositor.CreateScalarKeyFrameAnimation();
                anim.InsertKeyFrame(0, diff * direction);
                anim.InsertKeyFrame(1, 0);
                //anim.Duration = TimeSpan.FromSeconds(5);

                for (int i = first; i <= last; i++)
                {
                    var container = Messages.ContainerFromIndex(i) as SelectorItem;
                    if (container == null)
                    {
                        continue;
                    }

                    var child = VisualTreeHelper.GetChild(container, 0) as UIElement;
                    if (child != null)
                    {
                        var visual = ElementComposition.GetElementVisual(child);
                        visual.StartAnimation("Offset.Y", anim);
                    }
                }

                batch.End();
            }
        }

        #endregion

        private void TextField_Sending(object sender, EventArgs e)
        {
            ButtonStickers.Collapse();
            RemoveMessageEffect();
        }

        private async void ButtonMore_Checked(object sender, RoutedEventArgs e)
        {
            var chat = ViewModel.Chat;
            if (chat == null || chat.Type is ChatTypePrivate or ChatTypeSecret)
            {
                return;
            }

            var flyout = new MenuFlyout();
            flyout.Items.Add(new MenuFlyoutLabel { Text = Strings.SendMessageAsTitle });
            flyout.Closing += (s, args) =>
            {
                ButtonMore.IsChecked = false;
                _focusState.Set(FocusState.Programmatic);
            };

            var response = await ViewModel.ClientService.SendAsync(new GetChatAvailableMessageSenders(chat.Id));
            if (response is ChatMessageSenders senders)
            {
                void handler(object sender, RoutedEventArgs _)
                {
                    if (sender is MenuFlyoutItem item && item.CommandParameter is ChatMessageSender messageSender)
                    {
                        item.Click -= handler;
                        ViewModel.SetSender(messageSender);
                    }
                }

                foreach (var messageSender in senders.Senders)
                {
                    var picture = new ProfilePicture();
                    picture.Width = 36;
                    picture.Height = 36;
                    picture.IsEnabled = false;
                    picture.Margin = new Thickness(-4, -2, 0, -2);

                    var item = new MenuFlyoutProfile();
                    item.Click += handler;
                    item.CommandParameter = messageSender;
                    item.Style = BootStrapper.Current.Resources["SendAsMenuFlyoutItemStyle"] as Style;
                    item.Icon = new FontIcon();
                    item.Tag = picture;

                    if (ViewModel.ClientService.TryGetUser(messageSender.Sender, out User senderUser))
                    {
                        picture.SetUser(ViewModel.ClientService, senderUser, 36);

                        item.Text = senderUser.FullName();
                        item.Info = Strings.VoipGroupPersonalAccount;
                    }
                    else if (ViewModel.ClientService.TryGetChat(messageSender.Sender, out Chat senderChat))
                    {
                        picture.SetChat(ViewModel.ClientService, senderChat, 36);

                        item.Text = senderChat.Title;

                        if (ViewModel.ClientService.TryGetSupergroup(senderChat, out Supergroup supergroup))
                        {
                            item.Info = Locale.Declension(Strings.R.Subscribers, supergroup.MemberCount);
                        }
                    }

                    flyout.Items.Add(item);
                }
            }

            flyout.ShowAt(ButtonMore, FlyoutPlacementMode.TopEdgeAlignedLeft);
        }

        private void InlineBotResults_Loaded(object sender, RoutedEventArgs e)
        {
            ListInline.UpdateCornerRadius(SettingsService.Current.Appearance.BubbleRadius);
            ListInline.MaxHeight = Math.Min(320, Math.Max(ContentPanel.ActualHeight - 48, 0));

            if (ViewModel?.Chat is Chat chat)
            {
                ListInline.UpdateChatPermissions(chat);
            }
        }

        #region XamlMarkupHelper

        private void LoadObject<T>(ref T element, /*[CallerArgumentExpression("element")]*/string name)
            where T : DependencyObject
        {
            if (element == null)
            {
                FindName(name);
            }
        }

        #endregion

        private void Stickers_Redirect(object sender, EventArgs e)
        {
            _focusState.Set(FocusState.Programmatic);
        }

        private void ChatRecord_StartTyping(object sender, ChatAction e)
        {
            ViewModel.ChatActionManager.SetTyping(e);
        }

        private void ChatRecord_CancelTyping(object sender, EventArgs e)
        {
            _focusState.Set(FocusState.Programmatic);
            ViewModel.ChatActionManager.CancelTyping();
        }

        private void RestrictsNewChats_Click(object sender, RoutedEventArgs e)
        {
            ViewModel.NavigationService.ShowPromo();
        }

        private bool _restrictsNewChatsCollapsed = true;

        private void ShowHideRestrictsNewChats(bool show, User user)
        {
            if (_restrictsNewChatsCollapsed != show)
            {
                return;
            }

            _restrictsNewChatsCollapsed = !show;
            RestrictsNewChats ??= FindName(nameof(RestrictsNewChats)) as MessageService;

            if (show)
            {
                if (user != null)
                {
                    TextBlockHelper.SetMarkdown(RestrictsNewChatsText, string.Format(Strings.MessageLockedPremium, user.FirstName));
                }

                RestrictsNewChats.Visibility = Visibility.Visible;
            }
            else
            {
                RestrictsNewChats.Visibility = Visibility.Collapsed;
            }
        }

        private bool _emptyChatCollapsed = true;

        private void ShowHideEmptyChat(bool show, User user, UserFullInfo fullInfo)
        {
            //if (_emptyChatCollapsed != show)
            //{
            //    return;
            //}

            _emptyChatCollapsed = !show;

            if (show)
            {
                FindName(nameof(EmptyChatRoot));

                var title = fullInfo?.BusinessInfo?.StartPage?.Title;
                var message = fullInfo?.BusinessInfo?.StartPage?.Message;

                EmptyChatTitle.Text = string.IsNullOrEmpty(title)
                    ? Strings.NoMessages
                    : title;
                EmptyChatMessage.Text = string.IsNullOrEmpty(message)
                    ? Strings.NoMessagesGreetingsDescription
                    : message;

                var sticker = fullInfo?.BusinessInfo?.StartPage?.Sticker ?? ViewModel.GreetingSticker;
                if (sticker != null)
                {
                    EmptyChatAnimated.Source = new DelayedFileSource(ViewModel.ClientService, sticker);
                }
                else
                {
                    EmptyChatAnimated.Source = null;
                }

                TextBlockHelper.SetMarkdown(EmptyChatHow, string.Format(Strings.GreetingHow, user.FirstName));

                EmptyChatRoot.Visibility = Visibility.Visible;
                EmptyChatHowRoot.Visibility = fullInfo?.BusinessInfo?.StartPage != null
                    ? Visibility.Visible
                    : Visibility.Collapsed;
            }
            else if (EmptyChatRoot != null)
            {
                EmptyChatRoot.Visibility = Visibility.Collapsed;
            }
        }

        private void Options_SizeChanged(object sender, SizeChangedEventArgs e)
        {
            Profile.Padding = new Thickness(HeaderLeft.ActualWidth, 0, e.NewSize.Width, 0);
        }

        private void EmptyChat_Click(object sender, RoutedEventArgs e)
        {
            if (ViewModel.ClientService.TryGetUserFull(ViewModel.Chat, out UserFullInfo fullInfo))
            {
                if (fullInfo.BusinessInfo?.StartPage?.Sticker != null)
                {
                    ViewModel.SendSticker(fullInfo.BusinessInfo.StartPage.Sticker, false, false);
                    return;
                }
            }

            if (ViewModel.GreetingSticker != null)
            {
                ViewModel.SendSticker(ViewModel.GreetingSticker, false, false);
            }
        }

        private void EmptyChatHow_Click(object sender, RoutedEventArgs e)
        {
            ViewModel.NavigationService.Navigate(typeof(BusinessPage));
        }
    }

    public enum StickersPanelMode
    {
        Collapsed,
        Overlay
    }

    public partial class ChatHeaderButton : Button
    {
        protected override AutomationPeer OnCreateAutomationPeer()
        {
            return new ChatHeaderButtonAutomationPeer(this);
        }
    }

    public partial class ChatHeaderButtonAutomationPeer : ButtonAutomationPeer
    {
        private readonly ChatHeaderButton _owner;

        public ChatHeaderButtonAutomationPeer(ChatHeaderButton owner)
            : base(owner)
        {
            _owner = owner;
        }

        protected override string GetNameCore()
        {
            // GetFullDescriptionCore doesn't seem to work :(
            //    return Strings.AccDescrChatInfo;
            //}

            //protected override string GetFullDescriptionCore()
            //{
            var view = _owner.GetParent<ChatView>();
            if (view != null)
            {
                return view.GetAutomationName();
            }

            return base.GetNameCore();
        }
    }
}<|MERGE_RESOLUTION|>--- conflicted
+++ resolved
@@ -773,11 +773,7 @@
             ViewModel.NavigationService.Window.Activated += Window_Activated;
             ViewModel.NavigationService.Window.VisibilityChanged += Window_VisibilityChanged;
 
-<<<<<<< HEAD
             //ViewModel.NavigationService.Window.CoreWindow.CharacterReceived += OnCharacterReceived;
-=======
-            ViewModel.NavigationService.Window.CoreWindow.CharacterReceived += OnCharacterReceived;
->>>>>>> 2a71b6a8
             ViewModel.NavigationService.Window.InputListener.KeyDown += OnAcceleratorKeyActivated;
 
             ViewVisibleMessages();
@@ -801,11 +797,7 @@
             ViewModel.NavigationService.Window.Activated -= Window_Activated;
             ViewModel.NavigationService.Window.VisibilityChanged -= Window_VisibilityChanged;
 
-<<<<<<< HEAD
             //ViewModel.NavigationService.Window.CoreWindow.CharacterReceived -= OnCharacterReceived;
-=======
-            ViewModel.NavigationService.Window.CoreWindow.CharacterReceived -= OnCharacterReceived;
->>>>>>> 2a71b6a8
             ViewModel.NavigationService.Window.InputListener.KeyDown -= OnAcceleratorKeyActivated;
 
             _loadedThemeTask?.TrySetResult(true);
