//
// Copyright Fela Ameghino 2015-2024
//
// Distributed under the GNU General Public License v3.0. (See accompanying
// file LICENSE or copy at https://www.gnu.org/licenses/gpl-3.0.txt)
//
using Microsoft.UI;
using Microsoft.UI.Xaml;
using Microsoft.UI.Xaml.Controls;
using Microsoft.UI.Xaml.Documents;
using Microsoft.UI.Xaml.Media;
using System.Linq;
using Telegram.Common;
using Telegram.Controls;
using Telegram.Controls.Media;
using Telegram.Converters;
using Telegram.Navigation;
using Telegram.Navigation.Services;
using Telegram.Services;
using Telegram.Streams;
using Telegram.Td.Api;
using Telegram.ViewModels;
using Telegram.ViewModels.Gallery;
using Telegram.Views.Popups;
using Windows.ApplicationModel.DataTransfer;
using Windows.UI;

namespace Telegram.Views.Stars.Popups
{
    public sealed partial class ReceiptPopup : ContentPopup
    {
        private readonly IClientService _clientService;
        private readonly INavigationService _navigationService;

        private readonly StarTransaction _transaction;

        private readonly string _transactionId;

        private long _thumbnailToken;

        private long _media1Token;
        private long _media2Token;

        public ReceiptPopup(IClientService clientService, INavigationService navigationService, StarTransaction transaction)
        {
            InitializeComponent();

            _clientService = clientService;
            _navigationService = navigationService;

            _transaction = transaction;
            _transactionId = transaction.Id;

            if (transaction.Partner is StarTransactionPartnerTelegram)
            {
                FromPhoto.Source = new PlaceholderImage(Icons.Premium, true, Color.FromArgb(0xFF, 0xFD, 0xD2, 0x1A), Color.FromArgb(0xFF, 0xE4, 0x7B, 0x03));
                FromPhoto.Visibility = Visibility.Collapsed;
                FromTitle.Text = Strings.StarsTransactionBot;
                FromHeader.Text = Strings.StarsTransactionSource;

                Title.Text = Strings.StarsTransactionBot;
                Subtitle.Visibility = Visibility.Collapsed;
                Photo.Visibility = Visibility.Collapsed;
                AnimatedPhoto.Visibility = Visibility.Collapsed;

                MediaPreview.Visibility = Visibility.Collapsed;
            }
            else if (transaction.Partner is StarTransactionPartnerFragment)
            {
                FromPhoto.Source = new PlaceholderImage(Icons.FragmentFilled, true, Colors.Black, Colors.Black);
                FromPhoto.Visibility = Visibility.Collapsed;
                FromTitle.Text = Strings.Fragment;
                FromHeader.Text = Strings.StarsTransactionSource;

                Title.Text = Strings.StarsTransactionFragment;
                Subtitle.Visibility = Visibility.Collapsed;
                Photo.Visibility = Visibility.Collapsed;
                AnimatedPhoto.Visibility = Visibility.Collapsed;

                MediaPreview.Visibility = Visibility.Collapsed;
            }
            else if (transaction.Partner is StarTransactionPartnerAppStore or StarTransactionPartnerGooglePlay)
            {
                FromPhoto.Source = new PlaceholderImage(Icons.Premium, true, Color.FromArgb(0xFF, 0xFD, 0xD2, 0x1A), Color.FromArgb(0xFF, 0xE4, 0x7B, 0x03));
                FromPhoto.Visibility = Visibility.Collapsed;
                FromTitle.Text = Strings.StarsTransactionInApp;
                FromHeader.Text = Strings.StarsTransactionSource;

                Title.Text = Strings.StarsTransactionInApp;
                Subtitle.Visibility = Visibility.Collapsed;
                Photo.Visibility = Visibility.Collapsed;
                AnimatedPhoto.Visibility = Visibility.Collapsed;

                MediaPreview.Visibility = Visibility.Collapsed;
            }
            else if (transaction.Partner is StarTransactionPartnerBot sourceBot && clientService.TryGetUser(sourceBot.UserId, out User botUser))
            {
                FromPhoto.SetUser(clientService, botUser, 24);
                FromPhoto.Visibility = Visibility.Visible;
                FromTitle.Text = botUser.FullName();
                FromHeader.Text = Strings.StarsTransactionRecipient;

                if (sourceBot.Purpose is BotTransactionPurposeInvoicePayment invoicePayment)
                {
                    Title.Text = invoicePayment.ProductInfo.Title;
                    TextBlockHelper.SetFormattedText(Subtitle, invoicePayment.ProductInfo.Description);

                    var small = invoicePayment.ProductInfo.Photo?.GetSmall();
                    if (small != null)
                    {
                        UpdateManager.Subscribe(this, _clientService, small.Photo, ref _thumbnailToken, UpdateFile, true);
                        UpdateThumbnail(small.Photo);
                    }
                    else
                    {
                        Photo.SetUser(clientService, botUser, 96);
                    }

                    MediaPreview.Visibility = Visibility.Collapsed;
                }
                else if (sourceBot.Purpose is BotTransactionPurposePaidMedia paidMedia)
                {
                    Title.Text = Strings.StarMediaPurchase;

                    if (paidMedia.Media.Count > 0)
                    {
                        MediaPreview.Visibility = Visibility.Visible;

                        UpdateMedia(clientService, paidMedia.Media[0], Media1, ref _media1Token);

                        if (paidMedia.Media.Count > 1)
                        {
                            UpdateMedia(clientService, paidMedia.Media[1], Media2, ref _media2Token);

                            Media2.Visibility = Visibility.Visible;
                        }
                        else
                        {
                            Media2.Visibility = Visibility.Collapsed;
                            Media1.HorizontalAlignment = HorizontalAlignment.Center;
                            Media1.HorizontalAlignment = HorizontalAlignment.Center;
                        }
                    }
                    else
                    {
                        Photo.SetUser(clientService, botUser, 96);

                        MediaPreview.Visibility = Visibility.Collapsed;
                    }
                }

                AnimatedPhoto.Visibility = Visibility.Collapsed;
            }
            else if (transaction.Partner is StarTransactionPartnerBusiness sourceBusiness && clientService.TryGetUser(sourceBusiness.UserId, out User businessUser))
            {
                FromPhoto.SetUser(clientService, businessUser, 24);
                FromPhoto.Visibility = Visibility.Visible;
                FromTitle.Text = businessUser.FullName();
                FromHeader.Text = Strings.StarsTransactionRecipient;

                Title.Text = Strings.StarMediaPurchase;

                MediaPreview.Visibility = Visibility.Visible;

                UpdateMedia(clientService, sourceBusiness.Media[0], Media1, ref _media1Token);

                if (sourceBusiness.Media.Count > 1)
                {
                    UpdateMedia(clientService, sourceBusiness.Media[1], Media2, ref _media2Token);

                    Media2.Visibility = Visibility.Visible;
                }
                else
                {
                    Media2.Visibility = Visibility.Collapsed;
                    Media1.HorizontalAlignment = HorizontalAlignment.Center;
                    Media1.HorizontalAlignment = HorizontalAlignment.Center;
                }

                AnimatedPhoto.Visibility = Visibility.Collapsed;
            }
            else if (transaction.Partner is StarTransactionPartnerUser sourceUser && clientService.TryGetUser(sourceUser.UserId, out User user))
            {
                FromPhoto.SetUser(clientService, user, 24);
                FromPhoto.Visibility = Visibility.Visible;
                FromTitle.Text = user.FullName();
                FromHeader.Text = Strings.StarsTransactionRecipient;

                Title.Text = transaction.StarCount < 0
                    ? Strings.StarsGiftSent
                    : Strings.StarsGiftReceived;
                Subtitle.Text = transaction.StarCount < 0
                    ? string.Format(Strings.ActionGiftStarsSubtitle, user.FirstName)
                    : Strings.ActionGiftStarsSubtitleYou;
                Subtitle.Visibility = Visibility.Visible;

                if (sourceUser.Sticker != null)
                {
                    AnimatedPhoto.Source = new DelayedFileSource(clientService, sourceUser.Sticker);
                }

                MediaPreview.Visibility = Visibility.Collapsed;
            }
            else if (transaction.Partner is StarTransactionPartnerChannel sourceChannel && clientService.TryGetChat(sourceChannel.ChatId, out Chat chat))
            {
                FromPhoto.SetChat(clientService, chat, 24);
                FromPhoto.Visibility = Visibility.Visible;
                FromTitle.Text = chat.Title;
                FromHeader.Text = Strings.StarsTransactionRecipient;

                Subtitle.Visibility = Visibility.Collapsed;

                if (sourceChannel.Purpose is ChannelTransactionPurposePaidMedia paidMedia)
                {
                    Title.Text = Strings.StarMediaPurchase;

                    MediaPreview.Visibility = Visibility.Visible;

                    UpdateMedia(clientService, paidMedia.Media[0], Media1, ref _media1Token);

                    if (paidMedia.Media.Count > 1)
                    {
                        UpdateMedia(clientService, paidMedia.Media[1], Media2, ref _media2Token);

                        Media2.Visibility = Visibility.Visible;
                    }
                    else
                    {
                        Media2.Visibility = Visibility.Collapsed;
                        Media1.HorizontalAlignment = HorizontalAlignment.Center;
                        Media1.HorizontalAlignment = HorizontalAlignment.Center;
                    }
                }
                else if (sourceChannel.Purpose is ChannelTransactionPurposeReaction)
                {
                    Title.Text = Strings.StarsReactionsSent;
                    Photo.SetChat(clientService, chat, 96);

                    MediaPreview.Visibility = Visibility.Collapsed;
                }
                else if (sourceChannel.Purpose is ChannelTransactionPurposeJoin)
                {
                    Title.Text = Strings.StarsTransactionSubscriptionMonthly;
                    Photo.SetChat(clientService, chat, 96);

                    MediaPreview.Visibility = Visibility.Collapsed;
                }
            }
            else
            {
                FromPhoto.Source = PlaceholderImage.GetGlyph(Icons.QuestionCircle, long.MinValue);
                FromPhoto.Visibility = Visibility.Collapsed;
                FromTitle.Text = Strings.StarsTransactionUnsupported;
                FromHeader.Text = Strings.StarsTransactionSource;

                Title.Text = Strings.StarsTransactionUnsupported;
                Subtitle.Visibility = Visibility.Collapsed;
                Photo.Source = PlaceholderImage.GetGlyph(Icons.QuestionCircle, long.MinValue);

                MediaPreview.Visibility = Visibility.Collapsed;
            }

            Identifier.Text = transaction.Id;
            Date.Text = Formatter.DateAt(transaction.Date);

            StarCount.Text = (transaction.StarCount < 0 ? string.Empty : "+") + transaction.StarCount.ToString("N0");
            StarCount.Foreground = BootStrapper.Current.Resources[transaction.StarCount < 0 ? "SystemFillColorCriticalBrush" : "SystemFillColorSuccessBrush"] as Brush;

            Refund.Visibility = transaction.IsRefund
                ? Visibility.Visible
                : Visibility.Collapsed;
        }

        public ReceiptPopup(IClientService clientService, INavigationService navigationService, PaymentReceipt receipt)
        {
            InitializeComponent();

            _clientService = clientService;
            _navigationService = navigationService;

            if (receipt.Type is not PaymentReceiptTypeStars stars)
            {
                return;
            }

            _transactionId = stars.TransactionId;

            if (clientService.TryGetUser(receipt.SellerBotUserId, out User user))
            {
                FromPhoto.SetUser(clientService, user, 24);
                FromPhoto.Visibility = Visibility.Visible;
                FromTitle.Text = user.FullName();
                FromHeader.Text = Strings.StarsTransactionRecipient;

                Title.Text = receipt.ProductInfo.Title;
                TextBlockHelper.SetFormattedText(Subtitle, receipt.ProductInfo.Description);

                var small = receipt.ProductInfo.Photo?.GetSmall();
                if (small != null)
                {
                    UpdateManager.Subscribe(this, _clientService, small.Photo, ref _thumbnailToken, UpdateFile, true);
                    UpdateThumbnail(small.Photo);
                }
                else
                {
                    Photo.SetUser(clientService, user, 96);
                }
            }
            else
            {
                FromPhoto.Source = PlaceholderImage.GetGlyph(Icons.QuestionCircle, long.MinValue);
                FromPhoto.Visibility = Visibility.Collapsed;
                FromTitle.Text = Strings.StarsTransactionUnsupported;
                FromHeader.Text = Strings.StarsTransactionSource;

                Title.Text = Strings.StarsTransactionUnsupported;
                Subtitle.Visibility = Visibility.Collapsed;
                Photo.Source = PlaceholderImage.GetGlyph(Icons.QuestionCircle, long.MinValue);
            }

            Identifier.Text = stars.TransactionId;
            Date.Text = Formatter.DateAt(receipt.Date);

            StarCount.Text = (stars.StarCount < 0 ? string.Empty : "+") + stars.StarCount.ToString("N0");
            StarCount.Foreground = BootStrapper.Current.Resources[stars.StarCount < 0 ? "SystemFillColorCriticalBrush" : "SystemFillColorSuccessBrush"] as Brush;

            Refund.Visibility = Visibility.Collapsed;
        }

        private void Purchase_Click(object sender, RoutedEventArgs e)
        {
            Hide();
        }

        private async void ShareLink_Click(Hyperlink sender, HyperlinkClickEventArgs args)
        {
            Hide();
            await _navigationService.ShowPopupAsync(typeof(ChooseChatsPopup), new ChooseChatsConfigurationPostLink(new HttpUrl("https://")));
        }

        private void SettingsFooter_Click(object sender, TextUrlClickEventArgs e)
        {
            MessageHelper.OpenUrl(null, null, Strings.StarsTOSLink);
        }

        private void UpdateFile(object target, File file)
        {
            UpdateThumbnail(file);
        }

        private void UpdateThumbnail(File file)
        {
            if (file.Local.IsDownloadingCompleted)
            {
                Photo.Source = UriEx.ToBitmap(file.Local.Path);
            }
            else if (file.Local.CanBeDownloaded && !file.Local.IsDownloadingActive)
            {
                _clientService.DownloadFile(file.Id, 1);
            }
        }

        private void UpdateMedia(IClientService clientService, PaidMedia media, Border target, ref long token)
        {
            File file = null;
            if (media is PaidMediaPhoto photo)
            {
                file = photo.Photo.GetSmall()?.Photo;
            }
            else if (media is PaidMediaVideo video)
            {
                file = video.Video.Thumbnail?.File;
            }

            if (file == null)
            {
                return;
            }

            if (file.Local.IsDownloadingCompleted)
            {
                UpdateMedia(target, file);
            }
            else if (file.Local.CanBeDownloaded)
            {
                UpdateManager.Subscribe(this, clientService, file, ref token, target == Media1 ? UpdateMedia1 : UpdateMedia2, true);
                clientService.DownloadFile(file.Id, 16);

                target.Background = null;
            }
        }

        private void UpdateMedia1(object target, File file)
        {
            UpdateMedia(Media1, file);
        }

        private void UpdateMedia2(object target, File file)
        {
            UpdateMedia(Media2, file);
        }

        private void UpdateMedia(Border target, File file)
        {
            target.Background = new ImageBrush
            {
                ImageSource = UriEx.ToBitmap(file.Local.Path),
                Stretch = Stretch.UniformToFill,
                AlignmentX = AlignmentX.Center,
                AlignmentY = AlignmentY.Center,
            };
        }

        private void CopyLink_Click(object sender, RoutedEventArgs e)
        {
            var dataPackage = new DataPackage();
            dataPackage.SetText(_transactionId);
            ClipboardEx.TrySetContent(dataPackage);

            ToastPopup.Show(XamlRoot, Strings.StarsTransactionIDCopied, ToastPopupIcon.Copied);
        }

        private async void MediaPreview_Click(object sender, RoutedEventArgs e)
        {
            GalleryMedia item = null;
            GalleryMedia Filter(PaidMedia x)
            {
                GalleryMedia result = null;
                if (x is PaidMediaPhoto photo)
                {
                    result = new GalleryPhoto(_clientService, photo.Photo, true);
                }
                else if (x is PaidMediaVideo video)
                {
                    result = new GalleryVideo(_clientService, video.Video, true);
                }

                item ??= result;
                return result;
            }

            if (_transaction.Partner is not StarTransactionPartnerChannel { Purpose: ChannelTransactionPurposePaidMedia paidMedia })
            {
                return;
            }

            var items = paidMedia.Media
                .Select(Filter)
                .Where(x => x is not null)
                .ToList();

            var storageService = TypeResolver.Current.Resolve<IStorageService>(_clientService.SessionId);
            var aggregator = TypeResolver.Current.Resolve<IEventAggregator>(_clientService.SessionId);

            var viewModel = new StandaloneGalleryViewModel(_clientService, storageService, aggregator, items, item);
<<<<<<< HEAD

            viewModel.NavigationService = _navigationService;
            await GalleryWindow.ShowAsync(XamlRoot, viewModel, () => Media1);
=======
            _navigationService.ShowGallery(viewModel, () => Media1);
>>>>>>> 5d646399
        }
    }
}<|MERGE_RESOLUTION|>--- conflicted
+++ resolved
@@ -453,13 +453,7 @@
             var aggregator = TypeResolver.Current.Resolve<IEventAggregator>(_clientService.SessionId);
 
             var viewModel = new StandaloneGalleryViewModel(_clientService, storageService, aggregator, items, item);
-<<<<<<< HEAD
-
-            viewModel.NavigationService = _navigationService;
-            await GalleryWindow.ShowAsync(XamlRoot, viewModel, () => Media1);
-=======
             _navigationService.ShowGallery(viewModel, () => Media1);
->>>>>>> 5d646399
         }
     }
 }