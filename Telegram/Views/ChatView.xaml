<controls:UserControlEx x:Class="Telegram.Views.ChatView"
                        xmlns="http://schemas.microsoft.com/winfx/2006/xaml/presentation"
                        xmlns:d="http://schemas.microsoft.com/expression/blend/2008"
                        xmlns:x="http://schemas.microsoft.com/winfx/2006/xaml"
                        xmlns:mc="http://schemas.openxmlformats.org/markup-compatibility/2006"
                        xmlns:local="using:Telegram.Views"
                        xmlns:icons="using:Telegram.Assets.Icons"
                        xmlns:common="using:Telegram.Common"
                        xmlns:controls="using:Telegram.Controls"
                        xmlns:chats="using:Telegram.Controls.Chats"
                        xmlns:messages="using:Telegram.Controls.Messages"
                        xmlns:selectors="using:Telegram.Selectors"
                        mc:Ignorable="d"
                        Connected="OnLoaded"
                        Disconnected="OnUnloaded"
                        SizeChanged="OnSizeChanged">

    <!--<Page.Transitions>
        <TransitionCollection>
            <NavigationThemeTransition>
                <SuppressNavigationTransitionInfo />
            </NavigationThemeTransition>
        </TransitionCollection>
    </Page.Transitions>-->

    <UserControl.Resources>
        <x:Double x:Key="MenuFlyoutMaxWidth">360</x:Double>

        <Style x:Key="HeaderBackgroundStyle"
               TargetType="Border">
            <Setter Property="Background"
                    Value="{ThemeResource PageSubHeaderBackgroundBrush2}" />
        </Style>

        <Style x:Key="AutocompleteListViewStyle"
               TargetType="ListView">
            <Setter Property="IsTabStop"
                    Value="False" />
            <Setter Property="TabNavigation"
                    Value="Once" />
            <Setter Property="IsSwipeEnabled"
                    Value="True" />
            <Setter Property="ScrollViewer.HorizontalScrollBarVisibility"
                    Value="Disabled" />
            <Setter Property="ScrollViewer.VerticalScrollBarVisibility"
                    Value="Auto" />
            <Setter Property="ScrollViewer.HorizontalScrollMode"
                    Value="Disabled" />
            <Setter Property="ScrollViewer.IsHorizontalRailEnabled"
                    Value="False" />
            <Setter Property="ScrollViewer.VerticalScrollMode"
                    Value="Enabled" />
            <Setter Property="ScrollViewer.IsVerticalRailEnabled"
                    Value="True" />
            <Setter Property="ScrollViewer.ZoomMode"
                    Value="Disabled" />
            <Setter Property="ScrollViewer.IsDeferredScrollingEnabled"
                    Value="False" />
            <Setter Property="ScrollViewer.BringIntoViewOnFocusChange"
                    Value="True" />
            <Setter Property="UseSystemFocusVisuals"
                    Value="True" />
            <Setter Property="ItemContainerTransitions">
                <Setter.Value>
                    <TransitionCollection>
                        <AddDeleteThemeTransition />
                        <ContentThemeTransition />
                        <ReorderThemeTransition />
                        <EntranceThemeTransition IsStaggeringEnabled="False" />
                    </TransitionCollection>
                </Setter.Value>
            </Setter>
            <Setter Property="ItemsPanel">
                <Setter.Value>
                    <ItemsPanelTemplate>
                        <ItemsStackPanel Orientation="Vertical" />
                    </ItemsPanelTemplate>
                </Setter.Value>
            </Setter>
            <Setter Property="Template">
                <Setter.Value>
                    <ControlTemplate TargetType="ListView">
                        <ScrollViewer x:Name="ScrollViewer"
                                      TabNavigation="{TemplateBinding TabNavigation}"
                                      HorizontalScrollMode="{TemplateBinding ScrollViewer.HorizontalScrollMode}"
                                      HorizontalScrollBarVisibility="{TemplateBinding ScrollViewer.HorizontalScrollBarVisibility}"
                                      IsHorizontalScrollChainingEnabled="{TemplateBinding ScrollViewer.IsHorizontalScrollChainingEnabled}"
                                      VerticalScrollMode="{TemplateBinding ScrollViewer.VerticalScrollMode}"
                                      VerticalScrollBarVisibility="{TemplateBinding ScrollViewer.VerticalScrollBarVisibility}"
                                      IsVerticalScrollChainingEnabled="{TemplateBinding ScrollViewer.IsVerticalScrollChainingEnabled}"
                                      IsHorizontalRailEnabled="{TemplateBinding ScrollViewer.IsHorizontalRailEnabled}"
                                      IsVerticalRailEnabled="{TemplateBinding ScrollViewer.IsVerticalRailEnabled}"
                                      ZoomMode="{TemplateBinding ScrollViewer.ZoomMode}"
                                      IsDeferredScrollingEnabled="{TemplateBinding ScrollViewer.IsDeferredScrollingEnabled}"
                                      BringIntoViewOnFocusChange="{TemplateBinding ScrollViewer.BringIntoViewOnFocusChange}"
                                      AutomationProperties.AccessibilityView="Raw">
                            <Border BorderBrush="{TemplateBinding BorderBrush}"
                                    Background="{TemplateBinding Background}"
                                    BorderThickness="{TemplateBinding BorderThickness}"
                                    Margin="{TemplateBinding Padding}">
                                <ItemsPresenter Header="{TemplateBinding Header}"
                                                HeaderTemplate="{TemplateBinding HeaderTemplate}"
                                                HeaderTransitions="{TemplateBinding HeaderTransitions}"
                                                Footer="{TemplateBinding Footer}"
                                                FooterTemplate="{TemplateBinding FooterTemplate}"
                                                FooterTransitions="{TemplateBinding FooterTransitions}" />
                            </Border>
                        </ScrollViewer>
                    </ControlTemplate>
                </Setter.Value>
            </Setter>
        </Style>

        <Style x:Key="BubbleListViewStyle"
               TargetType="ListView">
            <Setter Property="IsTabStop"
                    Value="False" />
            <Setter Property="TabNavigation"
                    Value="Once" />
            <Setter Property="IsSwipeEnabled"
                    Value="True" />
            <Setter Property="ScrollViewer.HorizontalScrollBarVisibility"
                    Value="Disabled" />
            <Setter Property="ScrollViewer.VerticalScrollBarVisibility"
                    Value="Auto" />
            <Setter Property="ScrollViewer.HorizontalScrollMode"
                    Value="Disabled" />
            <Setter Property="ScrollViewer.IsHorizontalRailEnabled"
                    Value="False" />
            <Setter Property="ScrollViewer.VerticalScrollMode"
                    Value="Enabled" />
            <Setter Property="ScrollViewer.IsVerticalRailEnabled"
                    Value="True" />
            <Setter Property="ScrollViewer.ZoomMode"
                    Value="Disabled" />
            <Setter Property="ScrollViewer.IsDeferredScrollingEnabled"
                    Value="False" />
            <Setter Property="ScrollViewer.BringIntoViewOnFocusChange"
                    Value="True" />
            <Setter Property="UseSystemFocusVisuals"
                    Value="True" />
            <Setter Property="ItemContainerTransitions">
                <Setter.Value>
                    <TransitionCollection>
                        <AddDeleteThemeTransition />
                        <ContentThemeTransition />
                        <ReorderThemeTransition />
                        <EntranceThemeTransition IsStaggeringEnabled="False" />
                    </TransitionCollection>
                </Setter.Value>
            </Setter>
            <Setter Property="ItemsPanel">
                <Setter.Value>
                    <ItemsPanelTemplate>
                        <ItemsStackPanel Orientation="Vertical" />
                    </ItemsPanelTemplate>
                </Setter.Value>
            </Setter>
            <Setter Property="Template">
                <Setter.Value>
                    <ControlTemplate TargetType="ListView">
                        <Border BorderBrush="{TemplateBinding BorderBrush}"
                                Background="{TemplateBinding Background}"
                                BorderThickness="{TemplateBinding BorderThickness}">
                            <ScrollViewer x:Name="ScrollViewer"
                                          TabNavigation="{TemplateBinding TabNavigation}"
                                          HorizontalScrollMode="{TemplateBinding ScrollViewer.HorizontalScrollMode}"
                                          HorizontalScrollBarVisibility="{TemplateBinding ScrollViewer.HorizontalScrollBarVisibility}"
                                          IsHorizontalScrollChainingEnabled="{TemplateBinding ScrollViewer.IsHorizontalScrollChainingEnabled}"
                                          VerticalScrollMode="{TemplateBinding ScrollViewer.VerticalScrollMode}"
                                          VerticalScrollBarVisibility="{TemplateBinding ScrollViewer.VerticalScrollBarVisibility}"
                                          VerticalSnapPointsType="None"
                                          IsVerticalScrollChainingEnabled="{TemplateBinding ScrollViewer.IsVerticalScrollChainingEnabled}"
                                          IsHorizontalRailEnabled="{TemplateBinding ScrollViewer.IsHorizontalRailEnabled}"
                                          IsVerticalRailEnabled="{TemplateBinding ScrollViewer.IsVerticalRailEnabled}"
                                          ZoomMode="{TemplateBinding ScrollViewer.ZoomMode}"
                                          IsDeferredScrollingEnabled="{TemplateBinding ScrollViewer.IsDeferredScrollingEnabled}"
                                          BringIntoViewOnFocusChange="{TemplateBinding ScrollViewer.BringIntoViewOnFocusChange}"
                                          AutomationProperties.AccessibilityView="Raw"
                                          CanContentRenderOutsideBounds="True">
                                <ItemsPresenter Header="{TemplateBinding Header}"
                                                HeaderTemplate="{TemplateBinding HeaderTemplate}"
                                                HeaderTransitions="{TemplateBinding HeaderTransitions}"
                                                Footer="{TemplateBinding Footer}"
                                                FooterTemplate="{TemplateBinding FooterTemplate}"
                                                FooterTransitions="{TemplateBinding FooterTransitions}"
                                                Padding="{TemplateBinding Padding}" />
                            </ScrollViewer>
                        </Border>
                    </ControlTemplate>
                </Setter.Value>
            </Setter>
        </Style>

        <!-- Region Service -->

        <DataTemplate x:Name="ServiceMessagePhotoTemplate">
            <messages:MessageService x:Name="Service"
                                     Click="ServiceMessage_Click"
                                     Margin="0,4,0,0"
                                     Padding="12,2,12,0"
                                     Width="216">
                <StackPanel>
                    <controls:ActiveStoriesSegments x:Name="Segments"
                                                    IsClickEnabled="False"
                                                    IsEnabled="False"
                                                    Width="120"
                                                    Height="120"
                                                    Margin="0,10,0,12">
                        <controls:ProfilePicture x:Name="Photo"
                                                 IsEnabled="False"
                                                 Width="120"
                                                 Height="120" />
                    </controls:ActiveStoriesSegments>

                    <controls:FormattedTextBlock x:Name="Text"
                                                 Foreground="White"
                                                 TextAlignment="Center"
                                                 TextStyle="{StaticResource CaptionRichTextBlockStyle}"
                                                 FontFamily="{StaticResource EmojiThemeFontFamilyWithSymbols}"
                                                 AutoFontSize="False"
                                                 IsTextSelectionEnabled="False"
                                                 HyperlinkStyle="None"
                                                 HyperlinkForeground="#FFFFFF"
<<<<<<< HEAD
                                                 Padding="0,0,0,4"
                                                 Margin="0,0,0,8" />
=======
                                                 HyperlinkFontWeight="SemiBold"
                                                 Padding="0,0,0,4" />
>>>>>>> 2a71b6a8

                    <Border x:Name="View"
                            Background="{ThemeResource MessageServiceBackgroundBrush}"
                            CornerRadius="12"
                            HorizontalAlignment="Center"
                            Padding="12,4,12,4"
                            Margin="0,8,0,12">
                        <TextBlock Text="{CustomResource ViewPhotoAction}"
                                   Foreground="#FFFFFF"
                                   TextAlignment="Center"
                                   Style="{StaticResource CaptionTextBlockStyle}" />
                    </Border>
                </StackPanel>
            </messages:MessageService>
        </DataTemplate>

        <DataTemplate x:Name="ServiceMessageBackgroundTemplate">
            <messages:MessageService x:Name="Service"
                                     Click="ServiceMessage_Click"
                                     Margin="0,4,0,0"
                                     Padding="12,2,12,0"
                                     Width="216">
                <StackPanel>
                    <chats:ChatBackgroundPresenter x:Name="Photo"
                                                   IsEnabled="False"
                                                   Width="120"
                                                   Height="120"
                                                   CornerRadius="60"
                                                   Margin="0,10,0,12" />

                    <controls:FormattedTextBlock x:Name="Text"
                                                 Foreground="White"
                                                 TextAlignment="Center"
                                                 TextStyle="{StaticResource CaptionRichTextBlockStyle}"
                                                 FontFamily="{StaticResource EmojiThemeFontFamilyWithSymbols}"
                                                 AutoFontSize="False"
                                                 IsTextSelectionEnabled="False"
                                                 HyperlinkStyle="None"
                                                 HyperlinkForeground="#FFFFFF"
                                                 Padding="0,0,0,4"
                                                 Margin="0,0,0,8" />

                    <Border x:Name="View"
                            Background="{ThemeResource MessageServiceBackgroundBrush}"
                            CornerRadius="12"
                            HorizontalAlignment="Center"
                            Padding="12,4,12,4"
                            Margin="0,0,0,12">
                        <TextBlock Text="{CustomResource ViewWallpaperAction}"
                                   Foreground="#FFFFFF"
                                   TextAlignment="Center"
                                   Style="{StaticResource CaptionTextBlockStyle}" />
                    </Border>
                </StackPanel>
            </messages:MessageService>
        </DataTemplate>

        <DataTemplate x:Name="ServiceMessageGiftTemplate">
            <messages:MessageService x:Name="Service"
                                     Click="ServiceMessage_Click"
                                     Margin="0,4,0,0"
                                     Padding="12,2,12,0"
                                     Width="216">
                <StackPanel>
                    <controls:AnimatedImage x:Name="Animation"
                                            Width="120"
                                            Height="120"
                                            FrameSize="120,120"
                                            DecodeFrameType="Logical"
                                            IsViewportAware="True"
                                            LoopCount="1"
                                            Margin="0,-20,0,12" />

                    <TextBlock x:Name="Title"
                               Foreground="#FFFFFF"
                               Text="{CustomResource BoostingCongratulations}"
                               TextAlignment="Center"
                               Style="{StaticResource SubtitleTextBlockStyle}"
                               FontSize="16" />

                    <controls:FormattedTextBlock x:Name="Text"
                                                 Foreground="#FFFFFF"
                                                 TextAlignment="Center"
                                                 TextStyle="{StaticResource CaptionRichTextBlockStyle}"
                                                 FontFamily="{StaticResource EmojiThemeFontFamilyWithSymbols}"
                                                 AutoFontSize="False"
                                                 IsTextSelectionEnabled="False"
                                                 HyperlinkStyle="None"
                                                 HyperlinkForeground="#FFFFFF"
                                                 Padding="0,0,0,4"
                                                 Margin="0,0,0,8" />

                    <Border x:Name="View"
                            Background="{ThemeResource MessageServiceBackgroundBrush}"
                            CornerRadius="12"
                            HorizontalAlignment="Center"
                            Padding="12,4,12,4"
                            Margin="0,0,0,12">
                        <TextBlock Text="{CustomResource BoostingReceivedGiftOpenBtn}"
                                   Foreground="#FFFFFF"
                                   TextAlignment="Center"
                                   Style="{StaticResource CaptionTextBlockStyle}" />
                    </Border>
                </StackPanel>
            </messages:MessageService>
        </DataTemplate>

        <DataTemplate x:Name="ServiceMessageGiftedTemplate">
            <messages:MessageService>
                <Button.Template>
                    <ControlTemplate TargetType="Button">
                        <ContentPresenter HorizontalContentAlignment="Stretch"
                                          VerticalContentAlignment="Stretch" />
                    </ControlTemplate>
                </Button.Template>
                <StackPanel>
                    <messages:MessageService Click="ServiceMessage_Click"
                                             Margin="0,4,0,0"
                                             Padding="12,2,12,0"
                                             MaxWidth="480">
                        <controls:FormattedTextBlock x:Name="Text"
                                                     Foreground="#FFFFFF"
                                                     TextAlignment="Center"
                                                     TextStyle="{StaticResource CaptionRichTextBlockStyle}"
                                                     FontFamily="{StaticResource EmojiThemeFontFamilyWithSymbols}"
                                                     AutoFontSize="False"
                                                     IsTextSelectionEnabled="False"
                                                     HyperlinkStyle="None"
                                                     HyperlinkForeground="#FFFFFF"
                                                     Padding="0,0,0,4" />
                    </messages:MessageService>

                    <messages:MessageService x:Name="Service"
                                             Click="ServiceMessage_Click"
                                             Margin="0,4,0,0"
                                             Padding="12,2,12,0"
                                             Width="216">
                        <StackPanel>
                            <controls:AnimatedImage x:Name="Animation"
                                                    Width="120"
                                                    Height="120"
                                                    FrameSize="120,120"
                                                    DecodeFrameType="Logical"
                                                    IsViewportAware="True"
                                                    LoopCount="1"
                                                    Margin="0,-20,0,12" />

                            <TextBlock x:Name="Title"
                                       Foreground="#FFFFFF"
                                       Text="{CustomResource BoostingCongratulations}"
                                       TextAlignment="Center"
                                       Style="{StaticResource SubtitleTextBlockStyle}"
                                       FontSize="16" />

                            <TextBlock x:Name="Subtitle"
                                       Foreground="#FFFFFF"
                                       TextAlignment="Center"
                                       TextWrapping="Wrap"
                                       Style="{StaticResource CaptionTextBlockStyle}"
                                       FontFamily="{StaticResource EmojiThemeFontFamilyWithSymbols}"
                                       Padding="0,0,0,4"
                                       Margin="0,0,0,8" />

                            <Border x:Name="View"
                                    Background="{ThemeResource MessageServiceBackgroundBrush}"
                                    CornerRadius="12"
                                    HorizontalAlignment="Center"
                                    Padding="12,4,12,4"
                                    Margin="0,0,0,12">
                                <TextBlock x:Name="ViewLabel"
                                           Text="{CustomResource BoostingReceivedGiftOpenBtn}"
                                           Foreground="#FFFFFF"
                                           TextAlignment="Center"
                                           Style="{StaticResource CaptionTextBlockStyle}" />
                            </Border>
                        </StackPanel>
                    </messages:MessageService>
                </StackPanel>
            </messages:MessageService>
        </DataTemplate>

        <DataTemplate x:Name="ServiceMessageTemplate">
            <messages:MessageService Click="ServiceMessage_Click"
                                     Margin="0,4,0,0"
                                     Padding="12,2,12,0"
                                     MaxWidth="480">
                <controls:FormattedTextBlock x:Name="Text"
                                             Foreground="#FFFFFF"
                                             TextAlignment="Center"
                                             TextStyle="{StaticResource CaptionRichTextBlockStyle}"
                                             FontFamily="{StaticResource EmojiThemeFontFamilyWithSymbols}"
                                             AutoFontSize="False"
                                             IsTextSelectionEnabled="False"
                                             HyperlinkStyle="None"
                                             HyperlinkForeground="#FFFFFF"
                                             Padding="0,0,0,4" />
            </messages:MessageService>
        </DataTemplate>

        <DataTemplate x:Name="ServiceMessageUnreadTemplate">
            <messages:MessageService AutomationProperties.Name="{CustomResource UnreadMessages}"
                                     HorizontalAlignment="Stretch"
                                     CornerRadius="0"
                                     Margin="0,4,0,0"
                                     Padding="0">
                <Grid>
                    <TextBlock Text="{CustomResource UnreadMessages}"
                               Foreground="#FFFFFF"
                               Padding="0"
                               Margin="0,3,0,5"
                               TextAlignment="Center"
                               Style="{StaticResource SettingsGroupTextBlockStyle}" />

                    <FontIcon FontFamily="{StaticResource SymbolThemeFontFamily}"
                              Foreground="#FFFFFF"
                              Glyph="&#xE0E5;"
                              FontSize="16"
                              HorizontalAlignment="Right"
                              VerticalAlignment="Center"
                              Margin="0,0,24,0" />
                </Grid>
            </messages:MessageService>
        </DataTemplate>

        <!-- EndRegion -->

        <DataTemplate x:Name="OutgoingMessageTemplate">
            <messages:MessageSelector>
                <messages:MessageBubble x:Name="Bubble"
                                        HorizontalAlignment="Right">
                    <FrameworkElement.Resources>
                        <common:ThemeOutgoing />
                    </FrameworkElement.Resources>
                </messages:MessageBubble>
            </messages:MessageSelector>
        </DataTemplate>

        <DataTemplate x:Name="IncomingMessageTemplate">
            <messages:MessageSelector>
                <messages:MessageBubble x:Name="Bubble"
                                        HorizontalAlignment="Left">
                    <FrameworkElement.Resources>
                        <common:ThemeIncoming />
                    </FrameworkElement.Resources>
                </messages:MessageBubble>
            </messages:MessageSelector>
        </DataTemplate>
    </UserControl.Resources>

    <Grid x:Name="LayoutRoot"
          Background="Transparent"
          AllowDrop="True"
          DragOver="OnDragOver"
          Drop="OnDrop">
        <VisualStateManager.VisualStateGroups>
            <VisualStateGroup>
                <VisualState x:Name="FilledState" />
                <VisualState x:Name="SidebarState">
                    <VisualState.Setters>
                        <Setter Target="StickersPanel.(Grid.Column)"
                                Value="1" />
                        <Setter Target="StickersPanel.(Grid.Row)"
                                Value="0" />
                        <Setter Target="StickersPanel.(Grid.RowSpan)"
                                Value="5" />
                        <Setter Target="StickersPanel.Width"
                                Value="320" />
                        <Setter Target="StickersPanel.Margin"
                                Value="0" />
                    </VisualState.Setters>
                </VisualState>
            </VisualStateGroup>
            <VisualStateGroup>
                <VisualState>
                    <VisualState.StateTriggers>
                        <AdaptiveTrigger MinWindowWidth="0" />
                    </VisualState.StateTriggers>
                </VisualState>
                <VisualState>
                    <VisualState.StateTriggers>
                        <AdaptiveTrigger MinWindowWidth="500" />
                    </VisualState.StateTriggers>
                    <VisualState.Setters>
                        <Setter Target="Show.Width"
                                Value="376*" />
                        <Setter Target="Show.MaxWidth"
                                Value="376" />
                        <Setter Target="Hide.Width"
                                Value="*" />
                        <!--<Setter Target="BackgroundElement.BorderThickness" Value="1"/>
                             <Setter Target="BackgroundElement.Margin" Value="8"/>-->
                    </VisualState.Setters>
                </VisualState>
            </VisualStateGroup>
        </VisualStateManager.VisualStateGroups>
        <Grid.RowDefinitions>
            <RowDefinition Height="Auto" />
            <RowDefinition Height="Auto" />
            <RowDefinition />
            <RowDefinition Height="Auto" />
            <RowDefinition x:Name="KeyboardPlaceholder"
                           Height="Auto" />
        </Grid.RowDefinitions>

        <chats:ChatBackgroundControl x:Name="BackgroundControl"
                                     x:Load="False"
                                     Canvas.ZIndex="-1"
                                     Grid.RowSpan="5" />

        <Grid Padding="0,0,0,8"
              VerticalAlignment="Bottom"
              Grid.RowSpan="4">
            <Grid.ColumnDefinitions>
                <ColumnDefinition x:Name="Show" />
                <ColumnDefinition x:Name="Hide"
                                  Width="0" />
            </Grid.ColumnDefinitions>
            <Border x:Name="FlyoutArea"
                    MinHeight="{ThemeResource TelegramToolBarHeight}" />
        </Grid>

        <Grid x:Name="Header"
              Height="{StaticResource NavigationViewTopPaneHeight}"
              Canvas.ZIndex="3">
            <Border BorderBrush="{ThemeResource NavigationViewContentGridBorderBrush}"
                    BorderThickness="0,0,0,1" />
            <Grid x:Name="HeaderLeft"
                  HorizontalAlignment="Left"
                  Canvas.ZIndex="1">
                <Grid.ColumnDefinitions>
                    <ColumnDefinition Width="Auto" />
                    <ColumnDefinition Width="Auto" />
                </Grid.ColumnDefinitions>
                <controls:BackButton x:Name="BackButton"
                                     RenderTransformOrigin="0.5,0.5"
                                     Width="48"
                                     Height="48"
                                     Margin="4,0,-8,0"
                                     CornerRadius="20"
                                     Glyph="&#xe93e;">
                    <Button.RenderTransform>
                        <ScaleTransform ScaleX="0.8"
                                        ScaleY="0.8" />
                    </Button.RenderTransform>
                </controls:BackButton>

                <controls:ActiveStoriesSegments x:Name="Segments"
                                                Click="Segments_Click"
                                                Width="36"
                                                Height="36"
                                                HorizontalAlignment="Center"
                                                Margin="0,0,12,0"
                                                AutomationProperties.Name="{CustomResource AccDescrProfilePicture}"
                                                Grid.Column="1">
                    <controls:ProfilePicture x:Name="Photo"
                                             IsEnabled="False"
                                             Width="36"
                                             Height="36" />
                </controls:ActiveStoriesSegments>

                <controls:CustomEmojiIcon x:Name="Icon"
                                          x:Load="False"
                                          AutomationProperties.Name="{CustomResource AccDescrProfilePicture}"
                                          Width="32"
                                          Height="32"
                                          FrameSize="32,32"
                                          DecodeFrameType="Logical"
                                          HorizontalAlignment="Center"
                                          Grid.Column="1" />

            </Grid>

            <local:ChatHeaderButton x:Name="Profile"
                                    Click="Profile_Click"
                                    Style="{StaticResource AccentTextButtonStyle}"
                                    HorizontalAlignment="Stretch"
                                    VerticalAlignment="Stretch"
                                    HorizontalContentAlignment="Stretch"
                                    VerticalContentAlignment="Stretch"
                                    BorderThickness="0"
                                    CornerRadius="0"
                                    Padding="92,0,0,0">
                <Grid Background="Transparent"
                      VerticalAlignment="Center"
                      Margin="0,-2,0,2">
                    <Grid.RowDefinitions>
                        <RowDefinition Height="Auto" />
                        <RowDefinition Height="Auto" />
                    </Grid.RowDefinitions>
                    <Grid HorizontalAlignment="Left">
                        <Grid.ColumnDefinitions>
                            <ColumnDefinition />
                            <ColumnDefinition Width="Auto" />
                        </Grid.ColumnDefinitions>
                        <TextBlock x:Name="Title"
                                   Foreground="{ThemeResource PageHeaderForegroundBrush}"
                                   Style="{StaticResource BaseTextBlockStyle}"
                                   FontFamily="{ThemeResource EmojiThemeFontFamilyWithSymbols}"
                                   TextWrapping="NoWrap"
                                   TextTrimming="CharacterEllipsis"
                                   MaxLines="1" />

                        <controls:IdentityIcon x:Name="Identity"
                                               VerticalAlignment="Bottom"
                                               Margin="4,0,0,2"
                                               Grid.Column="1" />
                    </Grid>

                    <Grid Visibility="{x:Bind ViewModel.LastSeen, Mode=OneWay, Converter={StaticResource NullToVisibilityConverter}}"
                          Grid.Row="1">
                        <TextBlock x:Name="Subtitle"
                                   Text="{x:Bind ViewModel.Subtitle, Mode=OneWay}"
                                   Foreground="{ThemeResource PageHeaderDisabledBrush}"
                                   Style="{StaticResource CaptionTextBlockStyle}"
                                   TextWrapping="NoWrap"
                                   TextTrimming="CharacterEllipsis" />
                        <StackPanel x:Name="ChatActionPanel"
                                    Orientation="Horizontal"
                                    Visibility="Collapsed">
                            <chats:ChatActionIndicator x:Name="ChatActionIndicator"
                                                       Fill="{ThemeResource PageHeaderHighlightBrush}"
                                                       VerticalAlignment="Bottom"
                                                       Width="20"
                                                       Height="20"
                                                       Margin="0,-2,4,-2" />
                            <TextBlock x:Name="ChatActionLabel"
                                       TextWrapping="NoWrap"
                                       TextTrimming="CharacterEllipsis"
                                       Foreground="{ThemeResource PageHeaderHighlightBrush}"
                                       FontFamily="{ThemeResource EmojiThemeFontFamily}"
                                       Style="{StaticResource CaptionTextBlockStyle}"
                                       VerticalAlignment="Top" />
                        </StackPanel>
                    </Grid>
                </Grid>
            </local:ChatHeaderButton>

            <Grid x:Name="Options"
                  SizeChanged="Options_SizeChanged"
                  HorizontalAlignment="Right">
                <Grid.ColumnDefinitions>
                    <ColumnDefinition Width="Auto" />
                    <ColumnDefinition Width="Auto" />
                </Grid.ColumnDefinitions>
                <Grid x:Name="SecondaryOptions">
                    <Grid.ColumnDefinitions>
                        <ColumnDefinition Width="Auto" />
                        <ColumnDefinition Width="Auto" />
                        <ColumnDefinition Width="Auto" />
                    </Grid.ColumnDefinitions>
                    <controls:GlyphButton x:Name="VideoCall"
                                          Visibility="Collapsed"
                                          Click="{x:Bind ViewModel.VideoCall}"
                                          Style="{StaticResource HeaderGlyphButtonStyle}"
                                          Glyph="&#xE714;"
                                          FontSize="20"
                                          AutomationProperties.Name="{CustomResource VideoCall}"
                                          ToolTipService.ToolTip="{CustomResource VideoCall}"
                                          Margin="0,0,-4,0" />

                    <controls:GlyphButton x:Name="Call"
                                          Visibility="Collapsed"
                                          Click="{x:Bind ViewModel.VoiceCall}"
                                          Style="{StaticResource HeaderGlyphButtonStyle}"
                                          Glyph="&#xE717;"
                                          AutomationProperties.Name="{CustomResource Call}"
                                          ToolTipService.ToolTip="{CustomResource Call}"
                                          Margin="0,0,-4,0"
                                          Grid.Column="1" />

                    <controls:GlyphButton x:Name="SearchOption"
                                          Click="{x:Bind Search}"
                                          Style="{StaticResource HeaderGlyphButtonStyle}"
                                          Glyph="&#xE721;"
                                          AutomationProperties.Name="{CustomResource Search}"
                                          ToolTipService.ToolTip="{CustomResource Search}"
                                          Margin="0,0,-4,0"
                                          Grid.Column="2" />

                </Grid>
                <controls:MoreButton Click="Menu_ContextRequested"
                                     Grid.Column="1" />
            </Grid>
        </Grid>

        <StackPanel x:Name="ClipperOuter"
                    VerticalAlignment="Top"
                    Canvas.ZIndex="2"
                    Grid.Row="2">
            <chats:ChatGroupCallHeader x:Name="GroupCall"
                                       JoinClick="{x:Bind ViewModel.JoinGroupCall}"
                                       Visibility="Collapsed"
                                       Canvas.ZIndex="1" />
            <StackPanel x:Name="ClipperJoinRequests">
                <chats:ChatJoinRequestsHeader x:Name="JoinRequests"
                                              Click="{x:Bind ViewModel.ShowJoinRequests}"
                                              Visibility="Collapsed"
                                              Canvas.ZIndex="1" />
                <StackPanel x:Name="ClipperActionBar">
                    <chats:ChatActionBarView x:Name="ActionBar"
                                             Visibility="Collapsed"
                                             Canvas.ZIndex="1" />
                    <StackPanel x:Name="ClipperTranslate">
                        <chats:ChatTranslateBar x:Name="TranslateHeader"
                                                Visibility="Collapsed"
                                                Canvas.ZIndex="1" />
                        <StackPanel x:Name="ClipperConnected">
                            <chats:ChatConnectedBotHeader x:Name="ConnectedBot"
                                                          Visibility="Collapsed"
                                                          Canvas.ZIndex="1" />
                            <Grid x:Name="Clipper">
                                <Grid.RowDefinitions>
                                    <RowDefinition Height="Auto" />
                                    <RowDefinition Height="Auto" />
                                </Grid.RowDefinitions>
                                <!--
                        48: header
                        40: music player
                        40: active call
                        40: group call
                        40: join request
                        32: translate
                        -->
                                <Border x:Name="ClipperBackground"
                                        Background="{ThemeResource PageSubHeaderBackgroundBrush2}"
                                        Margin="0,-248,0,0" />

                                <messages:MessagePinned x:Name="PinnedMessage"
                                                        Click="Reply_Click"
                                                        ActionClick="PinnedAction_Click"
                                                        HideClick="{x:Bind ViewModel.HidePinnedMessage}"
                                                        ListClick="{x:Bind ViewModel.OpenPinnedMessages}"
                                                        Visibility="Collapsed" />

                                <Grid x:Name="CallbackQueryAnswerPanel"
                                      Visibility="{x:Bind ViewModel.InformativeMessage, Converter={StaticResource NullToVisibilityConverter}, Mode=OneWay}"
                                      Background="{ThemeResource PageSubHeaderBackgroundBrush}"
                                      MinHeight="{ThemeResource AppBarThemeCompactHeight}">
                                    <messages:MessageReply x:Name="CallbackQueryAnswer"
                                                           VerticalAlignment="Stretch"
                                                           Padding="12,6"
                                                           IsHitTestVisible="False" />
                                </Grid>

                                <Border x:Name="DateHeaderRelative"
                                        SizeChanged="DateHeaderPanel_SizeChanged"
                                        Grid.Row="1">
                                    <Border x:Name="DateHeaderPanel"
                                            Visibility="Collapsed"
                                            HorizontalAlignment="Center">
                                        <messages:MessageService x:Name="DateHeader"
                                                                 Click="Date_Click"
                                                                 BorderThickness="0,4,0,0">
                                            <TextBlock x:Name="DateHeaderLabel"
                                                       Text="31 dicembre 2017"
                                                       Foreground="White"
                                                       TextAlignment="Center"
                                                       FontFamily="{ThemeResource EmojiThemeFontFamily}"
                                                       Style="{StaticResource CaptionTextBlockStyle}" />
                                        </messages:MessageService>
                                    </Border>
                                </Border>
                            </Grid>
                        </StackPanel>
                    </StackPanel>
                </StackPanel>
            </StackPanel>
        </StackPanel>

        <Grid x:Name="ContentPanel"
              SizeChanged="ContentPanel_SizeChanged"
              Grid.Row="2">
            <chats:ChatHistoryView x:Name="Messages"
                                   Style="{StaticResource BubbleListViewStyle}"
                                   ItemContainerTransitions="{x:Null}"
                                   ShowsScrollingPlaceholders="False"
                                   IsItemClickEnabled="False"
                                   IsSelectionEnabled="{x:Bind ViewModel.IsSelectionEnabled, Mode=TwoWay}"
                                   SelectionMode="None"
                                   ViewChanged="OnViewChanged"
                                   ChoosingItemContainer="OnChoosingItemContainer"
                                   ContainerContentChanging="OnContainerContentChanging"
                                   Margin="0,0,0,8"
                                   Grid.ColumnSpan="2">
                <ListView.Resources>
                    <CornerRadius x:Key="ListViewItemCornerRadius">0</CornerRadius>
                </ListView.Resources>
                <ListView.ItemsPanel>
                    <ItemsPanelTemplate>
                        <ItemsStackPanel Loading="ItemsStackPanel_Loading"
                                         SizeChanged="OnViewSizeChanged"
                                         ItemsUpdatingScrollMode="KeepItemsInView"
                                         VerticalAlignment="Bottom" />
                    </ItemsPanelTemplate>
                </ListView.ItemsPanel>
                <ListView.ItemContainerStyle>
                    <Style TargetType="ListViewItem"
                           BasedOn="{StaticResource DefaultListViewItemStyle}">
                        <Setter Property="FontFamily"
                                Value="{ThemeResource ContentControlThemeFontFamily}" />
                        <Setter Property="FontSize"
                                Value="{ThemeResource ControlContentThemeFontSize}" />
                        <Setter Property="Background"
                                Value="Transparent" />
                        <Setter Property="Foreground"
                                Value="{ThemeResource SystemControlForegroundBaseHighBrush}" />
                        <Setter Property="TabNavigation"
                                Value="Local" />
                        <Setter Property="IsHoldingEnabled"
                                Value="True" />
                        <Setter Property="IsTabStop"
                                Value="False" />
                        <Setter Property="Padding"
                                Value="0,0,0,0" />
                        <Setter Property="HorizontalContentAlignment"
                                Value="Stretch" />
                        <Setter Property="VerticalContentAlignment"
                                Value="Stretch" />
                        <Setter Property="MinWidth"
                                Value="{ThemeResource ListViewItemMinWidth}" />
                        <Setter Property="MinHeight"
                                Value="0" />
                    </Style>
                </ListView.ItemContainerStyle>
                <ListView.Header>
                    <Grid Padding="0,48,0,0">
                        <!--<Grid.RowDefinitions>
                             <RowDefinition/>
                             <RowDefinition Height="Auto"/>
                             </Grid.RowDefinitions>
                             <StackPanel x:Name="BotInfoPanel"
                             Visibility="Collapsed"
                             Padding="{ThemeResource MessageContentPadding}"
                             Background="{ThemeResource MessageBackgroundBrush}"
                             BorderBrush="{ThemeResource MessageBorderBrush}"
                             BorderThickness="0,0,0,2"
                             VerticalAlignment="Center"
                             MaxWidth="360"
                             Margin="12,12,12,8">
                             <TextBlock Text="What can this bot do?" Style="{StaticResource BaseTextBlockStyle}"/>
                             <TextBlock Style="{StaticResource BodyTextBlockStyle}"/>
                             </StackPanel>-->
                        <!--<Border Height="4"
                                Grid.Row="1" />-->
                    </Grid>
                </ListView.Header>
            </chats:ChatHistoryView>

            <StackPanel x:Name="EmptyChatRoot"
                        x:Load="False"
                        VerticalAlignment="Center">
                <messages:MessageService Click="EmptyChat_Click"
                                         HorizontalAlignment="Center"
                                         VerticalAlignment="Center"
                                         Padding="12,8,12,12"
                                         Width="216">
                    <StackPanel>
                        <TextBlock x:Name="EmptyChatTitle"
                                   TextAlignment="Center"
                                   TextWrapping="Wrap"
                                   Foreground="#FFFFFF"
                                   Style="{StaticResource BaseTextBlockStyle}" />
                        <TextBlock x:Name="EmptyChatMessage"
                                   TextAlignment="Center"
                                   TextWrapping="Wrap"
                                   Foreground="#FFFFFF"
                                   Style="{StaticResource BodyTextBlockStyle}"
                                   Margin="0,0,0,12" />
                        <controls:AnimatedImage x:Name="EmptyChatAnimated"
                                                Width="140"
                                                Height="140"
                                                FrameSize="140,140"
                                                DecodeFrameType="Logical"
                                                IsViewportAware="True"
                                                LoopCount="0" />
                    </StackPanel>
                </messages:MessageService>

                <messages:MessageService x:Name="EmptyChatHowRoot"
                                         Click="EmptyChatHow_Click"
                                         Margin="0,8,0,0"
                                         Padding="12,2,12,0">
                    <TextBlock x:Name="EmptyChatHow"
                               Foreground="#FFFFFF"
                               TextAlignment="Center"
                               Style="{StaticResource CaptionTextBlockStyle}"
                               FontFamily="{StaticResource EmojiThemeFontFamilyWithSymbols}"
                               Padding="0,0,0,4" />
                </messages:MessageService>
            </StackPanel>

            <messages:MessageService x:Name="RestrictsNewChats"
                                     x:Load="False"
                                     Click="RestrictsNewChats_Click"
                                     HorizontalAlignment="Center"
                                     VerticalAlignment="Center"
                                     Padding="12,0,12,0"
                                     Width="216">
                <StackPanel>
                    <Border Background="{ThemeResource MessageServiceBackgroundBrush}"
                            CornerRadius="60"
                            HorizontalAlignment="Center"
                            Margin="0,12,0,12">
                        <controls:AnimatedImage Source="ms-appx:///Assets/Animations/RestrictsNewChats.tgs"
                                                Width="120"
                                                Height="120"
                                                FrameSize="120,120"
                                                DecodeFrameType="Logical"
                                                IsViewportAware="True"
                                                LoopCount="1" />
                    </Border>


                    <TextBlock x:Name="RestrictsNewChatsText"
                               Foreground="#FFFFFF"
                               TextAlignment="Center"
                               Style="{StaticResource BodyTextBlockStyle}"
                               FontFamily="{StaticResource EmojiThemeFontFamilyWithSymbols}"
                               Padding="0,0,0,4"
                               Margin="0,0,0,8" />

                    <Border Background="{ThemeResource MessageServiceBackgroundBrush}"
                            CornerRadius="12"
                            HorizontalAlignment="Center"
                            Padding="12,4,12,4"
                            Margin="0,0,0,12">
                        <TextBlock Text="{CustomResource MessagePremiumUnlock}"
                                   Foreground="#FFFFFF"
                                   TextAlignment="Center"
                                   Style="{StaticResource CaptionTextBlockStyle}" />
                    </Border>
                </StackPanel>
            </messages:MessageService>


            <chats:ChatHistoryArrows x:Name="Arrows"
                                     UnreadCount="{x:Bind ViewModel.UnreadCount, Mode=OneWay}"
                                     NextMention="{x:Bind ViewModel.Mentions.NextMessage}"
                                     ReadMentions="{x:Bind ViewModel.ReadMentions}"
                                     NextReaction="{x:Bind ViewModel.Reactions.NextMessage}"
                                     ReadReactions="{x:Bind ViewModel.ReadReactions}"
                                     ReadMessages="{x:Bind ViewModel.ReadMessages}"
                                     NextMessage="{x:Bind ViewModel.PreviousSlice}"
                                     HorizontalAlignment="Right"
                                     VerticalAlignment="Bottom" />

            <Grid x:Name="InlinePanel"
                  SizeChanged="InlinePanel_SizeChanged"
                  VerticalAlignment="Bottom"
                  Visibility="{x:Bind ViewModel.Search, Mode=OneWay, Converter={StaticResource NullToVisibilityConverter}, ConverterParameter=invert}"
                  Margin="12,0,12,-12"
                  CornerRadius="8,8,0,0">
                <controls:InlineBotResultsView x:Name="ListInline"
                                               x:Load="{x:Bind ViewModel.IsInlineBotResultsVisible, Mode=OneWay}"
                                               Background="{ThemeResource PageSubHeaderBackgroundBrush2}"
                                               Loaded="InlineBotResults_Loaded"
                                               ItemClick="InlineBotResults_ItemClick"
                                               VerticalAlignment="Bottom" />
                <controls:OrientableListView x:Name="ListAutocomplete"
                                             Visibility="Collapsed"
                                             Background="{ThemeResource PageSubHeaderBackgroundBrush2}"
                                             ItemTemplateSelector="{StaticResource AutocompleteTemplate}"
                                             ChoosingItemContainer="Autocomplete_ChoosingItemContainer"
                                             ContainerContentChanging="Autocomplete_ContainerContentChanging"
                                             AllowFocusOnInteraction="False"
                                             IsItemClickEnabled="True"
                                             ItemClick="Autocomplete_ItemClick"
                                             VerticalAlignment="Bottom"
                                             Style="{StaticResource ZoomableListViewStyle}"
                                             Padding="0,0,0,12">
                    <GridView.ItemContainerStyle>
                        <Style TargetType="GridViewItem"
                               BasedOn="{StaticResource ZoomableListViewItemStyle}">
                            <Setter Property="MinWidth"
                                    Value="0" />
                            <Setter Property="Padding"
                                    Value="0" />
                        </Style>
                    </GridView.ItemContainerStyle>
                    <GridView.ItemContainerTransitions>
                        <TransitionCollection />
                    </GridView.ItemContainerTransitions>
                </controls:OrientableListView>
            </Grid>
        </Grid>

        <ScrollViewer x:Name="ReplyMarkupPanel"
                      MaxHeight="260"
                      VerticalScrollBarVisibility="Auto"
                      VerticalScrollMode="Auto"
                      HorizontalScrollBarVisibility="Disabled"
                      HorizontalScrollMode="Disabled"
                      Background="{ThemeResource PageSubHeaderBackgroundBrush2}"
                      Visibility="Collapsed"
                      Grid.Row="4">
            <controls:ReplyMarkupPanel x:Name="ReplyMarkup"
                                       AllowFocusOnInteraction="False"
                                       ButtonClick="ReplyMarkup_ButtonClick"
                                       Margin="8,0,8,4" />
        </ScrollViewer>

        <controls:StickerPanel x:Name="StickersPanel"
                               Visibility="Collapsed"
                               Margin="0,56,0,56"
                               MaxWidth="664"
                               Canvas.ZIndex="3"
                               Grid.Row="2"
                               Grid.RowSpan="2" />

        <!-- Input pane -->
        <Border x:Name="Separator"
                Margin="12,0"
                Grid.Row="3" />

        <ContentControl x:Name="TextArea"
                        IsTabStop="False"
                        HorizontalContentAlignment="Stretch"
                        VerticalContentAlignment="Stretch"
                        Margin="12,0,12,8"
                        Grid.Row="3">
            <Grid x:Name="TextRoot"
                  Background="{ThemeResource PageSubHeaderBackgroundBrush2}"
                  MinHeight="{StaticResource TelegramToolBarHeight}"
                  SizeChanged="TextArea_SizeChanged"
                  CornerRadius="15">
                <Grid x:Name="TextMain"
                      VerticalAlignment="Bottom">
                    <Grid.RowDefinitions>
                        <RowDefinition Height="Auto" />
                        <RowDefinition Height="Auto" />
                        <RowDefinition Height="Auto" />
                    </Grid.RowDefinitions>
                    <Grid.ColumnDefinitions>
                        <ColumnDefinition Width="Auto" />
                        <ColumnDefinition Width="Auto" />
                        <ColumnDefinition />
                        <ColumnDefinition Width="Auto" />
                        <ColumnDefinition Width="Auto" />
                    </Grid.ColumnDefinitions>

                    <Grid x:Name="ComposerHeader"
                          Visibility="Collapsed"
                          Grid.ColumnSpan="5">
                        <Grid.ColumnDefinitions>
                            <ColumnDefinition Width="48" />
                            <ColumnDefinition />
                            <ColumnDefinition Width="Auto" />
                        </Grid.ColumnDefinitions>
                        <Border VerticalAlignment="Stretch"
                                Margin="0,0,4,-4"
                                Grid.Column="1"
                                Grid.ColumnSpan="2">
                            <messages:MessageReply x:Name="ComposerHeaderReference"
                                                   Click="Reply_Click"
                                                   ContextRequested="Reply_ContextRequested"
                                                   CornerRadius="4,13,4,4"
                                                   Padding="0,0,40,0" />
                        </Border>
                        <FontIcon x:Name="ComposerHeaderGlyph"
                                  Foreground="{ThemeResource MessageHeaderBorderBrush}"
                                  Style="{StaticResource DefaultFontIconStyle}"
                                  Margin="0,0,0,-4"
                                  FontSize="24" />

                        <controls:ProgressBarRing x:Name="ComposerHeaderUpload"
                                                  Background="Transparent"
                                                  Foreground="{ThemeResource MessageHeaderBorderBrush}" />

                        <controls:GlyphButton x:Name="ComposerHeaderCancel"
                                              Click="{x:Bind ViewModel.ClearReply}"
                                              FontSize="{StaticResource GlyphLargeFontSize}"
                                              Foreground="{ThemeResource MessageHeaderBorderBrush}"
                                              AllowFocusOnInteraction="False"
                                              Glyph="&#xE711;"
                                              Margin="0,0,0,-4"
                                              Height="52"
                                              Grid.Column="2" />
                    </Grid>

                    <controls:MenuButton x:Name="ButtonMore"
                                         Checked="ButtonMore_Checked"
                                         AutomationProperties.Name="{CustomResource AccDescrBotCommands}"
                                         ToolTipService.ToolTip="{CustomResource AccDescrBotCommands}"
                                         VerticalAlignment="Bottom"
                                         Visibility="Collapsed"
                                         Margin="0,8,0,8"
                                         Grid.Row="1">
                        <controls:ProfilePicture x:Name="PhotoMore"
                                                 IsEnabled="False"
                                                 Width="32"
                                                 Height="32" />
                    </controls:MenuButton>


                    <Border x:Name="TextFieldPanel"
                            Grid.ColumnSpan="2"
                            Grid.Column="1"
                            Grid.Row="1">
                        <chats:ChatTextBox x:Name="TextField"
                                           FontFamily="{ThemeResource EmojiThemeFontFamily}"
                                           Background="Transparent"
                                           ControlledList="{x:Bind ListAutocomplete}"
                                           CreateLinkTarget="{x:Bind ButtonAttach}"
                                           IsMenuExpanded="{x:Bind ButtonMore.IsChecked, Mode=OneWay}"
                                           AcceptsReturn="False"
                                           BorderThickness="0"
                                           TextWrapping="Wrap"
                                           InputScope="Chat"
                                           VerticalAlignment="Bottom"
                                           VerticalContentAlignment="Bottom"
                                           PreventKeyboardDisplayOnProgrammaticFocus="True"
                                           MinHeight="{StaticResource TelegramToolBarHeight}"
                                           MaxHeight="192"
                                           TextChanged="TextField_TextChanged"
                                           Capture="TextField_Tapped"
                                           Sending="TextField_Sending" />
                    </Border>
                    <Border x:Name="btnAttach"
                            Grid.Column="1"
                            Grid.Row="1">
                        <controls:AnimatedGlyphButton x:Name="ButtonAttach"
                                                      Click="Attach_Click"
                                                      Glyph="&#xE9D8;"
                                                      AllowFocusOnInteraction="False"
                                                      VerticalAlignment="Bottom"
                                                      FontFamily="{StaticResource TelegramThemeFontFamily}"
                                                      FontSize="{StaticResource GlyphLargeFontSize}"
                                                      AutomationProperties.Name="{CustomResource AccDescrAttachButton}"
                                                      ToolTipService.ToolTip="{CustomResource AccDescrAttachButton}" />
                    </Border>

                    <Grid x:Name="ButtonsPanel"
                          Grid.Column="3"
                          Grid.ColumnSpan="2"
                          Grid.Row="1">
                        <Grid.ColumnDefinitions>
                            <ColumnDefinition Width="Auto" />
                            <ColumnDefinition Width="Auto" />
                            <ColumnDefinition Width="Auto" />
                        </Grid.ColumnDefinitions>
                        <Grid x:Name="SecondaryButtonsPanel">
                            <Grid.ColumnDefinitions>
                                <ColumnDefinition Width="Auto" />
                                <ColumnDefinition Width="Auto" />
                                <ColumnDefinition Width="Auto" />
                            </Grid.ColumnDefinitions>

                            <!-- Button to access scheduled messages -->
                            <Border x:Name="btnScheduled">
                                <controls:GlyphButton x:Name="ButtonScheduled"
                                                      Glyph="&#xE9DA;"
                                                      Click="{x:Bind ViewModel.ShowScheduled}"
                                                      FontSize="{StaticResource GlyphLargeFontSize}"
                                                      AutomationProperties.Name="{CustomResource ScheduledMessages}"
                                                      ToolTipService.ToolTip="{CustomResource ScheduledMessages}"
                                                      VerticalAlignment="Bottom" />
                            </Border>

                            <!-- Button to toggle silent mode, channels only -->
                            <controls:AnimatedIconToggleButton x:Name="ButtonSilent"
                                                               Click="{x:Bind ViewModel.ToggleSilent}"
                                                               FontSize="{StaticResource GlyphLargeFontSize}"
                                                               VerticalAlignment="Bottom"
                                                               Glyph="&#xE9DF;"
                                                               CheckedGlyph="&#xE9DE;"
                                                               Grid.Column="1">
                                <controls:AnimatedIconToggleButton.Source>
                                    <icons:MuteUnmute />
                                </controls:AnimatedIconToggleButton.Source>
                            </controls:AnimatedIconToggleButton>

                            <!-- Button to change self-destructing timer, secret chats only -->
                            <controls:GlyphButton x:Name="ButtonTimer"
                                                  Glyph="&#xE9DB;"
                                                  Click="{x:Bind ViewModel.SetTimer}"
                                                  FontSize="{StaticResource GlyphLargeFontSize}"
                                                  VerticalAlignment="Bottom"
                                                  Grid.Column="1" />

                            <!-- Button to use bot commands, bots/groups only -->
                            <Border x:Name="btnCommands"
                                    VerticalAlignment="Bottom"
                                    Grid.Column="2">
                                <controls:GlyphButton x:Name="ButtonCommands"
                                                      Click="Commands_Click"
                                                      AllowFocusOnInteraction="False"
                                                      Glyph="&#xE9DC;"
                                                      Visibility="{x:Bind ViewModel.HasBotCommands, Mode=OneWay}"
                                                      FontFamily="{StaticResource TelegramThemeFontFamily}"
                                                      FontSize="{StaticResource GlyphLargeFontSize}"
                                                      VerticalAlignment="Bottom"
                                                      AutomationProperties.Name="{CustomResource AccDescrBotCommands}"
                                                      ToolTipService.ToolTip="{CustomResource AccDescrBotCommands}"
                                                      Grid.Column="1" />
                            </Border>

                            <!-- Button to use bot keyboard, bots/groups only -->
                            <Border x:Name="btnMarkup"
                                    VerticalAlignment="Bottom"
                                    Grid.Column="2">
                                <controls:AnimatedGlyphButton x:Name="ButtonMarkup"
                                                              Click="Markup_Click"
                                                              AllowFocusOnInteraction="False"
                                                              Glyph="&#xE9D5;"
                                                              FontFamily="{StaticResource TelegramThemeFontFamily}"
                                                              FontSize="{StaticResource GlyphLargeFontSize}"
                                                              VerticalAlignment="Bottom"
                                                              AutomationProperties.Name="{CustomResource AccDescrBotKeyboard}"
                                                              ToolTipService.ToolTip="{CustomResource AccDescrBotKeyboard}"
                                                              Grid.Column="1" />
                            </Border>
                        </Grid>

                        <!-- Button to use stickers keyboard, all -->
                        <chats:ChatStickerButton x:Name="ButtonStickers"
                                                 Redirect="Stickers_Redirect"
                                                 ControlledPanel="{x:Bind StickersPanel}"
                                                 AllowFocusOnInteraction="False"
                                                 VerticalAlignment="Bottom"
                                                 AutomationProperties.Name="{CustomResource AccDescrEmojiButton}"
                                                 Grid.Column="1" />
                        <!--ToolTipService.ToolTip="{CustomResource AccDescrEmojiButton}"-->

                        <Grid x:Name="ButtonRecord"
                              VerticalAlignment="Bottom"
                              Grid.Column="2"
                              Canvas.ZIndex="1000">
                            <chats:ChatRecordButton x:Name="btnVoiceMessage"
                                                    AllowFocusOnInteraction="False"
                                                    Glyph="&#xE9E4;"
                                                    CheckedGlyph="&#xE9E0;"
                                                    ManipulationMode="TranslateX,TranslateY">
                                <controls:AnimatedIconToggleButton.Source>
                                    <icons:VoiceVideo />
                                </controls:AnimatedIconToggleButton.Source>
                            </chats:ChatRecordButton>
                        </Grid>

                        <Grid x:Name="SendMessageButton"
                              Grid.Column="2"
                              Canvas.ZIndex="1001"
                              Visibility="Collapsed">
                            <chats:ChatSendButton x:Name="btnSendMessage"
                                                  ContextRequested="Send_ContextRequested"
                                                  VerticalAlignment="Bottom"
                                                  Click="btnSendMessage_Click"
                                                  Glyph="&#xE919;"
                                                  AllowFocusOnInteraction="False"
                                                  AutomationProperties.Name="{CustomResource Send}"
                                                  ToolTipService.ToolTip="{CustomResource Send}" />

                            <Grid x:Name="SendEffectRoot"
                                  IsHitTestVisible="False"
                                  HorizontalAlignment="Right"
                                  VerticalAlignment="Bottom"
                                  Margin="8,4">
                                <Border Background="{ThemeResource SystemColorControlAccentBrush}"
                                        Opacity="0" />
                                <TextBlock x:Name="SendEffectText"
                                           FontFamily="{StaticResource EmojiThemeFontFamilyWithSymbols}"
                                           FontSize="16"
                                           HorizontalAlignment="Center"
                                           VerticalAlignment="Center" />
                                <controls:AnimatedImage x:Name="SendEffect"
                                                        AutoPlay="True"
                                                        Width="16"
                                                        Height="16"
                                                        FrameSize="16,16"
                                                        DecodeFrameType="Logical"
                                                        HorizontalAlignment="Center"
                                                        VerticalAlignment="Center" />
                                <Popup x:Name="SendEffectInteractionsPopup">
                                    <Grid x:Name="SendEffectInteractions" />
                                </Popup>
                            </Grid>
                        </Grid>

                        <controls:GlyphButton x:Name="btnEdit"
                                              VerticalAlignment="Bottom"
                                              Click="btnSendMessage_Click"
                                              Glyph="&#xEC61;"
                                              AllowFocusOnInteraction="False"
                                              Foreground="{ThemeResource TelegramBackgroundAccentBrush}"
                                              FontSize="24"
                                              Grid.Column="2"
                                              AutomationProperties.Name="{CustomResource Done}"
                                              ToolTipService.ToolTip="{CustomResource Done}"
                                              Visibility="Collapsed" />
                    </Grid>
                </Grid>
            </Grid>
        </ContentControl>

        <chats:ChatRecordBar x:Name="ChatRecord"
                             StartTyping="ChatRecord_StartTyping"
                             CancelTyping="ChatRecord_CancelTyping"
                             ControlledButton="{x:Bind btnVoiceMessage}"
                             Margin="12,0,12,8"
                             Visibility="Collapsed"
                             Grid.Row="3" />

        <Grid x:Name="ChatFooter"
              Margin="12,0,12,8"
              CornerRadius="15"
              Grid.Row="3">
            <chats:ChatBottomButton x:Name="ButtonAction"
                                    LosingFocus="ButtonAction_LosingFocus"
                                    Click="{x:Bind ViewModel.Action}"
                                    Height="{StaticResource TelegramToolBarHeight}">
                <TextBlock />
            </chats:ChatBottomButton>
        </Grid>

        <Grid x:Name="ManagePanel"
              Background="{ThemeResource PageSubHeaderBackgroundBrush2}"
              VerticalAlignment="Bottom"
              Visibility="Collapsed"
              Margin="12,0,12,8"
              CornerRadius="15"
              Grid.Row="3">
            <Grid.ColumnDefinitions>
                <ColumnDefinition Width="Auto" />
                <ColumnDefinition Width="Auto" />
                <ColumnDefinition />
                <ColumnDefinition Width="Auto" />
                <ColumnDefinition Width="Auto" />
            </Grid.ColumnDefinitions>
            <controls:GlyphButton x:Name="ButtonManage"
                                  Glyph="&#xE711;"
                                  Click="{x:Bind ViewModel.UnselectMessages}" />

            <controls:AnimatedTextBlock x:Name="ManageCount"
                                        Text="{x:Bind ConvertSelection(ViewModel.SelectedCount), Mode=OneWay}"
                                        TextStyle="{StaticResource BaseTextBlockStyle}"
                                        VerticalAlignment="Center"
                                        Margin="0,-2,0,0"
                                        Grid.Column="1" />

            <controls:GlyphButton x:Name="ButtonForward"
                                  Glyph="&#xE72D;"
                                  Content="{CustomResource Forward}"
                                  Click="{x:Bind ViewModel.ForwardSelectedMessages}"
                                  IsEnabled="{x:Bind ViewModel.CanForwardSelectedMessages, Mode=OneWay}"
                                  Style="{StaticResource GlyphButtonWithLabelStyle}"
                                  Grid.Column="3" />

            <controls:GlyphButton x:Name="ButtonDelete"
                                  Glyph="&#xE74D;"
                                  Content="{CustomResource Delete}"
                                  Foreground="#df3f40"
                                  Click="{x:Bind ViewModel.DeleteSelectedMessages}"
                                  IsEnabled="{x:Bind ViewModel.CanDeleteSelectedMessages, Mode=OneWay}"
                                  Style="{StaticResource GlyphButtonWithLabelStyle}"
                                  Grid.Column="4" />
        </Grid>

        <!--<Border x:Name="TextAreaBorder"
                BorderBrush="{ThemeResource ControlStrokeColorDefaultBrush}"
                BorderThickness="1"
                Margin="12,0,12,8"
                CornerRadius="15"
                Grid.Row="3" />-->

        <chats:ChatSearchBar x:Name="SearchMask"
                             Visibility="Collapsed"
                             Grid.RowSpan="4"
                             Canvas.ZIndex="3" />

        <!--<controls:UndoView x:Name="Undo" VerticalAlignment="Bottom" Margin="0,0,0,-48" Grid.RowSpan="4"/>-->
    </Grid>
</controls:UserControlEx><|MERGE_RESOLUTION|>--- conflicted
+++ resolved
@@ -222,13 +222,8 @@
                                                  IsTextSelectionEnabled="False"
                                                  HyperlinkStyle="None"
                                                  HyperlinkForeground="#FFFFFF"
-<<<<<<< HEAD
-                                                 Padding="0,0,0,4"
-                                                 Margin="0,0,0,8" />
-=======
                                                  HyperlinkFontWeight="SemiBold"
                                                  Padding="0,0,0,4" />
->>>>>>> 2a71b6a8
 
                     <Border x:Name="View"
                             Background="{ThemeResource MessageServiceBackgroundBrush}"
@@ -268,6 +263,7 @@
                                                  IsTextSelectionEnabled="False"
                                                  HyperlinkStyle="None"
                                                  HyperlinkForeground="#FFFFFF"
+                                                 HyperlinkFontWeight="SemiBold"
                                                  Padding="0,0,0,4"
                                                  Margin="0,0,0,8" />
 
@@ -318,6 +314,7 @@
                                                  IsTextSelectionEnabled="False"
                                                  HyperlinkStyle="None"
                                                  HyperlinkForeground="#FFFFFF"
+                                                 HyperlinkFontWeight="SemiBold"
                                                  Padding="0,0,0,4"
                                                  Margin="0,0,0,8" />
 
@@ -358,6 +355,7 @@
                                                      IsTextSelectionEnabled="False"
                                                      HyperlinkStyle="None"
                                                      HyperlinkForeground="#FFFFFF"
+                                                     HyperlinkFontWeight="SemiBold"
                                                      Padding="0,0,0,4" />
                     </messages:MessageService>
 
@@ -424,6 +422,7 @@
                                              IsTextSelectionEnabled="False"
                                              HyperlinkStyle="None"
                                              HyperlinkForeground="#FFFFFF"
+                                             HyperlinkFontWeight="SemiBold"
                                              Padding="0,0,0,4" />
             </messages:MessageService>
         </DataTemplate>
