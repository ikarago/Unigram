//
// Copyright Fela Ameghino 2015-2024
//
// Distributed under the GNU General Public License v3.0. (See accompanying
// file LICENSE or copy at https://www.gnu.org/licenses/gpl-3.0.txt)
//
using Microsoft.UI.Xaml.Controls;
using Telegram.Common;
using Telegram.Controls;
using Telegram.Services;
using Telegram.Td.Api;

namespace Telegram.Views.Settings.LoginEmail
{
    public sealed partial class SettingsLoginEmailAddressPopup : ContentPopup
    {
        private readonly IClientService _clientService;

        public SettingsLoginEmailAddressPopup(IClientService clientService)
        {
            InitializeComponent();

            _clientService = clientService;

            PrimaryButtonText = Strings.Continue;
            SecondaryButtonText = Strings.Cancel;
        }

        public EmailAddressAuthenticationCodeInfo CodeInfo { get; private set; }

        private async void OnPrimaryButtonClick(ContentDialog sender, ContentDialogButtonClickEventArgs args)
        {
            var address = PrimaryInput.Text;

            if (string.IsNullOrEmpty(address) || !address.IsValidEmailAddress())
            {
                VisualUtilities.ShakeView(PrimaryInput);
                args.Cancel = true;

                return;
            }

            var deferral = args.GetDeferral();

            var response = await _clientService.SendAsync(new SetLoginEmailAddress(address));
            if (response is EmailAddressAuthenticationCodeInfo codeInfo)
            {
                CodeInfo = codeInfo;
            }
            else if (response is Error error)
            {
                VisualUtilities.ShakeView(PrimaryInput);
                args.Cancel = true;

                if (error.MessageEquals(ErrorType.EMAIL_INVALID))
                {
                    await MessagePopup.ShowAsync(XamlRoot, target: null, Strings.EmailAddressInvalid, Strings.RestorePasswordNoEmailTitle, Strings.OK);
                }
                else if (error.MessageEquals(ErrorType.EMAIL_NOT_ALLOWED))
                {
                    await MessagePopup.ShowAsync(XamlRoot, target: null, Strings.EmailNotAllowed, Strings.RestorePasswordNoEmailTitle, Strings.OK);
                }
            }

            deferral.Complete();
        }

<<<<<<< HEAD
        private void ContentDialog_SecondaryButtonClick(ContentDialog sender, ContentDialogButtonClickEventArgs args)
        {
        }

        private void PrimaryInput_KeyDown(object sender, Microsoft.UI.Xaml.Input.KeyRoutedEventArgs e)
=======
        private void PrimaryInput_KeyDown(object sender, Windows.UI.Xaml.Input.KeyRoutedEventArgs e)
>>>>>>> 35e3307e
        {
            if (e.Key == Windows.System.VirtualKey.Enter)
            {
                Hide(ContentDialogResult.Primary);
                e.Handled = true;
            }
        }
    }
}<|MERGE_RESOLUTION|>--- conflicted
+++ resolved
@@ -65,15 +65,7 @@
             deferral.Complete();
         }
 
-<<<<<<< HEAD
-        private void ContentDialog_SecondaryButtonClick(ContentDialog sender, ContentDialogButtonClickEventArgs args)
-        {
-        }
-
         private void PrimaryInput_KeyDown(object sender, Microsoft.UI.Xaml.Input.KeyRoutedEventArgs e)
-=======
-        private void PrimaryInput_KeyDown(object sender, Windows.UI.Xaml.Input.KeyRoutedEventArgs e)
->>>>>>> 35e3307e
         {
             if (e.Key == Windows.System.VirtualKey.Enter)
             {
