//
// Copyright Fela Ameghino 2015-2024
//
// Distributed under the GNU General Public License v3.0. (See accompanying
// file LICENSE or copy at https://www.gnu.org/licenses/gpl-3.0.txt)
//
using System;
using System.Collections.Generic;
using System.Collections.ObjectModel;
using System.Linq;
using System.Numerics;
using Telegram.Common;
using Telegram.Controls;
using Telegram.Controls.Messages;
using Telegram.Navigation;
using Telegram.Services;
using Telegram.Td.Api;
using Telegram.ViewModels.Drawers;
using Microsoft.UI.Xaml;
using Microsoft.UI.Xaml.Controls;
using Microsoft.UI.Xaml.Controls.Primitives;
using Microsoft.UI.Xaml.Hosting;
using Microsoft.UI.Xaml.Input;

namespace Telegram.Views.Popups
{
    public class CreatePollViewModel : ViewModelBase
    {
        public CreatePollViewModel(IClientService clientService, ISettingsService settingsService, IEventAggregator aggregator) : base(clientService, settingsService, aggregator)
        {
        }
    }

    public sealed partial class CreatePollPopup : ContentPopup
    {
        private const int MAXIMUM_OPTIONS = 10;

        private readonly CreatePollViewModel _viewModel;

        public CreatePollPopup(IClientService clientService, bool forceQuiz, bool forceRegular, bool forceAnonymous)
        {
            InitializeComponent();

            _viewModel = new CreatePollViewModel(clientService,
                TypeResolver.Current.Resolve<ISettingsService>(clientService.SessionId),
                TypeResolver.Current.Resolve<IEventAggregator>(clientService.SessionId));

            QuestionText.DataContext = _viewModel;
            EmojiPanel.DataContext = EmojiDrawerViewModel.Create(clientService.SessionId);

            Title = Strings.NewPoll;
            PrimaryButtonText = Strings.OK;
            SecondaryButtonText = Strings.Cancel;

            Items = new ObservableCollection<PollOptionViewModel>();
            Items.CollectionChanged += Items_CollectionChanged;
            Items.Add(new PollOptionViewModel(string.Empty, forceQuiz, false, option => Remove_Click(option)));

            if (forceQuiz)
            {
                Quiz.IsChecked = true;
                Quiz.Visibility = Visibility.Collapsed;
                Multiple.Visibility = Visibility.Collapsed;
                Settings.Footer = string.Empty;
            }
            else if (forceRegular)
            {
                Quiz.IsChecked = false;
                Quiz.Visibility = Visibility.Collapsed;
                Settings.Footer = string.Empty;
            }

            if (forceAnonymous)
            {
                Anonymous.IsChecked = true;
                Anonymous.Visibility = Visibility.Collapsed;
            }
            else
            {
                Anonymous.IsChecked = true;
                Anonymous.Visibility = Visibility.Visible;
            }
        }

        public FormattedText Question
        {
            get
            {
                return QuestionText.GetFormattedText();
            }
        }

        public IList<FormattedText> Options
        {
            get
            {
                return Items.Where(x => !string.IsNullOrWhiteSpace(x.Text.Text)).Select(x => x.Text).ToList();
            }
        }

        public bool IsAnonymous
        {
            get
            {
                return Anonymous.IsChecked == true;
            }
        }

        public PollType Type
        {
            get
            {
                if (Quiz.IsChecked == true)
                {
                    return new PollTypeQuiz(Items.IndexOf(Items.FirstOrDefault(x => x.IsChecked)), QuizExplanation.GetFormattedText());
                }

                return new PollTypeRegular(Multiple.IsChecked == true);
            }
        }

        private void Items_CollectionChanged(object sender, System.Collections.Specialized.NotifyCollectionChangedEventArgs e)
        {
            if (MAXIMUM_OPTIONS - Items.Count - 1 <= 0)
            {
                AddAnOption.Visibility = Visibility.Collapsed;
                AddInfo.Text = Strings.AddAnOptionInfoMax;
            }
            else
            {
                AddAnOption.Visibility = Visibility.Visible;
                AddInfo.Text = string.Format(Strings.AddAnOptionInfo,
                    Locale.Declension(Strings.R.Option, MAXIMUM_OPTIONS - Items.Count - 1));
            }

            UpdatePrimaryButton();
        }

        private void UpdatePrimaryButton()
        {
            var condition = !QuestionText.IsEmpty;
            condition = condition && Items.Count(x => !string.IsNullOrEmpty(x.Text.Text)) >= 2;

            if (Quiz.IsChecked == true)
            {
                condition = condition && Items.Count(x => x.IsChecked) == 1;
            }

            IsPrimaryButtonEnabled = condition;
            IsLightDismissEnabled = condition;
        }

        public ObservableCollection<PollOptionViewModel> Items { get; private set; }

        private void ContentDialog_PrimaryButtonClick(ContentDialog sender, ContentDialogButtonClickEventArgs args)
        {
        }

        private void ContentDialog_SecondaryButtonClick(ContentDialog sender, ContentDialogButtonClickEventArgs args)
        {
        }

        private void AddAnOption_TextChanged(object sender, TextChangedEventArgs e)
        {
            if (Items.Count < MAXIMUM_OPTIONS && !string.IsNullOrEmpty(AddAnOption.Text))
            {
                Items.Add(new PollOptionViewModel(AddAnOption.Text, Quiz.IsChecked == true, true, option => Remove_Click(option)));
            }

            AddAnOption.IsReadOnly = true;
            AddAnOption.Text = string.Empty;
        }

        private void Remove_Click(PollOptionViewModel option)
        {
            Items.Remove(option);
            Focus(Items.Count - 1);
        }

        private void Question_TextChanged(object sender, RoutedEventArgs e)
        {
            UpdatePrimaryButton();
        }

        private void Option_TextChanged(object sender, RoutedEventArgs e)
        {
            if (sender is FormattedTextBox textBox && textBox.Tag is PollOptionViewModel option)
            {
                option.Text = textBox.GetFormattedText();
            }

            UpdatePrimaryButton();
        }

        private void Option_Checked(object sender, RoutedEventArgs e)
        {
            if (sender is CheckBox check && check.DataContext is PollOptionViewModel option)
            {
                foreach (var item in Items)
                {
                    item.IsChecked = item == option;
                }
            }

            UpdatePrimaryButton();
        }

        private void Option_Unchecked(object sender, RoutedEventArgs e)
        {
            UpdatePrimaryButton();
        }

        private void Option_Loaded(object sender, RoutedEventArgs e)
        {
            if (sender is FormattedTextBox text && text.DataContext is PollOptionViewModel option)
            {
                text.Tag = option;
                text.DataContext = _viewModel;
                text.CustomEmoji = text.Parent.GetChild<CustomEmojiCanvas>();

                text.SetText(option.Text);

                if (option.FocusOnLoaded)
                {
                    text.Document.Selection.SetRange(int.MaxValue, int.MaxValue);
                    text.Focus(FocusState.Keyboard);
                }

                option.FocusOnLoaded = false;
            }
        }

        private void Option_PreviewKeyDown(object sender, KeyRoutedEventArgs e)
        {
            if (sender is not FormattedTextBox text || text.Tag is not PollOptionViewModel option)
            {
                return;
            }

            if (e.Key == Windows.System.VirtualKey.Back && text.IsEmpty)
            {
                e.Handled = true;

                var index = Items.IndexOf(option);
                if (index > 0)
                {
                    Focus(index - 1);
                }
                else if (index < Items.Count - 1)
                {
                    Focus(1);
                }
                else
                {
                    AddAnOption.Focus(FocusState.Keyboard);
                }

                Items.Remove(option);
            }
            else if (e.Key == Windows.System.VirtualKey.Enter)
            {
                e.Handled = true;

                var index = Items.IndexOf(option);
                if (index < Items.Count - 1)
                {
                    Focus(index + 1);
                }
                else
                {
                    AddAnOption.Focus(FocusState.Keyboard);
                }
            }
        }

        private void Question_GotFocus(object sender, RoutedEventArgs e)
        {
            AddAnOption.IsReadOnly = false;

            if (sender is FormattedTextBox textBox)
            {
                OnVisibleChanged(textBox.Parent.GetChild<GlyphButton>(), true);
            }
        }

        private void Question_LostFocus(object sender, RoutedEventArgs e)
        {
            if (sender is FormattedTextBox textBox)
            {
                OnVisibleChanged(textBox.Parent.GetChild<GlyphButton>(), false);
            }
        }

        private static void OnVisibleChanged(DependencyObject d, bool value)
        {
            var sender = d as UIElement;
            var newValue = value;
            var oldValue = !value;

            if (newValue == oldValue || (sender.Visibility == Visibility.Collapsed && !newValue))
            {
                return;
            }

            var visual = ElementComposition.GetElementVisual(sender);

            visual.CenterPoint = new Vector3(16, 12, 0);
            sender.Visibility = Visibility.Visible;

<<<<<<< HEAD
            var batch = Window.Current.Compositor.CreateScopedBatch(Microsoft.UI.Composition.CompositionBatchTypes.Animation);
=======
            var batch = BootStrapper.Current.Compositor.CreateScopedBatch(Windows.UI.Composition.CompositionBatchTypes.Animation);
>>>>>>> a78651d3
            batch.Completed += (s, args) =>
            {
                visual.Opacity = newValue ? 1 : 0;
                visual.Scale = new Vector3(true ? newValue ? 1 : 0 : 1);

                sender.Visibility = newValue ? Visibility.Visible : Visibility.Collapsed;
            };

            var anim1 = BootStrapper.Current.Compositor.CreateScalarKeyFrameAnimation();
            anim1.InsertKeyFrame(0, newValue ? 0 : 1);
            anim1.InsertKeyFrame(1, newValue ? 1 : 0);
            visual.StartAnimation("Opacity", anim1);

            var anim2 = BootStrapper.Current.Compositor.CreateVector3KeyFrameAnimation();
            anim2.InsertKeyFrame(0, new Vector3(newValue ? 0 : 1));
            anim2.InsertKeyFrame(1, new Vector3(newValue ? 1 : 0));
            visual.StartAnimation("Scale", anim2);

            batch.End();
        }

        private void Focus(int option)
        {
            var container = Presenter.ContainerFromIndex(option) as ContentPresenter;
            if (container == null)
            {
                return;
            }

            var inner = container.GetChild<FormattedTextBox>();
            if (inner == null)
            {
                return;
            }

            inner.Focus(FocusState.Keyboard);
        }

        private void Multiple_Toggled(object sender, RoutedEventArgs e)
        {
            if (Multiple.IsChecked == true)
            {
                Quiz.IsChecked = false;
            }
        }

        private void Quiz_Toggled(object sender, RoutedEventArgs e)
        {
            QuizSettings.Visibility = Quiz.IsChecked == true ? Visibility.Visible : Visibility.Collapsed;

            if (Quiz.IsChecked == true)
            {
                Multiple.IsChecked = false;
            }

            foreach (var item in Items)
            {
                item.IsChecked = false;
                item.IsQuiz = Quiz.IsChecked == true;
            }

            AddAnOption.Margin = new Thickness(Quiz.IsChecked == true ? 28 + 24 : 24, 8, 24, 0);

            UpdatePrimaryButton();
        }

        private FormattedTextBox _target;

        private void Emoji_Click(object sender, RoutedEventArgs e)
        {
            var element = FocusManager.GetFocusedElement();
            if (element is not FormattedTextBox textBox)
            {
                return;
            }

            _target = textBox;

            // We don't want to unfocus the text are when the context menu gets opened
            EmojiPanel.ViewModel.Update();
            EmojiFlyout.ShowAt(textBox, new FlyoutShowOptions { ShowMode = FlyoutShowMode.Transient });
        }

        private void Emoji_ItemClick(object sender, ItemClickEventArgs e)
        {
            if (e.ClickedItem is EmojiData emoji)
            {
                _target?.InsertText(emoji.Value);
            }
            else if (e.ClickedItem is StickerViewModel sticker)
            {
                _target?.InsertEmoji(sticker);
            }

            _target?.Focus(FocusState.Programmatic);
        }

        private void EmojiFlyout_Closed(object sender, object e)
        {
            _target = null;
        }
    }

    public class PollOptionViewModel : BindableBase
    {
        private readonly Action<PollOptionViewModel> _remove;

        public PollOptionViewModel(string text, bool quiz, bool focus, Action<PollOptionViewModel> remove)
        {
            _text = new FormattedText(text, Array.Empty<TextEntity>());
            _isQuiz = quiz;
            _focusOnLoaded = focus;
            _remove = remove;
        }

        private FormattedText _text;
        public FormattedText Text
        {
            get => _text;
            set => Set(ref _text, value);
        }

        private bool _isChecked;
        public bool IsChecked
        {
            get => _isChecked;
            set => Set(ref _isChecked, value);
        }

        private bool _isQuiz;
        public bool IsQuiz
        {
            get => _isQuiz;
            set => Set(ref _isQuiz, value);
        }

        private bool _focusOnLoaded;
        public bool FocusOnLoaded
        {
            get => _focusOnLoaded;
            set => Set(ref _focusOnLoaded, value);
        }

        public void Remove()
        {
            _remove(this);
        }
    }
}<|MERGE_RESOLUTION|>--- conflicted
+++ resolved
@@ -307,11 +307,7 @@
             visual.CenterPoint = new Vector3(16, 12, 0);
             sender.Visibility = Visibility.Visible;
 
-<<<<<<< HEAD
-            var batch = Window.Current.Compositor.CreateScopedBatch(Microsoft.UI.Composition.CompositionBatchTypes.Animation);
-=======
-            var batch = BootStrapper.Current.Compositor.CreateScopedBatch(Windows.UI.Composition.CompositionBatchTypes.Animation);
->>>>>>> a78651d3
+            var batch = BootStrapper.Current.Compositor.CreateScopedBatch(Microsoft.UI.Composition.CompositionBatchTypes.Animation);
             batch.Completed += (s, args) =>
             {
                 visual.Opacity = newValue ? 1 : 0;
