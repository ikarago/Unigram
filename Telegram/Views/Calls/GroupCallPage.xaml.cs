--- conflicted
+++ resolved
@@ -2466,11 +2466,7 @@
         Expanded
     }
 
-<<<<<<< HEAD
     public partial class ParticipantsGrid : Microsoft.UI.Xaml.Controls.Panel
-=======
-    public partial class ParticipantsGrid : Windows.UI.Xaml.Controls.Panel
->>>>>>> 928c8dcc
     {
         private ParticipantsGridMode _mode = ParticipantsGridMode.Compact;
         public ParticipantsGridMode Mode
