//
// Copyright Fela Ameghino 2015-2024
//
// Distributed under the GNU General Public License v3.0. (See accompanying
// file LICENSE or copy at https://www.gnu.org/licenses/gpl-3.0.txt)
//
using Microsoft.Graphics.Canvas.UI.Xaml;
using Microsoft.UI;
using Microsoft.UI.Text;
using Microsoft.UI.Xaml;
using Microsoft.UI.Xaml.Controls;
using Microsoft.UI.Xaml.Controls.Primitives;
using Microsoft.UI.Xaml.Hosting;
using Microsoft.UI.Xaml.Media;
using System;
using System.Collections.Concurrent;
using System.Collections.Generic;
using System.Linq;
using System.Numerics;
using System.Threading.Tasks;
using Telegram.Common;
using Telegram.Composition;
using Telegram.Controls;
using Telegram.Controls.Cells;
using Telegram.Controls.Media;
using Telegram.Converters;
using Telegram.Native.Calls;
using Telegram.Navigation;
using Telegram.Services;
using Telegram.Streams;
using Telegram.Td.Api;
using Telegram.ViewModels.Delegates;
using Telegram.Views.Host;
using Telegram.Views.Popups;
using Windows.Foundation;
using Windows.System;
using Windows.System.Display;
using Windows.UI;
using Windows.UI.ViewManagement;
using Point = Windows.Foundation.Point;

namespace Telegram.Views.Calls
{
    public sealed partial class GroupCallPage : Page, IGroupCallDelegate
    {
        private readonly IClientService _clientService;
        private readonly IEventAggregator _aggregator;

        private IVoipGroupService _service;

        private VoipGroupManager _manager;
        private bool _disposed;

        private readonly Dictionary<string, GroupCallParticipantGridCell> _prevGrid = new();
        private readonly Dictionary<string, GroupCallParticipantGridCell> _gridCells = new();
        private readonly Dictionary<string, GroupCallParticipantGridCell> _prevList = new();
        private readonly Dictionary<string, GroupCallParticipantGridCell> _listCells = new();

        private readonly CompositionVoiceBlobVisual _visual;

        private readonly DispatcherTimer _scheduledTimer;
        private readonly DispatcherTimer _debouncerTimer;

        private readonly DisplayRequest _displayRequest = new();

        private readonly DispatcherQueue _dispatcherQueue;

        private ParticipantsGridMode _mode = ParticipantsGridMode.Compact;
        private bool _docked = true;

        public GroupCallPage(IClientService clientService, IEventAggregator aggregator, IVoipGroupService voipService)
        {
            InitializeComponent();
            Logger.Info();

            _clientService = clientService;
            _aggregator = aggregator;

            _visual = new CompositionVoiceBlobVisual(AudioBlob, 300, 300, 1.5f);

            _dispatcherQueue = DispatcherQueue.GetForCurrentThread();

            _scheduledTimer = new DispatcherTimer();
            _scheduledTimer.Interval = TimeSpan.FromSeconds(1);
            _scheduledTimer.Tick += OnTick;

            _debouncerTimer = new DispatcherTimer();
            _debouncerTimer.Interval = TimeSpan.FromMilliseconds(Constants.AnimatedThrottle);
            _debouncerTimer.Tick += (s, args) =>
            {
                _debouncerTimer.Stop();
                UpdateVisibleParticipants(false);
            };

            _service = voipService;
            _service.MutedChanged += OnMutedChanged;
            _service.AudioLevelsUpdated += OnAudioLevelsUpdated;
            _service.PropertyChanged += OnParticipantsChanged;

            if (_service.Participants != null)
            {
                _service.Participants.Delegate = this;
                _service.Participants.LoadVideoInfo();
                ScrollingHost.ItemsSource = _service.Participants;
            }

            var titleBar = ApplicationView.GetForCurrentView().TitleBar;
            titleBar.ButtonBackgroundColor = Colors.Transparent;
            titleBar.ButtonForegroundColor = Colors.White;
            titleBar.ButtonInactiveBackgroundColor = Colors.Transparent;
            titleBar.ButtonInactiveForegroundColor = Colors.White;
            titleBar.ButtonHoverBackgroundColor = ColorEx.FromHex(0x19FFFFFF);
            titleBar.ButtonHoverForegroundColor = ColorEx.FromHex(0xCCFFFFFF);
            titleBar.ButtonPressedBackgroundColor = ColorEx.FromHex(0x33FFFFFF);
            titleBar.ButtonPressedForegroundColor = ColorEx.FromHex(0x99FFFFFF);

            Window.Current.SetTitleBar(TitleArea);

            if (voipService.Call != null)
            {
                Update(voipService.Call, voipService.CurrentUser);
            }

            if (voipService.Manager != null)
            {
                Connect(voipService.Manager);
            }

            ElementCompositionPreview.SetIsTranslationEnabled(Viewport, true);
            //ElementCompositionPreview.SetIsTranslationEnabled(PinnedInfo, true);
            //ElementCompositionPreview.SetIsTranslationEnabled(PinnedGlyph, true);
            //ViewportAspect.Constraint = new Size(16, 9);
        }

        public DispatcherQueue DispatcherQueue => _dispatcherQueue;

        public void VideoInfoAdded(GroupCallParticipant participant, GroupCallParticipantVideoInfo[] videoInfos)
        {
            foreach (var item in videoInfos)
            {
                if (item == null)
                {
                    continue;
                }

                if (_gridCells.TryGetValue(item.EndpointId, out var cell))
                {
                    cell.UpdateGroupCallParticipant(_clientService, participant, item);
                }
                else
                {
                    AddGridItem(participant, item, item == participant.ScreenSharingVideoInfo);
                }

                if (_listCells.TryGetValue(item.EndpointId, out cell))
                {
                    cell.UpdateGroupCallParticipant(_clientService, participant, item);
                }
                else if (_mode != ParticipantsGridMode.Compact && _selectedEndpointId != null)
                {
                    AddListItem(participant, item, item == participant.ScreenSharingVideoInfo);
                }
            }

            _debouncerTimer.Stop();
            _debouncerTimer.Start();
        }

        public void VideoInfoRemoved(GroupCallParticipant participant, string[] endpointIds)
        {
            foreach (var item in endpointIds)
            {
                if (item == null)
                {
                    continue;
                }

                if (_gridCells.TryGetValue(item, out var cell))
                {
                    RemoveGridItem(cell);
                }

                if (_listCells.TryGetValue(item, out cell))
                {
                    RemoveListItem(cell);
                }
            }

            _debouncerTimer.Stop();
            _debouncerTimer.Start();
        }

        private enum ButtonState
        {
            None,
            SetReminder,
            CancelReminder,
            Start,
            RaiseHand,
            HandRaised,
            Mute,
            Unmute
        }

        private enum ButtonColors
        {
            None,
            Disabled,
            Unmute,
            Mute
        }

        private void OnTick(object sender, object e)
        {
            if (_service != null && _service.Call != null && _service.Call.ScheduledStartDate != 0)
            {
                StartsIn.Text = _service.Call.GetStartsIn();
            }
            else
            {
                _scheduledTimer.Stop();
            }
        }

        private void OnMutedChanged(object sender, EventArgs e)
        {
            this.BeginOnUIThread(() => UpdateNetworkState(_service?.Call, _service?.CurrentUser, _service?.IsConnected));
        }

        private void OnParticipantsChanged(object sender, System.ComponentModel.PropertyChangedEventArgs e)
        {
            if (_disposed || _service?.Participants == null)
            {
                return;
            }

            _service.Participants.Delegate = this;
            _service.Participants.LoadVideoInfo();
            this.BeginOnUIThread(() => ScrollingHost.ItemsSource = _service.Participants);
        }

        private void OnLoaded(object sender, RoutedEventArgs e)
        {
            try
            {
                _displayRequest.RequestActive();
            }
            catch { }
        }

        private void OnUnloaded(object sender, RoutedEventArgs e)
        {
            Dispose();

            try
            {
                _displayRequest.RequestRelease();
            }
            catch { }
        }

        public void Dispose(bool? discard = null)
        {
            if (discard == true && _service != null)
            {
                _service.DiscardAsync();
            }
            else if (discard == false && _service != null)
            {
                _service.LeaveAsync();
            }

            if (_disposed)
            {
                return;
            }

            _disposed = true;

            if (_manager != null)
            {
                _manager.NetworkStateUpdated -= OnNetworkStateUpdated;
                _manager = null;
            }

            if (_service != null)
            {
                _service.MutedChanged -= OnMutedChanged;
                _service.AudioLevelsUpdated -= OnAudioLevelsUpdated;
                _service.PropertyChanged -= OnParticipantsChanged;
                _service = null;
            }

            _prevGrid.Clear();
            _prevList.Clear();

            _listCells.Clear();
            _gridCells.Clear();

            RemoveChildren(false);
            RemoveChildren(true);

            _visual.StopAnimating();
        }

        private void RemoveChildren(bool list)
        {
            var collection = list ? ListViewport.Children : Viewport.Children;

            for (int i = 0; i < collection.Count; i++)
            {
                if (collection[i] is GroupCallParticipantGridCell cell)
                {
                    cell.Sink.Stop();
                }
            }
        }

        public void Connect(VoipGroupManager controller)
        {
            if (_disposed)
            {
                return;
            }

            if (_manager != null)
            {
                // Let's avoid duplicated events
                _manager.NetworkStateUpdated -= OnNetworkStateUpdated;
            }

            controller.NetworkStateUpdated += OnNetworkStateUpdated;

            _manager = controller;
        }

        private void OnSizeChanged(object sender, SizeChangedEventArgs e)
        {
            var prevSize = e.PreviousSize.ToVector2();
            var nextSize = e.NewSize.ToVector2();

            UpdateLayout(prevSize, nextSize, prevSize.X > 0 && prevSize.Y > 0);
        }

        private async void UpdateLayout(Vector2 prevSize, Vector2 nextSize, bool animated)
        {
            var service = _service;
            if (service == null)
            {
                return;
            }

            var expanded = nextSize.X >= 600 && Viewport.Children.Count > 0;
            var docked = _docked;

            var prev = _mode;
            var mode = expanded && docked
                ? ParticipantsGridMode.Docked
                : expanded
                ? ParticipantsGridMode.Expanded
                : ParticipantsGridMode.Compact;

            if (mode == _mode)
            {
                return;
            }

            _mode = mode;

            if (mode != ParticipantsGridMode.Compact)
            {
                Menu.Visibility = Visibility.Collapsed;
                Resize.Glyph = Icons.ArrowMinimize;

                Grid.SetRowSpan(ParticipantsPanel, 2);

                Grid.SetColumn(ScrollingHost, 1);

                Viewport.Mode = mode;
                ParticipantsPanel.ColumnDefinitions[1].Width = new GridLength(224, GridUnitType.Pixel);
                ParticipantsPanel.Margin = new Thickness();
                ScrollingHost.Padding = new Thickness(8, 0, 12, 8);

                if (ListHeader.Children.Contains(ViewportAspect))
                {
                    ListHeader.Children.Remove(ViewportAspect);
                    ParticipantsPanel.Children.Add(ViewportAspect);
                }

                if (mode == ParticipantsGridMode.Docked)
                {
                    ViewportAspect.Margin = new Thickness(10, -2, 0, 8);
                    ScrollingHost.Margin = new Thickness();
                    BottomPanel.Padding = new Thickness(8, 8, 224, 42);
                }
                else
                {
                    ViewportAspect.Margin = new Thickness(10, -2, 10, 8);
                    ScrollingHost.Margin = new Thickness(216, 0, -216, 0);
                    BottomPanel.Padding = new Thickness(8, 8, 8, 42);
                }

                BottomShadow.Visibility = Visibility.Collapsed;
                BottomRoot.Padding = new Thickness(4, 8, 4, 8);
                BottomBackground.Background = new AcrylicBrush { TintColor = Colors.Black, TintOpacity = 0, FallbackColor = Color.FromArgb(0xDD, 0, 0, 0) /*TintLuminosityOpacity = 0.5*/ }; //new SolidColorBrush(Color.FromArgb(0x99, 0x33, 0x33, 0x33));
                BottomRoot.RowDefinitions[0].Height = new GridLength(1, GridUnitType.Auto);

                foreach (var column in BottomRoot.ColumnDefinitions)
                {
                    column.Width = new GridLength(48 + 12 + 12, GridUnitType.Pixel);
                }

                _visual.Scale = new Vector3(0.5f);
                AudioBlob.Margin = new Thickness(-126, -126, -126, -126);

                Audio.Width = Lottie.Width = 48;
                Audio.Height = Lottie.Height = 48;
                Audio.Margin = Lottie.Margin = new Thickness(12, 0, 12, 0);
                Audio.CornerRadius = new CornerRadius(24);

                AudioInfo.Margin = new Thickness(0, 4, 0, 0);

                Grid.SetColumn(Screen, 0);
                Grid.SetColumn(ScreenInfo, 0);

                Grid.SetColumn(Video, 1);
                Grid.SetColumn(VideoInfo, 1);

                Grid.SetColumn(AudioBlob, 2);
                Grid.SetRow(AudioBlob, 1);
                Grid.SetRowSpan(AudioBlob, 1);

                Grid.SetColumn(Audio, 2);
                Grid.SetRow(Audio, 1);
                Grid.SetRowSpan(Audio, 1);

                Grid.SetColumn(Lottie, 2);
                Grid.SetRow(Lottie, 1);
                Grid.SetRowSpan(Lottie, 1);

                Grid.SetColumn(AudioInfo, 2);
                Grid.SetRow(AudioInfo, 2);

                Grid.SetColumn(Settings, 3);
                Grid.SetColumn(SettingsInfo, 3);

                UpdateVideo();
                UpdateScreen();
                Settings.Visibility = SettingsInfo.Visibility = Visibility.Visible;
            }
            else
            {
                Menu.Visibility = service.CanEnableVideo ? Visibility.Visible : Visibility.Collapsed;
                Resize.Glyph = Icons.ArrowMaximize;

                Grid.SetRowSpan(ParticipantsPanel, 1);

                Grid.SetColumn(ScrollingHost, 0);

                Viewport.Mode = mode;
                ViewportAspect.Margin = new Thickness(-2, -2, -2, Viewport.Children.Count > 0 ? 4 : 0);
                ParticipantsPanel.ColumnDefinitions[1].Width = new GridLength(1, GridUnitType.Auto);
                ParticipantsPanel.Margin = new Thickness(0, 0, 0, -56);
                ScrollingHost.Padding = new Thickness(12, 0, 12, 72);
                ScrollingHost.Margin = new Thickness();

                if (ParticipantsPanel.Children.Contains(ViewportAspect))
                {
                    ParticipantsPanel.Children.Remove(ViewportAspect);
                    ListHeader.Children.Add(ViewportAspect);
                }

                BottomShadow.Visibility = Visibility.Visible;
                BottomPanel.Padding = new Thickness(0, 0, 0, 0);
                BottomRoot.Padding = new Thickness(0, 0, 0, 0);
                BottomBackground.Background = null;
                BottomRoot.RowDefinitions[0].Height = new GridLength(24, GridUnitType.Pixel);

                foreach (var column in BottomRoot.ColumnDefinitions)
                {
                    column.Width = new GridLength(1, GridUnitType.Auto);
                }

                _visual.Scale = new Vector3(1);
                AudioBlob.Margin = new Thickness(-102, -102, -102, -102);

                Audio.Width = Lottie.Width = 96;
                Audio.Height = Lottie.Height = 96;
                Audio.Margin = Lottie.Margin = new Thickness(48, 0, 48, 0);
                Audio.CornerRadius = new CornerRadius(48);

                AudioInfo.Margin = new Thickness(0, 8, 0, 24);

                Grid.SetColumn(Screen, 0);
                Grid.SetColumn(ScreenInfo, 0);

                Grid.SetColumn(Video, 0);
                Grid.SetColumn(VideoInfo, 0);

                Grid.SetColumn(AudioBlob, 1);
                Grid.SetRow(AudioBlob, 0);
                Grid.SetRowSpan(AudioBlob, 3);

                Grid.SetColumn(Audio, 1);
                Grid.SetRow(Audio, 0);
                Grid.SetRowSpan(Audio, 3);

                Grid.SetColumn(Lottie, 1);
                Grid.SetRow(Lottie, 0);
                Grid.SetRowSpan(Lottie, 3);

                Grid.SetColumn(AudioInfo, 1);
                Grid.SetRow(AudioInfo, 3);

                Grid.SetColumn(Settings, 0);
                Grid.SetColumn(SettingsInfo, 0);

                UpdateVideo();
                UpdateScreen();
                Settings.Visibility = SettingsInfo.Visibility = service.CanEnableVideo ? Visibility.Collapsed : Visibility.Visible;
            }

            var padding = 0;

            foreach (var item in TopButtons.Children)
            {
                if (item.Visibility == Visibility.Visible)
                {
                    if (padding > 0)
                    {
                        padding -= 8;
                    }

                    padding += 40;
                }
            }

            TitlePanel.Margin = new Thickness(padding > 0 ? padding - 8 : 0, 0, 0, 0);
            SubtitleInfo.Margin = new Thickness(padding > 0 ? padding + 4 : 12, -8, 0, 12);

            await this.UpdateLayoutAsync();

            ShowHideBottomRoot(true);

            TransformList(prevSize, nextSize, prev, mode);

            if (PowerSavingPolicy.AreCallsAnimated && animated)
            {
                if (prev == ParticipantsGridMode.Compact || mode == ParticipantsGridMode.Compact)
                {
                    TransformBottomRoot(prevSize, nextSize, prev, mode);
                }
                else
                {
                    TransformDocked();
                }
            }
        }

        private void TransformList(Vector2 prevSize, Vector2 nextSize, ParticipantsGridMode prev, ParticipantsGridMode next)
        {
            if (next != ParticipantsGridMode.Compact && _selectedEndpointId != null)
            {
                foreach (var cell in Viewport.Cells)
                {
                    if (cell.IsSelected && _listCells.TryGetValue(cell.EndpointId, out var listCell))
                    {
                        RemoveListItem(listCell);
                    }
                    else if (!cell.IsSelected && _mode != ParticipantsGridMode.Compact)
                    {
                        AddListItem(cell.Participant, cell.VideoInfo, cell.IsScreenSharing);
                    }
                }

                ShowHideParticipantsWithVideo(false);
            }
            else
            {
                _prevList.Clear();

                _listCells.Clear();

                RemoveChildren(true);
                ListViewport.Children.Clear();

                ShowHideParticipantsWithVideo(true);
            }

            UpdateVisibleParticipants(false);
        }

        private void ShowHideParticipantsWithVideo(bool show)
        {
            var panel = ScrollingHost.ItemsPanelRoot;
            if (panel == null)
            {
                return;
            }

            foreach (var row in panel.Children.OfType<SelectorItem>())
            {
                var participant = ScrollingHost.ItemFromContainer(row) as GroupCallParticipant;
                if (participant != null && !show && participant.HasVideoInfo())
                {
                    row.IsEnabled = false;
                    row.Visibility = Visibility.Collapsed;
                }
                else
                {
                    row.IsEnabled = true;
                    row.Visibility = Visibility.Visible;
                }
            }
        }

        private void TransformDocked()
        {
            var root = ElementComposition.GetElementVisual(BottomRoot);
            var list = ElementComposition.GetElementVisual(ScrollingHost);

            ElementCompositionPreview.SetIsTranslationEnabled(BottomRoot, true);
            ElementCompositionPreview.SetIsTranslationEnabled(ScrollingHost, true);

            // Root offset
            var rootOffset = BootStrapper.Current.Compositor.CreateVector3KeyFrameAnimation();

            if (_mode == ParticipantsGridMode.Docked)
            {
                rootOffset.InsertKeyFrame(0, new Vector3(108, 0, 0));
            }
            else
            {
                rootOffset.InsertKeyFrame(0, new Vector3(-108, 0, 0));
            }

            rootOffset.InsertKeyFrame(1, Vector3.Zero);

            // ScrollingHost offset
            var listOffset = BootStrapper.Current.Compositor.CreateVector3KeyFrameAnimation();

            if (_mode == ParticipantsGridMode.Docked)
            {
                listOffset.InsertKeyFrame(0, new Vector3(224, 0, 0));
            }
            else
            {
                listOffset.InsertKeyFrame(0, new Vector3(-224, 0, 0));
            }

            listOffset.InsertKeyFrame(1, Vector3.Zero);

            listOffset.Duration =
                rootOffset.Duration = TimeSpan.FromMilliseconds(300);

            root.StartAnimation("Translation", rootOffset);
            list.StartAnimation("Translation", listOffset);
        }

        private string _selectedEndpointId;
        private ulong _selectedTimestamp;

        private void Resize_Click(object sender, RoutedEventArgs e)
        {
            var view = ApplicationView.GetForCurrentView();
            var size = view.VisibleBounds;

            if (size.Width >= 600)
            {
                view.TryResizeView(new Size(380, size.Height + 1));
            }
            else
            {
                view.TryResizeView(new Size(780, size.Height + 1));
            }
        }

        private void Participant_ToggleDocked(object sender, EventArgs e)
        {
            _docked = !_docked;
            UpdateLayout(ActualSize, ActualSize, true);
        }

        private void TransformBottomRoot(Vector2 prevSize, Vector2 nextSize, ParticipantsGridMode prev, ParticipantsGridMode next)
        {
            var service = _service;
            if (service == null)
            {
                return;
            }

            var root = ElementComposition.GetElementVisual(BottomRoot);
            var list = ElementComposition.GetElementVisual(ScrollingHost);
            var audio1 = ElementComposition.GetElementVisual(AudioBlob);
            var audio2 = ElementComposition.GetElementVisual(Lottie);
            var audioInfo = ElementComposition.GetElementVisual(AudioInfo);
            var video = ElementComposition.GetElementVisual(Video);
            var videoInfo = ElementComposition.GetElementVisual(VideoInfo);
            var screen = ElementComposition.GetElementVisual(Screen);
            var screenInfo = ElementComposition.GetElementVisual(ScreenInfo);
            var settings = ElementComposition.GetElementVisual(Settings);
            var settingsInfo = ElementComposition.GetElementVisual(SettingsInfo);
            var leave = ElementComposition.GetElementVisual(Leave);
            var leaveInfo = ElementComposition.GetElementVisual(LeaveInfo);

            var expanded = next is ParticipantsGridMode.Expanded or ParticipantsGridMode.Docked;

            audio1.CenterPoint = new Vector3(150, 150, 0);
            audio2.CenterPoint = new Vector3(expanded ? 24 : 48, expanded ? 24 : 48, 0);

            screen.CenterPoint = new Vector3(24, 24, 0);
            screenInfo.CenterPoint = new Vector3(ScreenInfo.ActualSize / 2, 0);

            settings.CenterPoint = new Vector3(24, 24, 0);
            settingsInfo.CenterPoint = new Vector3(SettingsInfo.ActualSize / 2, 0);

            ElementCompositionPreview.SetIsTranslationEnabled(BottomRoot, true);
            ElementCompositionPreview.SetIsTranslationEnabled(ScrollingHost, true);
            ElementCompositionPreview.SetIsTranslationEnabled(AudioBlob, true);
            ElementCompositionPreview.SetIsTranslationEnabled(Lottie, true);
            ElementCompositionPreview.SetIsTranslationEnabled(AudioInfo, true);
            ElementCompositionPreview.SetIsTranslationEnabled(Video, true);
            ElementCompositionPreview.SetIsTranslationEnabled(VideoInfo, true);
            ElementCompositionPreview.SetIsTranslationEnabled(Screen, true);
            ElementCompositionPreview.SetIsTranslationEnabled(ScreenInfo, true);
            ElementCompositionPreview.SetIsTranslationEnabled(Settings, true);
            ElementCompositionPreview.SetIsTranslationEnabled(SettingsInfo, true);
            ElementCompositionPreview.SetIsTranslationEnabled(Leave, true);
            ElementCompositionPreview.SetIsTranslationEnabled(LeaveInfo, true);

            // Root
            var rootOffset = BootStrapper.Current.Compositor.CreateVector3KeyFrameAnimation();

            var prevCenter = prevSize.X / 2 - BottomRoot.ActualSize.X / 2;
            var nextCenter = nextSize.X / 2 - BottomRoot.ActualSize.X / 2;

            if (next == ParticipantsGridMode.Docked)
            {
                nextCenter -= 112;
            }
            else if (prev == ParticipantsGridMode.Docked)
            {
                prevCenter -= 112;
            }

            rootOffset.InsertKeyFrame(0, new Vector3(prevCenter - nextCenter, 0, 0));
            rootOffset.InsertKeyFrame(1, Vector3.Zero);

            // ScrollingHost offset
            var listOffset = BootStrapper.Current.Compositor.CreateVector3KeyFrameAnimation();

            if (next == ParticipantsGridMode.Docked)
            {
                listOffset.InsertKeyFrame(0, new Vector3(224, 0, 0));
            }
            else
            {
                //listOffset.InsertKeyFrame(0, new Vector3(-224, 0, 0));
            }

            listOffset.InsertKeyFrame(1, Vector3.Zero);

            // Audio scale
            var audioScale = BootStrapper.Current.Compositor.CreateVector3KeyFrameAnimation();

            if (expanded)
            {
                audioScale.InsertKeyFrame(0, new Vector3(2, 2, 1));
            }
            else
            {
                audioScale.InsertKeyFrame(0, new Vector3(0.5f, 0.5f, 0));
            }

            audioScale.InsertKeyFrame(1, Vector3.One);

            // Audio info offset
            var audioInfoOffset = BootStrapper.Current.Compositor.CreateVector3KeyFrameAnimation();

            if (expanded)
            {
                audioInfoOffset.InsertKeyFrame(0, new Vector3(0, 26, 0));
            }
            else
            {
                audioInfoOffset.InsertKeyFrame(0, new Vector3(0, -26, 0));
            }

            audioInfoOffset.InsertKeyFrame(1, Vector3.Zero);

            // Other offset
            var otherOffset = BootStrapper.Current.Compositor.CreateVector3KeyFrameAnimation();

            if (expanded)
            {
                otherOffset.InsertKeyFrame(0, new Vector3(-24, 0, 0));
            }
            else
            {
                otherOffset.InsertKeyFrame(0, new Vector3(24, 0, 0));
            }

            otherOffset.InsertKeyFrame(1, Vector3.Zero);

            // Other scales
            var otherScale = BootStrapper.Current.Compositor.CreateVector3KeyFrameAnimation();

            if (expanded)
            {
                otherScale.InsertKeyFrame(0, Vector3.Zero);
                otherScale.InsertKeyFrame(1, Vector3.One);
            }
            else
            {
                otherScale.InsertKeyFrame(0, Vector3.One);
                otherScale.InsertKeyFrame(1, Vector3.Zero);
            }

            rootOffset.Duration =
                listOffset.Duration =
                audioScale.Duration =
                otherScale.Duration =
                otherOffset.Duration =
                audioInfoOffset.Duration = TimeSpan.FromMilliseconds(300);
            //rootOffset.DelayTime =
            //    audioScale.DelayTime =
            //    leaveOffset.DelayTime =
            //    otherScale.DelayTime =
            //    videoOffset.DelayTime =
            //    audioInfoOffset.DelayTime =
            //    audioOffset.DelayTime = TimeSpan.FromSeconds(4);
            //rootOffset.DelayBehavior =
            //    audioScale.DelayBehavior =
            //    leaveOffset.DelayBehavior =
            //    otherScale.DelayBehavior =
            //    videoOffset.DelayBehavior =
            //    audioInfoOffset.DelayBehavior =
            //    audioOffset.DelayBehavior = AnimationDelayBehavior.SetInitialValueBeforeDelay;

            root.StartAnimation("Translation", rootOffset);
            list.StartAnimation("Translation", listOffset);
            audio1.StartAnimation("Scale", audioScale);
            audio2.StartAnimation("Scale", audioScale);
            audioInfo.StartAnimation("Translation", audioInfoOffset);
            screen.StartAnimation("Scale", otherScale);
            screenInfo.StartAnimation("Scale", otherScale);
            screen.StartAnimation("Translation", otherOffset);
            screenInfo.StartAnimation("Translation", otherOffset);
            leave.StartAnimation("Translation", otherOffset);
            leaveInfo.StartAnimation("Translation", otherOffset);

            if (service.CanEnableVideo || next != ParticipantsGridMode.Compact)
            {
                video.StartAnimation("Translation", otherOffset);
                videoInfo.StartAnimation("Translation", otherOffset);
                settings.StartAnimation("Scale", otherScale);
                settingsInfo.StartAnimation("Scale", otherScale);
                settings.StartAnimation("Translation", otherOffset);
                settingsInfo.StartAnimation("Translation", otherOffset);
            }
            else
            {
                settings.Scale = Vector3.One;
                settingsInfo.Scale = Vector3.One;
            }
        }

        public void Update(GroupCall call, GroupCallParticipant currentUser)
        {
            if (_disposed)
            {
                return;
            }

            this.BeginOnUIThread(() =>
            {
                TitleInfo.Text = call.Title.Length > 0 ? call.Title : _clientService.GetTitle(_service.Chat);

                RecordingInfo.Visibility = call.RecordDuration > 0 ? Visibility.Visible : Visibility.Collapsed;

                if (call.ScheduledStartDate != 0)
                {
                    var date = Formatter.ToLocalTime(call.ScheduledStartDate);
                    var duration = date - DateTime.Now;

                    if (duration.TotalDays < 1)
                    {
                        _scheduledTimer.Start();
                    }
                    else
                    {
                        _scheduledTimer.Stop();
                    }

                    FindName(nameof(ScheduledPanel));
                    SubtitleInfo.Text = _service.IsChannel ? Strings.VoipChannelScheduledVoiceChat : Strings.VoipGroupScheduledVoiceChat;
                    ScheduledInfo.Text = duration < TimeSpan.Zero ? Strings.VoipChatLateBy : Strings.VoipChatStartsIn;
                    StartsAt.Text = call.GetStartsAt();
                    StartsIn.Text = call.GetStartsIn();

                    Menu.Visibility = Visibility.Collapsed;
                    Resize.Visibility = Visibility.Collapsed;

                    var padding = 0;

                    foreach (var item in TopButtons.Children)
                    {
                        if (item.Visibility == Visibility.Visible)
                        {
                            if (padding > 0)
                            {
                                padding -= 8;
                            }

                            padding += 40;
                        }
                    }

                    TitlePanel.Margin = new Thickness(padding > 0 ? padding - 8 : 0, 0, 0, 0);
                    SubtitleInfo.Margin = new Thickness(padding > 0 ? padding + 4 : 12, -8, 0, 12);
                    Settings.Visibility = SettingsInfo.Visibility = Visibility.Visible;
                    Video.Visibility = VideoInfo.Visibility = Visibility.Collapsed;
                }
                else
                {
                    _scheduledTimer.Stop();

                    if (ScheduledPanel != null)
                    {
                        UnloadObject(ScheduledPanel);
                    }

                    if (_mode != ParticipantsGridMode.Compact)
                    {
                        Menu.Visibility = Visibility.Collapsed;
                        Settings.Visibility = SettingsInfo.Visibility = Visibility.Visible;
                    }
                    else
                    {
                        Menu.Visibility = _service.CanEnableVideo ? Visibility.Visible : Visibility.Collapsed;
                        Settings.Visibility = SettingsInfo.Visibility = _service.CanEnableVideo ? Visibility.Collapsed : Visibility.Visible;
                    }

                    Resize.Visibility = Visibility.Visible;

                    var padding = 0;

                    foreach (var item in TopButtons.Children)
                    {
                        if (item.Visibility == Visibility.Visible)
                        {
                            if (padding > 0)
                            {
                                padding -= 8;
                            }

                            padding += 40;
                        }
                    }

                    TitlePanel.Margin = new Thickness(padding > 0 ? padding - 8 : 0, 0, 0, 0);
                    SubtitleInfo.Margin = new Thickness(padding > 0 ? padding + 4 : 12, -8, 0, 12);

                    SubtitleInfo.Text = Locale.Declension(Strings.R.Participants, call.ParticipantCount);

                    UpdateVideo();
                    UpdateScreen();
                }

                UpdateNetworkState(call, currentUser, _service.IsConnected);
                UpdateLayout(ActualSize, ActualSize, true);
            });
        }

        private void OnNetworkStateUpdated(VoipGroupManager sender, GroupNetworkStateChangedEventArgs args)
        {
            this.BeginOnUIThread(() =>
            {
                if (_service != null)
                {
                    UpdateNetworkState(_service.Call, _service.CurrentUser, args.IsConnected);
                }
            });
        }

        private void OnAudioLevelsUpdated(object sender, IList<VoipGroupParticipant> levels)
        {
            var participants = _service?.Participants;
            if (participants == null)
            {
                return;
            }

            var validLevels = new Dictionary<GroupCallParticipant, float>();

            foreach (var level in levels)
            {
                var value = level.Level;
                if (level.AudioSource == 0 && _service.IsMuted)
                {
                    value = 0;
                }

                if (level.AudioSource == 0)
                {
                    if (PowerSavingPolicy.AreMaterialsEnabled && ApiInfo.CanAnimatePaths)
                    {
                        _visual.UpdateLevel(value);
                    }
                }

                if (participants.TryGetFromAudioSourceId(level.AudioSource, out var participant))
                {
                    validLevels[participant] = value;

                    var endpoint = participant.ScreenSharingVideoInfo?.EndpointId ?? participant.VideoInfo?.EndpointId;
                    if (endpoint != null && endpoint == _selectedEndpointId)
                    {
                        const float speakingLevelThreshold = 0.1f;
                        const int cutoffTimeout = 3000;
                        const int silentTimeout = 2000;

                        if (value > speakingLevelThreshold && level.IsSpeaking)
                        {
                            _selectedTimestamp = Logger.TickCount;
                        }
                    }
                }
            }

            this.BeginOnUIThread(() =>
            {
                foreach (var level in validLevels)
                {
                    var container = ScrollingHost.ContainerFromItem(level.Key) as SelectorItem;
                    var content = container?.ContentTemplateRoot as Grid;

                    if (content == null)
                    {
                        continue;
                    }

                    var wave = content.Children[0] as Border;
                    var photo = content.Children[1] as ProfilePicture;

                    UpdateGroupCallParticipantLevel(wave, photo, level.Value);
                }
            });
        }

        private void UpdateGroupCallParticipantLevel(Border waveElement, ProfilePicture photoElement, float value)
        {
            var wave = ElementComposition.GetElementVisual(waveElement);
            var photo = ElementComposition.GetElementVisual(photoElement);

            var amplitude = Math.Min(value, 1);

            var outer = BootStrapper.Current.Compositor.CreateVector3KeyFrameAnimation();
            outer.InsertKeyFrame(1, new Vector3(0.9f + 0.5f * amplitude));

            var inner = BootStrapper.Current.Compositor.CreateVector3KeyFrameAnimation();
            inner.InsertKeyFrame(1, new Vector3(1f + 0.15f * amplitude));

            wave.CenterPoint = new Vector3(18, 18, 0);
            wave.StartAnimation("Scale", outer);

            photo.CenterPoint = new Vector3(18, 18, 0);
            photo.StartAnimation("Scale", inner);
        }

        private Task ConsolidateAsync()
        {
            if (XamlRoot.Content is RootPage root)
            {
                root.PresentContent(null);
                return Task.CompletedTask;
            }

            return WindowContext.Current.ConsolidateAsync();
        }

        private async void Leave_Click(object sender, RoutedEventArgs e)
        {
            var chat = _service?.Chat;
            var call = _service?.Call;

            if (chat == null || call == null)
            {
                await ConsolidateAsync();
                return;
            }

            if (call.CanBeManaged)
            {
                var popup = new MessagePopup
                {
                    RequestedTheme = ElementTheme.Dark,
                    Title = _service.IsChannel ? Strings.VoipChannelLeaveAlertTitle : Strings.VoipGroupLeaveAlertTitle,
                    Message = _service.IsChannel ? Strings.VoipChannelLeaveAlertText : Strings.VoipGroupLeaveAlertText,
                    PrimaryButtonText = Strings.VoipGroupLeave,
                    SecondaryButtonText = Strings.Cancel,
                    CheckBoxLabel = _service.IsChannel ? Strings.VoipChannelLeaveAlertEndChat : Strings.VoipGroupLeaveAlertEndChat
                };

                var confirm = await popup.ShowQueuedAsync(XamlRoot);
                if (confirm == ContentDialogResult.Primary)
                {
                    Dispose(popup.IsChecked == true);
                    await ConsolidateAsync();
                }
            }
            else
            {
                Dispose(false);
                await ConsolidateAsync();
            }
        }

        private async void Discard()
        {
            var chat = _service?.Chat;
            var call = _service?.Call;

            if (chat == null || call == null)
            {
                await ConsolidateAsync();
                return;
            }

            var popup = new MessagePopup();
            popup.RequestedTheme = ElementTheme.Dark;
            popup.Title = _service.IsChannel ? Strings.VoipChannelEndAlertTitle : Strings.VoipGroupEndAlertTitle;
            popup.Message = _service.IsChannel ? Strings.VoipChannelEndAlertText : Strings.VoipGroupEndAlertText;
            popup.PrimaryButtonText = Strings.VoipGroupEnd;
            popup.SecondaryButtonText = Strings.Cancel;

            var confirm = await popup.ShowQueuedAsync(XamlRoot);
            if (confirm == ContentDialogResult.Primary)
            {
                Dispose(true);
                await ConsolidateAsync();
            }
        }

        private async void Audio_Click(object sender, RoutedEventArgs e)
        {
            if (_service == null)
            {
                await ConsolidateAsync();
                return;
            }

            var call = _service.Call;
            var currentUser = _service.CurrentUser;

            if (call != null && call.ScheduledStartDate > 0)
            {
                if (call.CanBeManaged)
                {
                    _clientService.Send(new StartScheduledGroupCall(call.Id));
                }
                else
                {
                    _clientService.Send(new ToggleGroupCallEnabledStartNotification(call.Id, !call.EnabledStartNotification));
                }
            }
            //else if (currentUser != null && (currentUser.CanBeMutedForAllUsers || currentUser.CanBeUnmutedForAllUsers))
            //{
            //    if (_service.Manager != null)
            //    {
            //        _service.Manager.IsMuted = !currentUser.IsMutedForAllUsers;
            //        _clientService.Send(new ToggleGroupCallParticipantIsMuted(call.Id, currentUser.ParticipantId, _service.Manager.IsMuted));
            //    }
            //}
            else if (currentUser != null && currentUser.CanUnmuteSelf && _service.IsMuted)
            {
                var permissions = await MediaDeviceWatcher.CheckAccessAsync(XamlRoot, false, false, ElementTheme.Dark);
                if (permissions == false || _service == null)
                {
                    return;
                }

                _service.IsMuted = false;
            }
            else if (currentUser != null && !_service.IsMuted)
            {
                _service.IsMuted = true;
            }
            else if (currentUser != null)
            {
                _clientService.Send(new ToggleGroupCallParticipantIsHandRaised(call.Id, _service.CurrentUser.ParticipantId, true));
            }
        }

        private async void Video_Click(object sender, RoutedEventArgs e)
        {
            if (_service?.IsVideoEnabled == false)
            {
                var permissions = await MediaDeviceWatcher.CheckAccessAsync(XamlRoot, true, false, ElementTheme.Dark);
                if (permissions == false || _service == null)
                {
                    return;
                }
            }

            _service.ToggleCapturing();
            UpdateVideo();
        }

        private void Screen_Click(object sender, RoutedEventArgs e)
        {
            if (_service.IsScreenSharing)
            {
                _service.EndScreenSharing();
            }
            else
            {
                _service.StartScreenSharing();
            }

            UpdateScreen();
        }

        private void UpdateNetworkState(GroupCall call, GroupCallParticipant currentUser, bool? connected = null)
        {
            if (call != null && call.ScheduledStartDate > 0)
            {
                if (call.CanBeManaged)
                {
                    SetButtonState(ButtonState.Start);
                }
                else
                {
                    SetButtonState(call.EnabledStartNotification ? ButtonState.SetReminder : ButtonState.CancelReminder);
                }
            }
            //else if (currentUser != null && currentUser.CanBeUnmutedForAllUsers)
            else if (currentUser != null && (_service.IsMuted || (currentUser.IsMutedForAllUsers && currentUser.CanUnmuteSelf)))
            {
                SetButtonState(ButtonState.Mute);
            }
            //else if (currentUser != null && currentUser.CanBeMutedForAllUsers)
            else if (currentUser != null && !_service.IsMuted)
            {
                SetButtonState(ButtonState.Unmute);
            }
            else if (currentUser != null && currentUser.IsHandRaised)
            {
                SetButtonState(ButtonState.HandRaised);
            }
            else if (call != null && call.IsJoined)
            {
                SetButtonState(ButtonState.RaiseHand);
            }
        }

        private ButtonState _prevState;
        private ButtonColors _prevColors;

        private void SetButtonState(ButtonState state)
        {
            if (state == _prevState)
            {
                return;
            }

            ButtonColors colors = _prevColors;

            switch (state)
            {
                case ButtonState.CancelReminder:
                    colors = ButtonColors.Disabled;
                    AudioInfo.Text = Strings.VoipGroupCancelReminder;
                    Lottie.AutoPlay = true;
                    Lottie.Source = new LocalFileSource("ms-appx:///Assets/Animations/VoiceCancelReminder.tgs");
                    break;
                case ButtonState.SetReminder:
                    colors = ButtonColors.Disabled;
                    AudioInfo.Text = Strings.VoipGroupSetReminder;
                    Lottie.AutoPlay = true;
                    Lottie.Source = new LocalFileSource("ms-appx:///Assets/Animations/VoiceSetReminder.tgs");
                    break;
                case ButtonState.Start:
                    colors = ButtonColors.Disabled;
                    AudioInfo.Text = Strings.VoipGroupStartNow;
                    Lottie.AutoPlay = false;
                    Lottie.Source = new LocalFileSource("ms-appx:///Assets/Animations/VoiceStart.tgs");
                    break;
                case ButtonState.Unmute:
                    colors = ButtonColors.Unmute;
                    AudioInfo.Text = Strings.VoipTapToMute;
                    Lottie.AutoPlay = true;
                    Lottie.Source = new LocalFileSource("ms-appx:///Assets/Animations/VoiceUnmute.tgs");
                    break;
                case ButtonState.Mute:
                    colors = ButtonColors.Mute;
                    AudioInfo.Text = Strings.VoipGroupUnmute;
                    switch (_prevState)
                    {
                        case ButtonState.CancelReminder:
                            Lottie.AutoPlay = true;
                            Lottie.Source = new LocalFileSource("ms-appx:///Assets/Animations/VoiceCancelReminderToMute.tgs");
                            break;
                        case ButtonState.RaiseHand:
                            Lottie.AutoPlay = true;
                            Lottie.Source = new LocalFileSource("ms-appx:///Assets/Animations/VoiceRaiseHandToMute.tgs");
                            break;
                        case ButtonState.SetReminder:
                            Lottie.AutoPlay = true;
                            Lottie.Source = new LocalFileSource("ms-appx:///Assets/Animations/VoiceSetReminderToMute.tgs");
                            break;
                        case ButtonState.Start:
                            Lottie.AutoPlay = true;
                            Lottie.Source = new LocalFileSource("ms-appx:///Assets/Animations/VoiceStart.tgs");
                            Lottie.Play();
                            break;
                        default:
                            Lottie.AutoPlay = true;
                            Lottie.Source = new LocalFileSource("ms-appx:///Assets/Animations/VoiceMute.tgs");
                            break;
                    }
                    break;
                case ButtonState.RaiseHand:
                case ButtonState.HandRaised:
                    colors = ButtonColors.Disabled;
                    AudioInfo.Text = state == ButtonState.HandRaised
                        ? Strings.VoipMutedTapedForSpeak
                        : Strings.VoipMutedByAdmin;
                    switch (_prevState)
                    {
                        case ButtonState.CancelReminder:
                            Lottie.AutoPlay = true;
                            Lottie.Source = new LocalFileSource("ms-appx:///Assets/Animations/VoiceCancelReminderToRaiseHand.tgs");
                            break;
                        case ButtonState.Mute:
                            Lottie.AutoPlay = true;
                            Lottie.Source = new LocalFileSource("ms-appx:///Assets/Animations/VoiceMuteToRaiseHand.tgs");
                            break;
                        case ButtonState.Unmute:
                            Lottie.AutoPlay = true;
                            Lottie.Source = new LocalFileSource("ms-appx:///Assets/Animations/VoiceUnmuteToRaiseHand.tgs");
                            break;
                        case ButtonState.SetReminder:
                            Lottie.AutoPlay = true;
                            Lottie.Source = new LocalFileSource("ms-appx:///Assets/Animations/VoiceSetReminderToRaiseHand.tgs");
                            break;
                        default:
                            Lottie.AutoPlay = true;
                            Lottie.Source = new LocalFileSource("ms-appx:///Assets/Animations/VoiceHand_1.tgs");
                            break;
                    }
                    break;
            }

            _prevState = state;

            if (colors == _prevColors)
            {
                return;
            }

            switch (colors)
            {
                case ButtonColors.Disabled:
                    _visual.SetColorStops(0xff57A4FE, 0xffF05459, 0xff766EE9);
                    StartAnimating();
                    Settings.Background = new SolidColorBrush { Color = Color.FromArgb(0x66, 0x76, 0x6E, 0xE9) };
                    break;
                case ButtonColors.Unmute:
                    _visual.SetColorStops(0xFF0078ff, 0xFF33c659);
                    StartAnimating();
                    Settings.Background = new SolidColorBrush { Color = Color.FromArgb(0x66, 0x33, 0xc6, 0x59) };
                    break;
                case ButtonColors.Mute:
                    _visual.SetColorStops(0xFF59c7f8, 0xFF0078ff);
                    StartAnimating();
                    Settings.Background = new SolidColorBrush { Color = Color.FromArgb(0x66, 0x00, 0x78, 0xff) };
                    break;
            }

            _prevColors = colors;

            UpdateVideo();
            UpdateScreen();
        }

        private void StartAnimating()
        {
            if (PowerSavingPolicy.AreMaterialsEnabled && ApiInfo.CanAnimatePaths)
            {
                _visual.StartAnimating();
            }
            else
            {
                _visual.StopAnimating();
                _visual.Clear();
            }
        }

        private void UpdateVideo()
        {
            var service = _service;
            if (service == null)
            {
                return;
            }

            if (service.CanEnableVideo && service.Call?.ScheduledStartDate == 0)
            {
                switch (_prevColors)
                {
                    case ButtonColors.Disabled:
                        Video.Background = new SolidColorBrush { Color = Color.FromArgb(0x66, 0x76, 0x6E, 0xE9) };
                        break;
                    case ButtonColors.Unmute:
                        Video.Background = new SolidColorBrush { Color = Color.FromArgb((byte)(_service.IsVideoEnabled ? 0xFF : 0x66), 0x33, 0xc6, 0x59) };
                        break;
                    case ButtonColors.Mute:
                        Video.Background = new SolidColorBrush { Color = Color.FromArgb((byte)(_service.IsVideoEnabled ? 0xFF : 0x66), 0x00, 0x78, 0xff) };
                        break;
                }

                Video.Glyph = service.IsVideoEnabled ? Icons.VideoFilled : Icons.VideoOffFilled;
                Video.Visibility = VideoInfo.Visibility = Visibility.Visible;
            }
            else
            {
                Video.Visibility = VideoInfo.Visibility = Visibility.Collapsed;
            }
        }

        private void UpdateScreen()
        {
            var service = _service;
            if (service == null)
            {
                return;
            }

            if (_mode != ParticipantsGridMode.Compact && service.CanEnableVideo && VoipScreenCapture.IsSupported())
            {
                switch (_prevColors)
                {
                    case ButtonColors.Disabled:
                        Screen.Background = new SolidColorBrush { Color = Color.FromArgb(0x66, 0x76, 0x6E, 0xE9) };
                        break;
                    case ButtonColors.Unmute:
                        Screen.Background = new SolidColorBrush { Color = Color.FromArgb((byte)(service.IsScreenSharing ? 0xFF : 0x66), 0x33, 0xc6, 0x59) };
                        break;
                    case ButtonColors.Mute:
                        Screen.Background = new SolidColorBrush { Color = Color.FromArgb((byte)(service.IsScreenSharing ? 0xFF : 0x66), 0x00, 0x78, 0xff) };
                        break;
                }

                Screen.Glyph = service.IsScreenSharing ? Icons.ShareScreenStopFilled : Icons.ShareScreenFilled;
                Screen.Visibility = ScreenInfo.Visibility = Visibility.Visible;
            }
            else
            {
                Screen.Visibility = ScreenInfo.Visibility = Visibility.Collapsed;
            }
        }

        private async void Menu_ContextRequested(object sender, RoutedEventArgs e)
        {
            var flyout = new MenuFlyout();

            var chat = _service?.Chat;
            var call = _service?.Call;

            if (chat == null || call == null)
            {
                return;
            }

            var aliases = await _service.CanChooseAliasAsync(chat.Id);
            if (aliases)
            {
                flyout.CreateFlyoutItem(async () => await _service.RejoinAsync(XamlRoot), Strings.VoipGroupDisplayAs, Icons.Person);
                flyout.CreateFlyoutSeparator();
            }

            if (call.CanBeManaged)
            {
                flyout.CreateFlyoutItem(SetTitle, _service.IsChannel ? Strings.VoipChannelEditTitle : Strings.VoipGroupEditTitle, Icons.Edit);
            }

            if (call.CanToggleMuteNewParticipants)
            {
                var toggleFalse = new ToggleMenuFlyoutItem();
                toggleFalse.Text = Strings.VoipGroupAllCanSpeak;
                toggleFalse.IsChecked = !call.MuteNewParticipants;
                toggleFalse.Click += (s, args) =>
                {
                    _clientService.Send(new ToggleGroupCallMuteNewParticipants(call.Id, false));
                };

                var toggleTrue = new ToggleMenuFlyoutItem();
                toggleTrue.Text = Strings.VoipGroupOnlyAdminsCanSpeak;
                toggleTrue.IsChecked = call.MuteNewParticipants;
                toggleTrue.Click += (s, args) =>
                {
                    _clientService.Send(new ToggleGroupCallMuteNewParticipants(call.Id, true));
                };

                var settings = new MenuFlyoutSubItem();
                settings.Text = Strings.VoipGroupEditPermissions;
                settings.Icon = MenuFlyoutHelper.CreateIcon(Icons.Key);
                settings.Items.Add(toggleFalse);
                settings.Items.Add(toggleTrue);

                flyout.Items.Add(settings);
            }

            if (call.CanBeManaged && call.ScheduledStartDate == 0)
            {
                if (call.RecordDuration > 0)
                {
                    flyout.CreateFlyoutItem(StopRecording, Strings.VoipGroupStopRecordCall, Icons.Record);
                }
                else
                {
                    flyout.CreateFlyoutItem(StartRecording, Strings.VoipGroupRecordCall, Icons.Record);
                }
            }

            if (_service.CanEnableVideo && VoipScreenCapture.IsSupported())
            {
                if (_service.IsScreenSharing)
                {
                    flyout.CreateFlyoutItem(_service.EndScreenSharing, Strings.VoipChatStopScreenCapture, Icons.ShareScreenStop);
                }
                else
                {
                    flyout.CreateFlyoutItem(_service.StartScreenSharing, Strings.VoipChatStartScreenCapture, Icons.ShareScreenStart);
                }
            }

            if (call.ScheduledStartDate == 0)
            {
                flyout.CreateFlyoutSeparator();

                var videoId = _service.CurrentVideoInput;
                var inputId = _service.CurrentAudioInput;
                var outputId = _service.CurrentAudioOutput;

                var video = new MenuFlyoutSubItem();
                video.Text = Strings.VoipDeviceCamera;
                video.Icon = MenuFlyoutHelper.CreateIcon(Icons.Camera);

                _dispatcherQueue.TryEnqueue(DispatcherQueuePriority.Normal, async () =>
                {
                    var videoDevices = await Windows.Devices.Enumeration.DeviceInformation.FindAllAsync(Windows.Devices.Enumeration.DeviceClass.VideoCapture);
                    foreach (var device in videoDevices)
                    {
                        var deviceItem = new ToggleMenuFlyoutItem();
                        deviceItem.Text = device.Name;
                        deviceItem.IsChecked = videoId == device.Id;
                        deviceItem.Click += (s, args) =>
                        {
                            _service.CurrentVideoInput = device.Id;
                        };

                        video.Items.Add(deviceItem);
                    }
                });

                var defaultInput = new ToggleMenuFlyoutItem();
                defaultInput.Text = Strings.Default;
                defaultInput.IsChecked = inputId == string.Empty;
                defaultInput.Click += (s, args) =>
                {
                    _service.CurrentAudioInput = string.Empty;
                };

                var input = new MenuFlyoutSubItem();
                input.Text = Strings.VoipDeviceInput;
                input.Icon = MenuFlyoutHelper.CreateIcon(Icons.MicOn);
                input.Items.Add(defaultInput);

                _dispatcherQueue.TryEnqueue(DispatcherQueuePriority.Normal, async () =>
                {
                    var inputDevices = await Windows.Devices.Enumeration.DeviceInformation.FindAllAsync(Windows.Devices.Enumeration.DeviceClass.AudioCapture);
                    foreach (var device in inputDevices)
                    {
                        var deviceItem = new ToggleMenuFlyoutItem();
                        deviceItem.Text = device.Name;
                        deviceItem.IsChecked = inputId == device.Id;
                        deviceItem.Click += (s, args) =>
                        {
                            _service.CurrentAudioInput = device.Id;
                        };

                        input.Items.Add(deviceItem);
                    }
                });

                var defaultOutput = new ToggleMenuFlyoutItem();
                defaultOutput.Text = Strings.Default;
                defaultOutput.IsChecked = outputId == string.Empty;
                defaultOutput.Click += (s, args) =>
                {
                    _service.CurrentAudioOutput = string.Empty;
                };

                var output = new MenuFlyoutSubItem();
                output.Text = Strings.VoipDeviceOutput;
                output.Icon = MenuFlyoutHelper.CreateIcon(Icons.Speaker3);
                output.Items.Add(defaultOutput);

                _dispatcherQueue.TryEnqueue(DispatcherQueuePriority.Normal, async () =>
                {
                    var outputDevices = await Windows.Devices.Enumeration.DeviceInformation.FindAllAsync(Windows.Devices.Enumeration.DeviceClass.AudioRender);
                    foreach (var device in outputDevices)
                    {
                        var deviceItem = new ToggleMenuFlyoutItem();
                        deviceItem.Text = device.Name;
                        deviceItem.IsChecked = outputId == device.Id;
                        deviceItem.Click += (s, args) =>
                        {
                            _service.CurrentAudioOutput = device.Id;
                        };

                        output.Items.Add(deviceItem);
                    }
                });

                flyout.Items.Add(video);
                flyout.Items.Add(input);
                flyout.Items.Add(output);

                flyout.CreateFlyoutItem(() => _service.IsNoiseSuppressionEnabled = !_service.IsNoiseSuppressionEnabled, Strings.VoipNoiseCancellation, _service.IsNoiseSuppressionEnabled ? Icons.Checkmark : null);
            }

            //flyout.CreateFlyoutItem(ShareInviteLink, Strings.VoipGroupShareInviteLink, Icons.Link);

            if (call.CanBeManaged)
            {
                flyout.CreateFlyoutSeparator();

                var discard = flyout.CreateFlyoutItem(Discard, _service.IsChannel ? Strings.VoipChannelEndChat : Strings.VoipGroupEndChat, Icons.Dismiss);
                discard.Foreground = new SolidColorBrush(Colors.IndianRed);
            }

            if (flyout.Items.Count > 0)
            {
                if (sender == Settings)
                {
                    flyout.ShowAt(sender as Button, FlyoutPlacementMode.TopEdgeAlignedLeft);
                }
                else
                {
                    flyout.ShowAt(sender as Button, FlyoutPlacementMode.BottomEdgeAlignedLeft);
                }
            }
        }

        private async void SetTitle()
        {
            var call = _service.Call;
            var chat = _service.Chat;

            if (call == null || chat == null)
            {
                return;
            }

            var input = new InputPopup();
            input.RequestedTheme = ElementTheme.Dark;
            input.Title = _service.IsChannel ? Strings.VoipChannelTitle : Strings.VoipGroupTitle;
            input.PrimaryButtonText = Strings.Save;
            input.SecondaryButtonText = Strings.Cancel;
            input.PlaceholderText = chat.Title;
            input.Text = call.Title;
            input.MaxLength = 64;
            input.MinLength = 0;

            var confirm = await input.ShowQueuedAsync(XamlRoot);
            if (confirm == ContentDialogResult.Primary)
            {
                _clientService.Send(new SetGroupCallTitle(call.Id, input.Text));
            }
        }

        private async void StartRecording()
        {
            var call = _service.Call;
            var chat = _service.Chat;

            if (call == null || chat == null)
            {
                return;
            }

            var input = new RecordVideoChatPopup(call.Title);
            input.RequestedTheme = ElementTheme.Dark;

            var confirm = await input.ShowQueuedAsync(XamlRoot);
            if (confirm == ContentDialogResult.Primary)
            {
                _clientService.Send(new StartGroupCallRecording(call.Id, input.FileName, input.RecordVideo, input.UsePortraitOrientation));
            }
        }

        private async void StopRecording()
        {
            var call = _service.Call;
            if (call == null)
            {
                return;
            }

            var popup = new MessagePopup();
            popup.RequestedTheme = ElementTheme.Dark;
            popup.Title = Strings.VoipGroupStopRecordingTitle;
            popup.Message = _service.IsChannel ? Strings.VoipChannelStopRecordingText : Strings.VoipGroupStopRecordingText;
            popup.PrimaryButtonText = Strings.Stop;
            popup.SecondaryButtonText = Strings.Cancel;

            var confirm = await popup.ShowQueuedAsync(XamlRoot);
            if (confirm == ContentDialogResult.Primary)
            {
                _clientService.Send(new EndGroupCallRecording(call.Id));
            }
        }

        private async void ShareInviteLink()
        {
            var call = _service.Call;
            if (call == null)
            {
                return;
            }

            await this.ShowPopupAsync(_clientService.SessionId, new ChooseChatsPopup(), new ChooseChatsConfigurationGroupCall(call));
        }

        private void OnChoosingItemContainer(ListViewBase sender, ChoosingItemContainerEventArgs args)
        {
            if (args.ItemContainer == null)
            {
                args.ItemContainer = new TextListViewItem();
                args.ItemContainer.Style = sender.ItemContainerStyle;
                args.ItemContainer.ContentTemplate = sender.ItemTemplate;
                args.ItemContainer.ContextRequested += Participant_ContextRequested;
            }

            args.IsContainerPrepared = true;
        }

        private void OnContainerContentChanging(ListViewBase sender, ContainerContentChangingEventArgs args)
        {
            var content = args.ItemContainer.ContentTemplateRoot as Grid;
            var participant = args.Item as GroupCallParticipant;

            if (args.InRecycleQueue)
            {
                return;
            }

            UpdateGroupCallParticipant(args.ItemContainer, content, participant, true);
            args.Handled = true;
        }

        public void UpdateGroupCallParticipant(GroupCallParticipant participant)
        {
            foreach (var videoInfo in participant.GetVideoInfo())
            {
                if (_gridCells.TryGetValue(videoInfo.EndpointId, out var cell))
                {
                    cell.UpdateGroupCallParticipant(_clientService, participant, videoInfo);
                }
            }

            var container = ScrollingHost.ContainerFromItem(participant) as SelectorItem;
            var content = container?.ContentTemplateRoot as Grid;

            if (content == null)
            {
                return;
            }

            UpdateGroupCallParticipant(container, content, participant, false);
        }

        private void UpdateGroupCallParticipant(SelectorItem container, Grid content, GroupCallParticipant participant, bool containerContentChanging)
        {
            var wave = content.Children[0] as Border;
            var photo = content.Children[1] as ProfilePicture;
            var title = content.Children[2] as TextBlock;
            var subtitle = content.Children[3] as Grid;
            var glyph = content.Children[4] as TextBlock;

            var status = subtitle.Children[0] as TextBlock;
            var speaking = subtitle.Children[1] as TextBlock;

            if (containerContentChanging)
            {
                var element = ElementComposition.GetElementVisual(wave);
                element.Scale = new Vector3(0.9f);
            }

            if (_clientService.TryGetUser(participant.ParticipantId, out Telegram.Td.Api.User user))
            {
                photo.SetUser(_clientService, user, 36);
                title.Text = user.FullName();
            }
            else if (_clientService.TryGetChat(participant.ParticipantId, out Chat chat))
            {
                photo.SetChat(_clientService, chat, 36);
                title.Text = _clientService.GetTitle(chat);
            }

            if (participant.HasVideoInfo())
            {
                if (_mode != ParticipantsGridMode.Compact && _selectedEndpointId != null)
                {
                    container.IsEnabled = false;
                    container.Visibility = Visibility.Collapsed;
                }
                else
                {
                    container.IsEnabled = true;
                    container.Visibility = Visibility.Visible;
                }

                if (participant.ScreenSharingVideoInfo != null && participant.VideoInfo != null)
                {
                    status.Text = Icons.SmallScreencastFilled + Icons.SmallVideoFilled;
                }
                else if (participant.ScreenSharingVideoInfo != null && participant.VideoInfo != null)
                {
                    status.Text = Icons.SmallScreencastFilled;
                }
                else if (participant.VideoInfo != null)
                {
                    status.Text = Icons.SmallVideoFilled;
                }

                status.Margin = new Thickness(0, 0, 4, 0);
            }
            else
            {
                container.IsEnabled = true;
                container.Visibility = Visibility.Visible;

                status.Text = string.Empty;
                status.Margin = new Thickness(0);
            }

            if (participant.IsHandRaised)
            {
                speaking.Text = Strings.WantsToSpeak;
                speaking.Foreground = status.Foreground = new SolidColorBrush { Color = Color.FromArgb(0xFF, 0x00, 0x78, 0xff) };
                glyph.Text = Icons.EmojiHand;
                glyph.Foreground = new SolidColorBrush { Color = Color.FromArgb(0xFF, 0x00, 0x78, 0xff) };
            }
            else if (participant.IsMutedForAllUsers || participant.IsMutedForCurrentUser)
            {
                var permanent = participant.IsMutedForCurrentUser || (participant.IsMutedForAllUsers && !participant.CanUnmuteSelf);

                if (participant.IsCurrentUser)
                {
                    speaking.Text = Strings.ThisIsYou;
                    speaking.Foreground = status.Foreground = new SolidColorBrush { Color = Color.FromArgb(0xFF, 0x4D, 0xB8, 0xFF) };
                }
                else if (participant.IsMutedForCurrentUser)
                {
                    speaking.Text = Strings.VoipGroupMutedForMe;
                    speaking.Foreground = status.Foreground = new SolidColorBrush { Color = Colors.Red };
                }
                else
                {
                    speaking.Text = participant.Bio.Length > 0 ? participant.Bio : Strings.Listening;
                    speaking.Foreground = status.Foreground = new SolidColorBrush { Color = Color.FromArgb(0xFF, 0x85, 0x85, 0x85) };
                }

                wave.Background = new SolidColorBrush { Color = permanent ? Color.FromArgb(0xDD, 0xFF, 0x00, 0x00) : Color.FromArgb(0xDD, 0x4D, 0xB8, 0xFF) };
                glyph.Text = Icons.MicOff;
                glyph.Foreground = new SolidColorBrush { Color = permanent ? Colors.Red : Color.FromArgb(0xFF, 0x85, 0x85, 0x85) };
            }
            else
            {
                if (participant.IsSpeaking && participant.VolumeLevel != 10000)
                {
                    speaking.Text = string.Format(Strings.SpeakingWithVolume, (participant.VolumeLevel / 100d).ToString("N0"));
                    speaking.Foreground = status.Foreground = new SolidColorBrush { Color = Color.FromArgb(0xFF, 0x33, 0xc6, 0x59) };
                }
                else if (participant.IsSpeaking)
                {
                    speaking.Text = Strings.Speaking;
                    speaking.Foreground = status.Foreground = new SolidColorBrush { Color = Color.FromArgb(0xFF, 0x33, 0xc6, 0x59) };
                }
                else if (participant.IsCurrentUser)
                {
                    speaking.Text = Strings.ThisIsYou;
                    speaking.Foreground = status.Foreground = new SolidColorBrush { Color = Color.FromArgb(0xFF, 0x4D, 0xB8, 0xFF) };
                }
                else
                {
                    speaking.Text = Strings.Listening;
                    speaking.Foreground = status.Foreground = new SolidColorBrush { Color = Color.FromArgb(0xFF, 0x85, 0x85, 0x85) };
                }


                wave.Background = new SolidColorBrush { Color = participant.IsSpeaking ? Color.FromArgb(0xDD, 0x33, 0xc6, 0x59) : Color.FromArgb(0xDD, 0x4D, 0xB8, 0xFF) };
                glyph.Text = Icons.MicOn;
                glyph.Foreground = new SolidColorBrush { Color = participant.IsSpeaking ? Color.FromArgb(0xFF, 0x33, 0xc6, 0x59) : Color.FromArgb(0xFF, 0x85, 0x85, 0x85) };
            }
        }

        private void UpdateRequestedVideos()
        {
            var descriptions = new Dictionary<string, VoipVideoChannelInfo>();

            foreach (var cell in _gridCells.Values)
            {
                descriptions[cell.EndpointId] =
                    new VoipVideoChannelInfo(cell.Participant.AudioSourceId, cell.EndpointId, cell.VideoInfo.SourceGroups, cell.Quality, cell.Quality);
            }

            foreach (var cell in _listCells.Values)
            {
                if (descriptions.ContainsKey(cell.EndpointId))
                {
                    continue;
                }

                descriptions[cell.EndpointId] =
                    new VoipVideoChannelInfo(cell.Participant.AudioSourceId, cell.EndpointId, cell.VideoInfo.SourceGroups, cell.Quality, cell.Quality);
            }

            _manager?.SetRequestedVideoChannels(descriptions.Values.ToArray());
        }

        private void AddGridItem(GroupCallParticipant participant, GroupCallParticipantVideoInfo videoInfo, bool screenSharing)
        {
            AddItem(participant, videoInfo, screenSharing, false);
        }

        private void AddListItem(GroupCallParticipant participant, GroupCallParticipantVideoInfo videoInfo, bool screenSharing)
        {
            AddItem(participant, videoInfo, screenSharing, true);
        }

        private void AddItem(GroupCallParticipant participant, GroupCallParticipantVideoInfo videoInfo, bool screenSharing, bool list)
        {
            var cells = list ? _listCells : _gridCells;
            var viewport = list ? ListViewport.Children : Viewport.Children;

            if (cells.ContainsKey(videoInfo.EndpointId))
            {
                return;
            }

            var child = new GroupCallParticipantGridCell(_clientService, participant, videoInfo, screenSharing);
            child.Click += Participant_Click;
            child.ToggleDocked += Participant_ToggleDocked;
            child.ContextRequested += Participant_ContextRequested;
            child.IsList = list;

            cells[videoInfo.EndpointId] = child;
            viewport.Add(child);

            if (_mode == ParticipantsGridMode.Compact)
            {
                ViewportAspect.Margin = new Thickness(-2, -2, -2, Viewport.Children.Count > 0 ? 4 : 0);
            }
            else if (_mode == ParticipantsGridMode.Docked)
            {
                ViewportAspect.Margin = new Thickness(10, -2, 0, 8);
            }
            else
            {
                ViewportAspect.Margin = new Thickness(10, -2, 10, 8);
            }

            ListViewport.Margin = new Thickness(-2, -2, -2, ListViewport.Children.Count > 0 ? 4 : 0);

            UpdateLayout(ActualSize, ActualSize, true);
        }

        private void RemoveGridItem(GroupCallParticipantGridCell cell)
        {
            RemoveItem(cell, false);
        }

        private void RemoveListItem(GroupCallParticipantGridCell cell)
        {
            RemoveItem(cell, true);
        }

        private void RemoveItem(GroupCallParticipantGridCell cell, bool list)
        {
            var prev = list ? _prevList : _prevGrid;
            var cells = list ? _listCells : _gridCells;
            var viewport = list ? ListViewport.Children : Viewport.Children;

            if (_selectedEndpointId == cell.EndpointId && !list)
            {
                _selectedEndpointId = null;
            }

            prev.Remove(cell.EndpointId);
            cells.Remove(cell.EndpointId);

            cell.Sink.Stop();
            viewport.Remove(cell);

            if (_mode == ParticipantsGridMode.Compact)
            {
                ViewportAspect.Margin = new Thickness(-2, -2, -2, Viewport.Children.Count > 0 ? 4 : 0);
            }
            else if (_mode == ParticipantsGridMode.Docked)
            {
                ViewportAspect.Margin = new Thickness(10, -2, 0, 8);
            }
            else
            {
                ViewportAspect.Margin = new Thickness(10, -2, 10, 8);
            }

            ListViewport.Margin = new Thickness(-2, -2, -2, ListViewport.Children.Count > 0 ? 4 : 0);

            UpdateLayout(ActualSize, ActualSize, true);
        }

        private async void Participant_Click(object sender, RoutedEventArgs e)
        {
            //var view = ApplicationView.GetForCurrentView();
            //var size = view.VisibleBounds;

            //if (size.Width < 500)
            //{
            //    view.TryResizeView(new Size(780, size.Height + 1));
            //}

            var cell = sender as GroupCallParticipantGridCell;
            if (cell == null)
            {
                return;
            }

            if (cell.Parent == ListViewport && !_gridCells.TryGetValue(cell.EndpointId, out cell))
            {
                return;
            }

            cell.IsSelected = !cell.IsSelected;

            foreach (var child in Viewport.Cells)
            {
                if (child == cell)
                {
                    Canvas.SetZIndex(child, 1);
                    child.ShowHideHeader(cell.IsSelected, _mode == ParticipantsGridMode.Compact ? null : _docked);
                    continue;
                }

                Canvas.SetZIndex(child, 0);
                child.ShowHideHeader(false, null);
                child.IsSelected = false;
            }

            _selectedEndpointId = cell.IsSelected ? cell.EndpointId : null;
            Viewport.InvalidateMeasure();

            TransformList(ActualSize, ActualSize, _mode, _mode);

            // Wait for the UI to update to calculate correct quality
            await this.UpdateLayoutAsync();
            UpdateVisibleParticipants(false);

            if (_mode == ParticipantsGridMode.Compact)
            {
                var scrollingHost = ScrollingHost.GetScrollViewer();
                scrollingHost?.ChangeView(null, 0, null, false);
            }
        }

        private void Participant_ContextRequested(UIElement sender, Microsoft.UI.Xaml.Input.ContextRequestedEventArgs args)
        {
            var flyout = new MenuFlyout();

            var element = sender as FrameworkElement;
            var participant = (element.Tag ?? ScrollingHost.ItemFromContainer(sender)) as GroupCallParticipant;

            var call = _service.Call;

            var slider = new MenuFlyoutSlider
            {
                Icon = MenuFlyoutHelper.CreateIcon(Icons.Speaker3),
                TextValueConverter = new TextValueProvider(newValue => string.Format("{0:P0}", newValue / 100)),
                IconValueConverter = new IconValueProvider(newValue => newValue switch
                {
                    double n when n > 66 => Icons.Speaker3,
                    double n when n > 33 => Icons.Speaker2,
                    double n when n > 0 => Icons.Speaker1,
                    _ => Icons.SpeakerOff
                }),
                FontWeight = FontWeights.SemiBold,
                Value = participant.VolumeLevel / 100d,
                Minimum = 0,
                Maximum = 200
            };

            var debounder = new EventDebouncer<RangeBaseValueChangedEventArgs>(Constants.HoldingThrottle, handler => slider.ValueChanged += new RangeBaseValueChangedEventHandler(handler), handler => slider.ValueChanged -= new RangeBaseValueChangedEventHandler(handler));
            debounder.Invoked += (s, args) =>
            {
                if (args.NewValue > 0)
                {
                    _clientService.Send(new SetGroupCallParticipantVolumeLevel(call.Id, participant.ParticipantId, (int)(args.NewValue * 100)));
                }
                else
                {
                    _clientService.Send(new ToggleGroupCallParticipantIsMuted(call.Id, participant.ParticipantId, true));
                }
            };

            flyout.Items.Add(slider);

            if (participant.IsCurrentUser)
            {
                if (participant.IsHandRaised)
                {
                    flyout.CreateFlyoutItem(() => _clientService.Send(new ToggleGroupCallParticipantIsHandRaised(_service.Call.Id, participant.ParticipantId, false)), Strings.VoipGroupCancelRaiseHand, Icons.EmojiHand);
                }

                if (participant.HasVideoInfo())
                {
                    //if (participant.ParticipantId.IsEqual(_pinnedParticipant?.ParticipantId))
                    //{
                    //    flyout.CreateFlyoutItem(() => UpdateGridParticipant(null), "Unpin Video", Icons.PinOff);
                    //}
                    //else
                    //{
                    //    flyout.CreateFlyoutItem(() => UpdateGridParticipant(participant), "Pin Video", Icons.Pin);
                    //}
                }
            }
            else
            {
                if (participant.HasVideoInfo())
                {
                    //if (participant.ParticipantId.IsEqual(_pinnedParticipant?.ParticipantId))
                    //{
                    //    flyout.CreateFlyoutItem(() => UpdateGridParticipant(null), "Unpin Video", Icons.PinOff);
                    //}
                    //else
                    //{
                    //    flyout.CreateFlyoutItem(() => UpdateGridParticipant(participant), "Pin Video", Icons.Pin);
                    //}
                }

                if (participant.CanBeUnmutedForAllUsers)
                {
                    flyout.CreateFlyoutItem(() => _clientService.Send(new ToggleGroupCallParticipantIsMuted(_service.Call.Id, participant.ParticipantId, false)), Strings.VoipGroupAllowToSpeak, Icons.MicOn);
                }
                else if (participant.CanBeUnmutedForCurrentUser)
                {
                    flyout.CreateFlyoutItem(() => _clientService.Send(new ToggleGroupCallParticipantIsMuted(_service.Call.Id, participant.ParticipantId, false)), Strings.VoipGroupUnmuteForMe, Icons.MicOn);
                }
                else if (participant.CanBeMutedForAllUsers)
                {
                    flyout.CreateFlyoutItem(() => _clientService.Send(new ToggleGroupCallParticipantIsMuted(_service.Call.Id, participant.ParticipantId, true)), Strings.VoipGroupMute, Icons.MicOff);
                }
                else if (participant.CanBeMutedForCurrentUser)
                {
                    flyout.CreateFlyoutItem(() => _clientService.Send(new ToggleGroupCallParticipantIsMuted(_service.Call.Id, participant.ParticipantId, true)), Strings.VoipGroupMuteForMe, Icons.MicOff);
                }

                //if (_clientService.TryGetUser(participant.ParticipantId, out User user))
                //{
                //    flyout.CreateFlyoutItem(() => _aggregator.Publish(new UpdateSwitchToSender(participant.ParticipantId)), Strings.VoipGroupOpenProfile, Icons.Person);
                //}
                //else if (_clientService.TryGetChat(participant.ParticipantId, out Chat chat))
                //{
                //    if (chat.Type is ChatTypeSupergroup supergroup && supergroup.IsChannel)
                //    {
                //        flyout.CreateFlyoutItem(() => _aggregator.Publish(new UpdateSwitchToSender(participant.ParticipantId)), Strings.VoipGroupOpenChannel, Icons.Megaphone);
                //    }
                //    else
                //    {
                //        flyout.CreateFlyoutItem(() => _aggregator.Publish(new UpdateSwitchToSender(participant.ParticipantId)), Strings.VoipGroupOpenGroup, Icons.People);
                //    }
                //}
            }

            flyout.ShowAt(element, args);
        }

        private ScrollViewer _scrollingHost;

        private void List_Loaded(object sender, RoutedEventArgs e)
        {
            var scrollingHost = ScrollingHost.GetScrollViewer();
            if (scrollingHost != null)
            {
                _scrollingHost = scrollingHost;
                _scrollingHost.ViewChanged += OnParticipantsViewChanged;
            }

            var panel = ScrollingHost.ItemsPanelRoot;
            if (panel != null)
            {
                panel.SizeChanged += OnParticipantsSizeChanged;
            }
        }

        private void OnParticipantsViewChanged(object sender, ScrollViewerViewChangedEventArgs e)
        {
            UpdateVisibleParticipants(e.IsIntermediate);
        }

        private void OnParticipantsSizeChanged(object sender, SizeChangedEventArgs e)
        {
            UpdateVisibleParticipants(false);
        }

        private void UpdateVisibleParticipants(bool intermediate)
        {
            if (_scrollingHost == null || _disposed)
            {
                return;
            }

            int gridFirst = 0;
            int gridLast = -1;
            int listFirst = 0;
            int listLast = -1;

            if (_selectedEndpointId != null || Viewport.Mode != ParticipantsGridMode.Compact)
            {
                gridFirst = 0;
                gridLast = Viewport.Children.Count - 1;

                listFirst = (int)Math.Truncate(_scrollingHost.VerticalOffset / (ListViewport.ActualWidth / 16 * 9));
                listLast = (int)Math.Ceiling((_scrollingHost.VerticalOffset + _scrollingHost.ViewportHeight) / (ListViewport.ActualWidth / 16 * 9));

                listLast = Math.Min(listLast, ListViewport.Children.Count - 1);
            }
            else if (Viewport.Mode == ParticipantsGridMode.Compact)
            {
                gridFirst = (int)Math.Truncate(_scrollingHost.VerticalOffset / (Viewport.ActualWidth / 2));
                gridLast = (int)Math.Ceiling((_scrollingHost.VerticalOffset + _scrollingHost.ViewportHeight) / (Viewport.ActualWidth / 2));

                gridLast *= 2;
                gridLast = Math.Min(gridLast - 1, Viewport.Children.Count - 1);
            }

            UpdateVisibleParticipants(gridFirst, gridLast, false);
            UpdateVisibleParticipants(listFirst, listLast, true);

            UpdateRequestedVideos();
        }

        private void UpdateVisibleParticipants(int first, int last, bool list)
        {
            var prev = list ? _prevList : _prevGrid;
            var viewport = list ? ListViewport.Children : Viewport.Children;

            var next = new Dictionary<string, GroupCallParticipantGridCell>();

            if (last < viewport.Count && first <= last && first >= 0)
            {
                for (int i = first; i <= last; i++)
                {
                    var child = viewport[i] as GroupCallParticipantGridCell;
                    var participant = child.Participant;

                    if (_selectedEndpointId != null && _selectedEndpointId != child.EndpointId && !list)
                    {
                        continue;
                    }

                    next[child.EndpointId] = child;

                    // Check if already playing
<<<<<<< HEAD
                    if (tokens.TryGetValue(child.EndpointId, out var token))
                    {
                        if (token.IsMatch(child.EndpointId, child.Surface))
                        {
                            //token.Stretch = child.GetStretch(_mode, list);
                            continue;
                        }
                    }
=======
                    //if (tokens.TryGetValue(child.EndpointId, out var token))
                    //{
                    //    if (token.Matches(child.EndpointId, child.VisualId))
                    //    {
                    //        token.Stretch = child.GetStretch(_mode, list);
                    //        continue;
                    //    }
                    //}
>>>>>>> aef7189f

                    //child.Surface = new CanvasControl();
                    //child.VisualId = Guid.NewGuid();

                    if (participant.ScreenSharingVideoInfo?.EndpointId == child.EndpointId && participant.IsCurrentUser && _service.IsScreenSharing)
                    {
                        _service.ScreenSharing.AddIncomingVideoOutput(child.EndpointId, child.Sink);
                    }
                    else
                    {
                        _manager.AddIncomingVideoOutput(child.VideoInfo.EndpointId, child.Sink);
                    }

<<<<<<< HEAD
                    if (future != null)
                    {
                        //future.Stretch = child.GetStretch(_mode, list);
                        future.IsMirrored = participant.IsCurrentUser && participant.ScreenSharingVideoInfo?.EndpointId != child.EndpointId;
                        tokens[child.EndpointId] = future;
                    }
                    else
                    {
                        next.Remove(child.EndpointId);
                    }
=======
                    //child.Sink.Stretch = child.GetStretch(_mode, list);
                    child.Sink.IsMirrored = participant.IsCurrentUser && participant.ScreenSharingVideoInfo?.EndpointId != child.EndpointId;
                    //tokens[child.EndpointId] = future;
>>>>>>> aef7189f
                }
            }

            foreach (var item in prev.Keys.ToArray())
            {
                if (next.ContainsKey(item))
                {
                    continue;
                }

                //if (tokens.TryRemove(item, out var token))
                //{
                //    // Wait for token to be disposed to avoid
                //    // a race condition in CanvasControl.
                //    token.Stop();
                //}

                prev[item].Sink.Stop();
                prev.Remove(item);
            }

            foreach (var item in next)
            {
                prev[item.Key] = item.Value;
            }
        }

        private void Viewport_PointerEntered(object sender, Microsoft.UI.Xaml.Input.PointerRoutedEventArgs e)
        {
            var point = e.GetCurrentPoint(PointerListener);
            if (point.Position.X > PointerListener.ActualWidth - 224 && Viewport.Mode == ParticipantsGridMode.Docked)
            {
                ShowHideInfo(false);
            }
            else if (point.Position.Y > PointerListener.ActualHeight - BottomPanel.ActualHeight && Viewport.Mode == ParticipantsGridMode.Compact)
            {
                ShowHideInfo(false);
            }
            else
            {
                ShowHideInfo(point.Position.Y >= 0);
            }
        }

        private void Viewport_PointerExited(object sender, Microsoft.UI.Xaml.Input.PointerRoutedEventArgs e)
        {
            ShowHideInfo(false);
        }

        private bool _infoCollapsed;

        private void ShowHideInfo(bool show)
        {
            if (_infoCollapsed == !show)
            {
                return;
            }

            _infoCollapsed = !show;

            foreach (var child in Viewport.Cells)
            {
                child.ShowHideInfo(show, _mode == ParticipantsGridMode.Compact ? null : _docked);
            }

            ShowHideBottomRoot(show || Viewport.Mode == ParticipantsGridMode.Compact);
        }

        private bool _bottomRootCollapsed;

        private void ShowHideBottomRoot(bool show)
        {
            if (_bottomRootCollapsed == !show)
            {
                return;
            }

            _bottomRootCollapsed = !show;

            if (show)
            {
                StartAnimating();
            }
            else
            {
                _visual.StopAnimating();
            }

            var anim = BootStrapper.Current.Compositor.CreateScalarKeyFrameAnimation();
            anim.InsertKeyFrame(0, show ? 0 : 1);
            anim.InsertKeyFrame(1, show ? 1 : 0);

            var root = ElementComposition.GetElementVisual(BottomPanel);

            root.StartAnimation("Opacity", anim);
        }

        private void OnViewportSizeChanged(object sender, SizeChangedEventArgs e)
        {
            if (ParticipantsPanel.Children.Contains(ViewportAspect) || e.NewSize.Height == e.PreviousSize.Height)
            {
                return;
            }

            var scrollingHost = ScrollingHost.GetScrollViewer();
            if (scrollingHost == null || scrollingHost.VerticalOffset > Math.Max(e.NewSize.Height, e.PreviousSize.Height))
            {
                return;
            }

            var panel = ScrollingHost.ItemsPanelRoot;
            if (panel == null)
            {
                return;
            }

            var visual = ElementComposition.GetElementVisual(panel);
            ElementCompositionPreview.SetIsTranslationEnabled(panel, true);

            var prev = e.PreviousSize.ToVector2();
            var next = e.NewSize.ToVector2();

            var animation = BootStrapper.Current.Compositor.CreateVector3KeyFrameAnimation();
            animation.InsertKeyFrame(0, new Vector3(0, prev.Y - next.Y, 0));
            animation.InsertKeyFrame(1, Vector3.Zero);

            visual.StartAnimation("Translation", animation);

            UpdateVisibleParticipants(false);
        }
    }

    public enum ParticipantsGridMode
    {
        Compact,
        Docked,
        Expanded
    }

<<<<<<< HEAD
    public partial class ParticipantsGrid : Microsoft.UI.Xaml.Controls.Panel
=======
    public partial class ParticipantsGrid : Panel
>>>>>>> aef7189f
    {
        private ParticipantsGridMode _mode = ParticipantsGridMode.Compact;
        public ParticipantsGridMode Mode
        {
            get => _mode;
            set
            {
                if (_mode != value)
                {
                    _mode = value;
                    InvalidateMeasure();
                }
            }
        }

        public IEnumerable<GroupCallParticipantGridCell> Cells => Children.OfType<GroupCallParticipantGridCell>();

        private readonly List<Rect> _prev = new();
        private ParticipantsGridMode _prevMode = ParticipantsGridMode.Compact;
        private bool _prevPinned;
        private int _prevCount;

        protected override Size MeasureOverride(Size availableSize)
        {
            var index = 0;
            var count = Children.Count;

            var rows = Math.Ceiling(Math.Sqrt(count));
            var columns = Math.Ceiling(count / rows);

            var finalWidth = availableSize.Width;
            var finalHeight = availableSize.Height;

            if (_mode == ParticipantsGridMode.Compact)
            {
                rows = Math.Ceiling(count / 2d);
                columns = 2;

                finalHeight = finalWidth / 2 * rows;
            }
            else
            {
                var tail = columns - (rows * columns - count);
                if (tail > 0 && rows >= columns + tail && rows > 1)
                {
                    columns++;
                    rows--;
                }
                else if (tail > 0 && columns >= columns - 1 + tail && columns > 1)
                {
                    //columns--;
                }

                if (count == 2)
                {
                    rows = 2;
                    columns = 1;
                }

                if (_mode == ParticipantsGridMode.Docked)
                {
                    finalWidth -= 224;
                }
            }

            finalWidth = Math.Max(0, finalWidth);

            for (int row = 0; row < rows; row++)
            {
                var rowColumns = columns;
                if (row == rows - 1)
                {
                    rowColumns = count - index;
                }

                for (int column = 0; column < rowColumns; column++)
                {
                    if (Children[index] is GroupCallParticipantGridCell cell && cell.IsSelected)
                    {
                        if (_mode == ParticipantsGridMode.Compact)
                        {
                            finalHeight = finalWidth / 4 * 2;
                        }

                        Children[index].Measure(new Size(finalWidth, finalHeight));
                    }
                    else
                    {
                        Children[index].Measure(new Size(finalWidth / (_mode == ParticipantsGridMode.Compact ? rowColumns : columns), finalHeight / rows));
                    }

                    index++;
                }
            }

            availableSize.Height = finalHeight;
            return availableSize;
        }

        protected override Size ArrangeOverride(Size finalSize)
        {
            var index = 0;
            var count = Children.Count;

            var rows = Math.Ceiling(Math.Sqrt(count));
            var columns = Math.Ceiling(count / rows);

            var finalWidth = finalSize.Width;
            var finalHeight = finalSize.Height;

            if (_mode == ParticipantsGridMode.Compact)
            {
                rows = Math.Ceiling(count / 2d);
                columns = 2;

                finalHeight = finalWidth / 2 * rows;
            }
            else
            {
                var tail = columns - (rows * columns - count);
                if (tail > 0 && rows >= columns + tail && rows > 1)
                {
                    columns++;
                    rows--;
                }
                else if (tail > 0 && columns >= columns - 1 + tail && columns > 1)
                {
                    //columns--;
                }

                if (count == 2)
                {
                    rows = 2;
                    columns = 1;
                }

                if (_mode == ParticipantsGridMode.Docked)
                {
                    finalWidth -= 224;
                }
            }

            var animate = _prevMode != _mode || _prevCount != Children.Count;
            var pinned = false;

            for (int row = 0; row < rows; row++)
            {
                var rowColumns = columns;
                if (row == rows - 1)
                {
                    rowColumns = count - index;
                }

                var rowWidth = rowColumns * (finalWidth / columns);
                var x = (finalWidth - rowWidth) / 2;

                if (_mode == ParticipantsGridMode.Compact)
                {
                    x = 0;
                }

                for (int column = 0; column < rowColumns; column++)
                {
                    var size = new Size(finalWidth / (_mode == ParticipantsGridMode.Compact ? rowColumns : columns), finalHeight / rows);
                    var point = new Point(x + column * size.Width, row * size.Height);

                    if (Children[index] is GroupCallParticipantGridCell cell && cell.IsSelected)
                    {
                        size = new Size(finalWidth, _mode == ParticipantsGridMode.Compact ? finalWidth / 4 * 2 : finalHeight);
                        point = new Point(0, 0);
                        pinned = true;
                    }

                    Children[index].Arrange(new Rect(point, size));

                    Rect prev;
                    if (index < _prev.Count)
                    {
                        prev = _prev[index];
                    }
                    else
                    {
                        prev = new Rect(point, new Size(0, 0));
                    }

                    if (PowerSavingPolicy.AreCallsAnimated && (animate || _prevPinned != pinned))
                    {
                        if (prev.X != point.X || prev.Y != point.Y)
                        {
                            ElementCompositionPreview.SetIsTranslationEnabled(Children[index], true);

                            var visual = ElementComposition.GetElementVisual(Children[index]);
                            var offset = BootStrapper.Current.Compositor.CreateVector3KeyFrameAnimation();
                            offset.InsertKeyFrame(0, new Vector3((float)(prev.X - point.X), (float)(prev.Y - point.Y), 0));
                            offset.InsertKeyFrame(1, Vector3.Zero);
                            offset.Duration = TimeSpan.FromMilliseconds(300);
                            visual.StartAnimation("Translation", offset);
                        }

                        if (prev.Width != size.Width || prev.Height != size.Height)
                        {
                            var visual = ElementComposition.GetElementVisual(Children[index]);
                            var scale = BootStrapper.Current.Compositor.CreateVector3KeyFrameAnimation();
                            scale.InsertKeyFrame(0, new Vector3((float)(prev.Width / size.Width), (float)(prev.Height / size.Height), 0));
                            scale.InsertKeyFrame(1, Vector3.One);
                            scale.Duration = TimeSpan.FromMilliseconds(300);
                            visual.StartAnimation("Scale", scale);
                        }

                        // Save previous position only when there's an animation-
                        // This is needed because the page state is updated on SizeChanged,
                        // and this causes layout measure/arrange to be invalidated.
                        if (index < _prev.Count)
                        {
                            _prev[index] = new Rect(point, size);
                        }
                        else
                        {
                            _prev.Add(new Rect(point, size));
                        }
                    }

                    index++;
                }
            }

            for (int i = _prev.Count - 1; i >= Children.Count; i--)
            {
                _prev.RemoveAt(i);
            }

            _prevMode = _mode;
            _prevPinned = pinned;
            _prevCount = Children.Count;

            return finalSize;
        }
    }
}<|MERGE_RESOLUTION|>--- conflicted
+++ resolved
@@ -4,7 +4,6 @@
 // Distributed under the GNU General Public License v3.0. (See accompanying
 // file LICENSE or copy at https://www.gnu.org/licenses/gpl-3.0.txt)
 //
-using Microsoft.Graphics.Canvas.UI.Xaml;
 using Microsoft.UI;
 using Microsoft.UI.Text;
 using Microsoft.UI.Xaml;
@@ -13,7 +12,6 @@
 using Microsoft.UI.Xaml.Hosting;
 using Microsoft.UI.Xaml.Media;
 using System;
-using System.Collections.Concurrent;
 using System.Collections.Generic;
 using System.Linq;
 using System.Numerics;
@@ -2276,16 +2274,6 @@
                     next[child.EndpointId] = child;
 
                     // Check if already playing
-<<<<<<< HEAD
-                    if (tokens.TryGetValue(child.EndpointId, out var token))
-                    {
-                        if (token.IsMatch(child.EndpointId, child.Surface))
-                        {
-                            //token.Stretch = child.GetStretch(_mode, list);
-                            continue;
-                        }
-                    }
-=======
                     //if (tokens.TryGetValue(child.EndpointId, out var token))
                     //{
                     //    if (token.Matches(child.EndpointId, child.VisualId))
@@ -2294,7 +2282,6 @@
                     //        continue;
                     //    }
                     //}
->>>>>>> aef7189f
 
                     //child.Surface = new CanvasControl();
                     //child.VisualId = Guid.NewGuid();
@@ -2308,22 +2295,9 @@
                         _manager.AddIncomingVideoOutput(child.VideoInfo.EndpointId, child.Sink);
                     }
 
-<<<<<<< HEAD
-                    if (future != null)
-                    {
-                        //future.Stretch = child.GetStretch(_mode, list);
-                        future.IsMirrored = participant.IsCurrentUser && participant.ScreenSharingVideoInfo?.EndpointId != child.EndpointId;
-                        tokens[child.EndpointId] = future;
-                    }
-                    else
-                    {
-                        next.Remove(child.EndpointId);
-                    }
-=======
                     //child.Sink.Stretch = child.GetStretch(_mode, list);
                     child.Sink.IsMirrored = participant.IsCurrentUser && participant.ScreenSharingVideoInfo?.EndpointId != child.EndpointId;
                     //tokens[child.EndpointId] = future;
->>>>>>> aef7189f
                 }
             }
 
@@ -2463,11 +2437,7 @@
         Expanded
     }
 
-<<<<<<< HEAD
     public partial class ParticipantsGrid : Microsoft.UI.Xaml.Controls.Panel
-=======
-    public partial class ParticipantsGrid : Panel
->>>>>>> aef7189f
     {
         private ParticipantsGridMode _mode = ParticipantsGridMode.Compact;
         public ParticipantsGridMode Mode
