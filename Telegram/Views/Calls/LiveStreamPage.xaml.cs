--- conflicted
+++ resolved
@@ -4,7 +4,6 @@
 // Distributed under the GNU General Public License v3.0. (See accompanying
 // file LICENSE or copy at https://www.gnu.org/licenses/gpl-3.0.txt)
 //
-using Microsoft.UI;
 using Microsoft.UI.Composition;
 using Microsoft.UI.Input;
 using Microsoft.UI.Xaml;
@@ -24,14 +23,7 @@
 using Telegram.Td.Api;
 using Telegram.Views.Calls.Popups;
 using Telegram.Views.Popups;
-<<<<<<< HEAD
-using Windows.Devices.Enumeration;
 using Windows.System.Display;
-=======
-using Windows.Devices.Input;
-using Windows.System.Display;
-using Windows.UI.Composition;
->>>>>>> 35e3307e
 using Windows.UI.ViewManagement;
 
 namespace Telegram.Views.Calls
@@ -534,21 +526,12 @@
             root.StartAnimation("Opacity", anim);
         }
 
-<<<<<<< HEAD
-        private void Viewport_PointerEntered(object sender, Microsoft.UI.Xaml.Input.PointerRoutedEventArgs e)
-        {
-
-        }
-
-        private void Viewport_PointerExited(object sender, Microsoft.UI.Xaml.Input.PointerRoutedEventArgs e)
-=======
         private void Viewport_PointerEntered(object sender, PointerRoutedEventArgs e)
         {
 
         }
 
         private void Viewport_PointerExited(object sender, PointerRoutedEventArgs e)
->>>>>>> 35e3307e
         {
 
         }
