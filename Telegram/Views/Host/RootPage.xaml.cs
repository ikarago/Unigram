--- conflicted
+++ resolved
@@ -228,19 +228,10 @@
 
             Navigation.IsPaneOpen = false;
 
-<<<<<<< HEAD
-            var context = WindowContext.ForXamlRoot(this);
-
-            var service = context.NavigationServices.GetByFrameId($"{session.Id}") as NavigationService;
-            if (service == null)
-            {
-                service = BootStrapper.Current.NavigationServiceFactory(context, BootStrapper.BackButton.Attach, new Frame { CacheSize = 0 }, session.Id, $"{session.Id}", true) as NavigationService;
-=======
             var service = _context.NavigationServices.GetByFrameId($"{session.Id}") as NavigationService;
             if (service == null)
             {
                 service = BootStrapper.Current.NavigationServiceFactory(_context, BootStrapper.BackButton.Attach, new Frame { CacheSize = 0 }, session.Id, $"{session.Id}", true) as NavigationService;
->>>>>>> 2a71b6a8
                 service.Frame.Navigating += OnNavigating;
                 service.Frame.Navigated += OnNavigated;
 
