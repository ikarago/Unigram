--- conflicted
+++ resolved
@@ -1,4 +1,6 @@
 ﻿using LibVLCSharp.Shared;
+using Microsoft.UI.Xaml;
+using Microsoft.UI.Xaml.Controls;
 using SharpDX;
 using SharpDX.Direct3D11;
 using SharpDX.DXGI;
@@ -6,21 +8,7 @@
 using System;
 using System.Runtime.InteropServices;
 using Telegram.Controls;
-<<<<<<< HEAD
-
-#if WINUI
-using Microsoft.UI.Xaml;
-using Microsoft.UI.Xaml.Controls;
-#else
-using Microsoft.UI.Xaml;
-using Microsoft.UI.Xaml.Controls;
 using Windows.ApplicationModel;
-#endif
-=======
-using Windows.ApplicationModel;
-using Windows.UI.Xaml;
-using Windows.UI.Xaml.Controls;
->>>>>>> 35e3307e
 
 namespace LibVLCSharp.Platforms.Windows
 {
@@ -55,27 +43,19 @@
 
         private void OnConnected(object sender, RoutedEventArgs e)
         {
-<<<<<<< HEAD
             //Application.Current.Suspending += OnSuspending;
-=======
-            Application.Current.Suspending += OnSuspending;
             IsUnloadedExpected = false;
->>>>>>> 35e3307e
         }
 
         private void OnDisconnected(object sender, RoutedEventArgs e)
         {
-<<<<<<< HEAD
             //Application.Current.Suspending -= OnSuspending;
-=======
-            Application.Current.Suspending -= OnSuspending;
 
             if (IsUnloadedExpected)
             {
                 return;
             }
 
->>>>>>> 35e3307e
             DestroySwapChain();
         }
 
