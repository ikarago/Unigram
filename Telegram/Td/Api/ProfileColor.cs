﻿//
// Copyright Fela Ameghino 2015-2024
//
// Distributed under the GNU General Public License v3.0. (See accompanying
// file LICENSE or copy at https://www.gnu.org/licenses/gpl-3.0.txt)
//
using Microsoft.UI.Xaml;
using System;
using System.Collections.Generic;
using Telegram.Common;
using Telegram.Navigation;
using Windows.UI;

namespace Telegram.Td.Api
{
<<<<<<< HEAD
    public partial class ProfileColor : BindableBase
=======
    public partial class ProfileColor
>>>>>>> 928c8dcc
    {
        public ProfileColor(ProfileAccentColor accent)
        {
            DarkThemeColors = new ProfileColors(accent.DarkThemeColors);
            LightThemeColors = new ProfileColors(accent.LightThemeColors);

            Id = accent.Id;
            MinChannelChatBoostLevel = accent.MinChannelChatBoostLevel;
            MinSupergroupChatBoostLevel = accent.MinSupergroupChatBoostLevel;
        }

        public ProfileColors ForTheme(ElementTheme theme)
        {
            if (theme == ElementTheme.Dark)
            {
                return DarkThemeColors;
            }

            return LightThemeColors;
        }

        /// <summary>
        /// The list of 1-3 colors in RGB format, describing the accent color, as expected
        /// to be shown in dark themes.
        /// </summary>
        public ProfileColors DarkThemeColors { get; }

        /// <summary>
        /// The list of 1-3 colors in RGB format, describing the accent color, as expected
        /// to be shown in light themes.
        /// </summary>
        public ProfileColors LightThemeColors { get; }

        /// <summary>
        /// Profile accent color identifier.
        /// </summary>
        public int Id { get; }

        /// <summary>
        /// The minimum chat boost level required to use the color in a channel chat.
        /// </summary>
        public int MinChannelChatBoostLevel { get; }

        /// <summary>
        /// The minimum chat boost level required to use the color in a supergroup chat.
        /// </summary>
        public int MinSupergroupChatBoostLevel { get; }
    }

    public partial class ProfileColors
    {
        public ProfileColors(ProfileAccentColors colors)
        {
            StoryColors = Populate(colors.StoryColors);
            BackgroundColors = Populate(colors.BackgroundColors);
            PaletteColors = Populate(colors.PaletteColors);
        }

        private IList<Color> Populate(IList<int> source)
        {
            if (source.Count > 0)
            {
                var destination = new List<Color>();

                foreach (var item in source)
                {
                    destination.Add(item.ToColor());
                }

                return destination;
            }

            return Array.Empty<Color>();
        }

        /// <summary>
        /// The list of 2 colors in RGB format, describing the colors of the gradient to
        ///  be used for the unread active story indicator around profile photo.
        /// </summary>
        public IList<Color> StoryColors { get; }

        /// <summary>
        /// The list of 1-2 colors in RGB format, describing the colors, as expected to be
        /// used for the profile photo background.
        /// </summary>
        public IList<Color> BackgroundColors { get; }

        /// <summary>
        /// The list of 1-2 colors in RGB format, describing the colors, as expected to be
        /// shown in the color palette settings.
        /// </summary>
        public IList<Color> PaletteColors { get; }
    }
}<|MERGE_RESOLUTION|>--- conflicted
+++ resolved
@@ -13,11 +13,7 @@
 
 namespace Telegram.Td.Api
 {
-<<<<<<< HEAD
-    public partial class ProfileColor : BindableBase
-=======
     public partial class ProfileColor
->>>>>>> 928c8dcc
     {
         public ProfileColor(ProfileAccentColor accent)
         {
