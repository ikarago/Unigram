--- conflicted
+++ resolved
@@ -314,43 +314,7 @@
             }
         }
 
-<<<<<<< HEAD
-        public override INavigable ViewModelForPage(UIElement page, int sessionId)
-=======
-        public override void OnResuming(object s, object e, AppExecutionState previousExecutionState)
-        {
-            Logger.Info("OnResuming");
-
-            // #1225: Will this work? No one knows.
-            foreach (var network in TypeResolver.Current.ResolveAll<INetworkService>())
-            {
-                network.Reconnect();
-            }
-
-            //foreach (var client in TLContainer.Current.ResolveAll<IClientService>())
-            //{
-            //    client.TryInitialize();
-            //}
-
-            // #2034: Will this work? No one knows.
-            SettingsService.Current.Appearance.UpdateNightMode(null);
-
-            OnStartSync(StartKind.Activate, WindowContext.Current.GetNavigationService());
-        }
-
-        public override Task OnSuspendingAsync(object s, SuspendingEventArgs e)
-        {
-            Logger.Info("OnSuspendingAsync");
-
-            TypeResolver.Current.Passcode.CloseTime = DateTime.UtcNow;
-
-            //return Task.WhenAll(TypeResolver.Current.ResolveAll<IVoipService>().Select(x => x.DiscardAsync()));
-            //await Task.WhenAll(TLContainer.Current.ResolveAll<IClientService>().Select(x => x.CloseAsync()));
-            return Task.CompletedTask;
-        }
-
         public override ViewModelBase ViewModelForPage(UIElement page, int sessionId)
->>>>>>> aef7189f
         {
             return page switch
             {
