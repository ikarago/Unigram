﻿//using Microsoft.AppCenter;
//using Microsoft.AppCenter.Analytics;
//using Microsoft.AppCenter.Crashes;
using Microsoft.UI.Xaml;
using Microsoft.UI.Xaml.Automation.Peers;
using Microsoft.UI.Xaml.Controls;
using Microsoft.UI.Xaml.Media;
using System;
using System.Collections.Generic;
using System.IO;
using System.Linq;
using System.Runtime.ExceptionServices;
using System.Runtime.InteropServices;
using System.Security;
using System.Threading.Tasks;
using Telegram.Common;
using Telegram.Controls;
using Telegram.Converters;
using Telegram.Native;
using Telegram.Navigation;
using Telegram.Services;
using Telegram.Td;
using Windows.ApplicationModel;
using Windows.ApplicationModel.Activation;
using Windows.Storage;
using Windows.System;
using Windows.System.Profile;
using File = System.IO.File;

namespace Telegram
{
    /*
     * How does this work?
     * 
     * We use a fork of the AppCenter SDK to get more accurate error reports.
     * The end goal is to distinguish handled and unhandled exceptions,
     * as well to get some insights about unmanaged crashes that
     * would be otherwise invisible to us.
     * 
     * When the framework reports a managed unhandled exception via UnhandledException,
     * AppCenter SDK will raise CreatingErrorReport, providing a report id to associate
     * the exception data with the additional logs that should be sent alongside the report.
     * When this happens, crash.log is updated using the report id.
     * 
     * If the process terminates smoothly, we delete crash.log.
     * This happens in Application.Suspending.
     * 
     * On the subsequent app launch, we check if crash.log exist and contains a report id.
     * If this is the case, we will mark the report as a crash by returning true in 
     * ShouldProcessErrorReport.
     * 
     * We're also monitoring unmanaged exceptions by registering
     * SetUnhandledExceptionFilter on DLL_THREAD_ATTACH from Telegram.Native/dllmain.cpp.
     * Whenever an unmanaged exception is thrown, we're going to wrap it
     * into an UnmanagedException object, and pass it to Crashes.TrackCrash.
     * 
     * Symbolification of unmanaged exceptions is done manually by using CDB.exe as follows:
     * cdb -lines -z "{path to dll}" -y "{path to symbols}"
     * 
     * 0.000> u 0x{base + address}; q
     * 
     * base is 0x180000000 for x64 and 0x10000000 for x86
     * 
     */

    public class Properties : Dictionary<string, object>
    {

    }

    public partial class WatchDog
    {
        private static readonly bool _disabled = Constants.DEBUG;

        private static readonly string _crashLog;
        private static readonly string _reports;

        private static string _lastSessionErrorReportId;
        private static bool _lastSessionTerminatedUnexpectedly;

        static WatchDog()
        {
            _crashLog = Path.Combine(ApplicationData.Current.LocalFolder.Path, "crash.log");
            _reports = Path.Combine(ApplicationData.Current.LocalFolder.Path, "Reports");
        }

        public static bool HasCrashedInLastSession { get; private set; }

        public static void Initialize()
        {
            NativeUtils.SetFatalErrorCallback(FatalErrorCallback);
            Client.SetLogMessageCallback(0, FatalErrorCallback);

            BootStrapper.Current.UnhandledException += OnUnhandledException;

            if (_disabled)
            {
                return;
            }

            Read();

            TaskScheduler.UnobservedTaskException += (s, args) =>
            {
                //Crashes.TrackCrash(args.Exception);
                args.SetObserved();
            };

            //Crashes.UnhandledErrorDetected = () =>
            //{
            //    try
            //    {
            //        var error = ToException(NativeUtils.GetFatalError(false));
            //        if (error != null)
            //        {
            //            Crashes.TrackCrash(error);
            //        }

            //        return null;
            //    }
            //    catch
            //    {
            //        return null;
            //    }
            //};

            //Crashes.CreatingErrorReport += (s, args) =>
            //{
            //    Track(args.ReportId, args.Exception);
            //};

            //Crashes.SentErrorReport += (s, args) =>
            //{
            //    if (File.Exists(GetErrorReportPath(args.Report.Id)))
            //    {
            //        File.Delete(GetErrorReportPath(args.Report.Id));
            //    }
            //};

            //Crashes.ShouldProcessErrorReport = report =>
            //{
            //    return report.Id == _lastSessionErrorReportId;
            //};

            //Crashes.GetErrorAttachments = report =>
            //{
            //    var path = GetErrorReportPath(report.Id);
            //    if (path.Length > 0 && File.Exists(path))
            //    {
            //        var data = File.ReadAllText(path);
            //        return new[] { ErrorAttachmentLog.AttachmentWithText(data, "crash.txt") };
            //    }

            //    return Array.Empty<ErrorAttachmentLog>();
            //};

            //AppCenter.Start(Constants.AppCenterId, typeof(Analytics), typeof(Crashes));
            //Analytics.TrackEvent("Windows",
            //    new Dictionary<string, string>
            //    {
            //        { "DeviceFamily", AnalyticsInfo.VersionInfo.DeviceFamily },
            //        { "Architecture", Package.Current.Id.Architecture.ToString() },
            //        { "Processor", OSArchitecture().ToString() }
            //    });
        }

        [HandleProcessCorruptedStateExceptions, SecurityCritical]
        private static void OnUnhandledException(object sender, Microsoft.UI.Xaml.UnhandledExceptionEventArgs args)
        {
            args.Handled = args.Exception is not LayoutCycleException;

            if (args.Exception is LayoutCycleException)
            {
                Logger.Info("LayoutCycleException");
                //Analytics.TrackEvent("LayoutCycleException");
                SettingsService.Current.Diagnostics.LastCrashWasLayoutCycle = true;
            }
            else if (args.Exception is NotSupportedException)
            {
                var popups = VisualTreeHelper.GetOpenPopups(Window.Current);

                foreach (var popup in popups)
                {
                    if (popup.Child is ToolTip tooltip)
                    {
                        tooltip.IsOpen = false;
                        tooltip.IsOpen = true;
                        tooltip.IsOpen = false;
                    }
                }

                return;
            }

            if (SettingsService.Current.Diagnostics.ShowMemoryUsage)
            {
                _ = MessagePopup.ShowAsync(Window.Current.Content.XamlRoot, args.Exception.ToString(), "Unhandled exception", "OK");
            }
        }

        public static Architecture OSArchitecture()
        {
            var handle = new IntPtr(-1);
            var wow64 = IsWow64Process2(handle, out var _, out var nativeMachine);

            if (wow64)
            {
                return nativeMachine == 0xaa64
                    ? Architecture.Arm64
                    : Architecture.X64;
            }

            return Architecture.X86;
        }

        [DllImport("kernel32.dll", SetLastError = true)]
        private static extern bool IsWow64Process2(IntPtr process, out ushort processMachine, out ushort nativeMachine);

        public static void TrackEvent(string name, Properties properties = null)
        {
            if (_disabled)
            {
                return;
            }

<<<<<<< HEAD
            //Analytics.TrackEvent(name);
=======
            Analytics.TrackEvent(name, properties?.ToDictionary(x => x.Key, y => y.Value.ToString()));
>>>>>>> aef7189f
        }

        private static void Read()
        {
            if (File.Exists(_crashLog))
            {
                _lastSessionTerminatedUnexpectedly = true;

                var data = File.ReadAllText(_crashLog);

                if (Guid.TryParse(data, out Guid guid))
                {
                    _lastSessionErrorReportId = guid.ToString();
                }

                File.Delete(_crashLog);
            }
        }

        //class StackFrame : NativeStackFrame
        //{
        //    private FatalErrorFrame _frame;

        //    public StackFrame(FatalErrorFrame frame)
        //    {
        //        _frame = frame;
        //    }

        //    public override IntPtr GetNativeIP()
        //    {
        //        return (IntPtr)_frame.NativeIP;
        //    }

        //    public override IntPtr GetNativeImageBase()
        //    {
        //        return (IntPtr)_frame.NativeImageBase;
        //    }
        //}

        public static void FatalErrorCallback(FatalError error)
        {
            //Crashes.TrackCrash(ToException(error));
        }

        //private static Exception ToException(FatalError error)
        //{
        //    if (error == null)
        //    {
        //        return null;
        //    }

        //    if (error.StackTrace.Contains("libvlc.dll") || error.StackTrace.Contains("libvlccore.dll"))
        //    {
        //        return new VLCException(error.Message + Environment.NewLine + error.StackTrace, error.StackTrace, error.Frames.Select(x => new StackFrame(x)));
        //    }

        //    return new NativeException(error.Message + Environment.NewLine + error.StackTrace, error.StackTrace, error.Frames.Select(x => new StackFrame(x)));
        //}

        private static Exception ToException2(FatalError error)
        {
            if (error == null)
            {
                return null;
            }

            return new Exception(error.Message + Environment.NewLine + error.StackTrace);
        }

        private static void FatalErrorCallback(int verbosityLevel, string message)
        {
            if (verbosityLevel != 0)
            {
                return;
            }

            var exception = TdException.FromMessage(message);
            if (exception.IsUnhandled)
            {
                //Crashes.TrackCrash(exception);
            }
        }

        public static void Launch(ApplicationExecutionState previousExecutionState)
        {
            // NotRunning: An app could be in this state because it hasn't been launched
            // since the last time the user rebooted or logged in. It can also be in this
            // state if it was running but then crashed, or because the user closed it earlier.

            HasCrashedInLastSession =
                _lastSessionErrorReportId != null
                && previousExecutionState == ApplicationExecutionState.NotRunning;
        }

        private static void Track(string reportId, Exception exception)
        {
            var report = BuildReport(exception);

            File.WriteAllText(_crashLog, reportId);
            File.WriteAllText(GetErrorReportPath(reportId), report);
        }

        public static string BuildReport(Exception exception)
        {
            var version = VersionLabel.GetVersion();
            var language = LocaleService.Current.Id;

            var next = DateTime.Now.ToTimestamp();
            var prev = SettingsService.Current.Diagnostics.LastUpdateTime;

            var count = SettingsService.Current.Diagnostics.UpdateCount;

            var memoryUsage = FileSizeConverter.Convert((long)MemoryManager.AppMemoryUsage);
            var memoryUsageLimit = FileSizeConverter.Convert((long)MemoryManager.AppMemoryUsageLimit);

            var info =
                $"Current version: {version}\n" +
                $"Current language: {language}\n" +
                $"Memory usage: {memoryUsage}\n" +
                $"Memory usage level: {MemoryManager.AppMemoryUsageLevel}\n" +
                $"Memory usage limit: {memoryUsageLimit}\n" +
                $"Time since last update: {next - prev}s\n" +
                $"Update count: {count}\n" +
                $"Tabs on the left: {SettingsService.Current.IsLeftTabsEnabled}\n";

            if (WindowContext.Current != null)
            {
                var reader = AutomationPeer.ListenerExists(AutomationEvents.LiveRegionChanged);
                var scaling = (WindowContext.Current.RasterizationScale * 100).ToString("N0");
                var text = (BootStrapper.Current.TextScaleFactor * 100).ToString("N0");
                var size = Window.Current.Bounds;

                var ratio = SettingsService.Current.DialogsWidthRatio;
                var width = MasterDetailPanel.CountDialogsWidthFromRatio(size.Width, ratio);

                info += $"Screen reader: {reader}\n" +
                    $"Screen scaling: {scaling}%\n" +
                    $"Text scaling: {text}%\n" +
                    $"Window size: {size.Width}x{size.Height}\n" +
                    $"Column width: {ratio} ({width})\n";
            }

            info += $"Active call(s): {WindowContext.All.Count(x => x.IsCallInProgress)}\n";

            info += $"HRESULT: 0x{exception.HResult:X4}\n" + "\n";
            info += Environment.StackTrace + "\n\n";

            var dump = Logger.Dump();
            return info + dump;
        }

        private static string GetErrorReportPath(string reportId)
        {
            Directory.CreateDirectory(_reports);
            return Path.Combine(ApplicationData.Current.LocalFolder.Path, _reports, reportId + ".appcenter");
        }

        public static void Suspend()
        {
            if (File.Exists(_crashLog))
            {
                File.Delete(_crashLog);
            }
        }
    }

    //public partial class VLCException : NativeException
    //{
    //    public VLCException(string message, string stackTrace, IEnumerable<NativeStackFrame> frames)
    //        : base(message, stackTrace, frames)
    //    {
    //    }
    //}
}<|MERGE_RESOLUTION|>--- conflicted
+++ resolved
@@ -20,11 +20,9 @@
 using Telegram.Navigation;
 using Telegram.Services;
 using Telegram.Td;
-using Windows.ApplicationModel;
 using Windows.ApplicationModel.Activation;
 using Windows.Storage;
 using Windows.System;
-using Windows.System.Profile;
 using File = System.IO.File;
 
 namespace Telegram
@@ -223,11 +221,7 @@
                 return;
             }
 
-<<<<<<< HEAD
-            //Analytics.TrackEvent(name);
-=======
-            Analytics.TrackEvent(name, properties?.ToDictionary(x => x.Key, y => y.Value.ToString()));
->>>>>>> aef7189f
+            //Analytics.TrackEvent(name, properties?.ToDictionary(x => x.Key, y => y.Value.ToString()));
         }
 
         private static void Read()
