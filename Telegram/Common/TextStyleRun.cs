//
// Copyright Fela Ameghino 2015-2023
//
// Distributed under the GNU General Public License v3.0. (See accompanying
// file LICENSE or copy at https://www.gnu.org/licenses/gpl-3.0.txt)
//
using System;
using System.Collections.Generic;
using System.Linq;
using Telegram.Native;
using Telegram.Td.Api;

namespace Telegram.Common
{
    public class TextStyleRun
    {
        public TextStyle Flags { get; set; }

        public int Start { get; set; }
        public int Offset => Start;

        public int End { get; set; }
        public int Length => End - Start;

        public TextEntityType Type { get; set; }

        public TextStyleRun()
        {

        }

        private TextStyleRun(TextStyleRun run)
        {
            Flags = run.Flags;
            Start = run.Start;
            End = run.End;
            Type = run.Type;
        }

        public bool HasFlag(TextStyle flag)
        {
            return (Flags & flag) != 0;
        }

        private void Merge(TextStyleRun run)
        {
            Flags |= run.Flags;
            Type ??= run.Type;

            // TODO: probably makes sense to add all entity types that provide some additional value.
            if (run.Type is TextEntityTypeCustomEmoji)
            {
                Type = run.Type;
            }
        }

        public static IList<TextStyleRun> GetRuns(FormattedText formatted)
        {
            return GetRuns(formatted.Text, formatted.Entities);
        }

        public static IList<TextStyleRun> GetRuns(string text, IList<TextEntity> entities)
        {
            if (entities == null || entities.Count == 0)
            {
                return Array.Empty<TextStyleRun>();
            }

            var runs = new List<TextStyleRun>();
            var entitiesCopy = new List<TextEntity>(entities);

            entitiesCopy.Sort((x, y) =>
            {
                if (x.Offset > y.Offset)
                {
                    return 1;
                }
                else if (y.Offset > x.Offset)
                {
                    return -1;
                }

                return 0;
            });

            for (int a = 0, N = entitiesCopy.Count; a < N; a++)
            {
                var entity = entitiesCopy[a];
                if (entity.Length <= 0 || entity.Offset < 0 || entity.Offset >= text.Length)
                {
                    continue;
                }
                else if (entity.Offset + entity.Length > text.Length)
                {
                    entity.Length = text.Length - entity.Offset;
                }

                var newRun = new TextStyleRun();
                newRun.Start = entity.Offset;
                newRun.End = newRun.Start + entity.Length;

                if (entity.Type is TextEntityTypeStrikethrough)
                {
                    newRun.Flags = TextStyle.Strikethrough;
                }
                else if (entity.Type is TextEntityTypeUnderline)
                {
                    newRun.Flags = TextStyle.Underline;
                }
                else if (entity.Type is TextEntityTypeSpoiler)
                {
                    newRun.Flags = TextStyle.Spoiler;
                    newRun.Type = entity.Type;
                }
                else if (entity.Type is TextEntityTypeBold)
                {
                    newRun.Flags = TextStyle.Bold;
                }
                else if (entity.Type is TextEntityTypeItalic)
                {
                    newRun.Flags = TextStyle.Italic;
                }
                else if (entity.Type is TextEntityTypeBlockQuote)
                {
                    newRun.Flags = TextStyle.Quote;
                }
                else if (entity.Type is TextEntityTypeCode or TextEntityTypePre or TextEntityTypePreCode)
                {
                    newRun.Flags = TextStyle.Monospace;
                    newRun.Type = entity.Type;
                }
                else if (entity.Type is TextEntityTypeMentionName)
                {
                    newRun.Flags = TextStyle.Mention;
                    newRun.Type = entity.Type;
                }
                else if (entity.Type is TextEntityTypeCustomEmoji)
                {
                    newRun.Flags = TextStyle.Emoji;
                    newRun.Type = entity.Type;
                }
                else
                {
                    newRun.Flags = TextStyle.Url;
                    newRun.Type = entity.Type;
                }

                for (int b = 0, N2 = runs.Count; b < N2; b++)
                {
                    TextStyleRun run = runs[b];

                    if (newRun.Start > run.Start)
                    {
                        if (newRun.Start >= run.End)
                        {
                            continue;
                        }

                        if (newRun.End < run.End)
                        {
                            TextStyleRun r = new TextStyleRun(newRun);
                            r.Merge(run);
                            b++;
                            N2++;
                            runs.Insert(b, r);

                            r = new TextStyleRun(run);
                            r.Start = newRun.End;
                            b++;
                            N2++;
                            runs.Insert(b, r);
                        }
                        else if (newRun.End >= run.End)
                        {
                            TextStyleRun r = new TextStyleRun(newRun);
                            r.Merge(run);
                            r.End = run.End;
                            b++;
                            N2++;
                            runs.Insert(b, r);
                        }

                        int temp = newRun.Start;
                        newRun.Start = run.End;
                        run.End = temp;
                    }
                    else
                    {
                        if (run.Start >= newRun.End)
                        {
                            continue;
                        }
                        int temp = run.Start;
                        if (newRun.End == run.End)
                        {
                            run.Merge(newRun);
                        }
                        else if (newRun.End < run.End)
                        {
                            TextStyleRun r = new TextStyleRun(run);
                            r.Merge(newRun);
                            r.End = newRun.End;
                            b++;
                            N2++;
                            runs.Insert(b, r);

                            run.Start = newRun.End;
                        }
                        else
                        {
                            TextStyleRun r = new TextStyleRun(newRun);
                            r.Start = run.End;
                            b++;
                            N2++;
                            runs.Insert(b, r);

                            run.Merge(newRun);
                        }
                        newRun.End = temp;
                    }
                }
                if (newRun.Start < newRun.End)
                {
                    runs.Add(newRun);
                }
            }

            runs.Sort((x, y) =>
            {
                if (x.Offset > y.Offset)
                {
                    return 1;
                }
                else if (y.Offset > x.Offset)
                {
                    return -1;
                }

                return 0;
            });

            return runs;
        }

        public static IList<TextEntity> GetEntities(string text, IList<TextStyleRun> runs)
        {
            if (runs == null)
            {
                return Array.Empty<TextEntity>();
            }

            var results = new List<TextEntity>();

            foreach (var run in runs)
            {
                if (run.HasFlag(TextStyle.Emoji))
                {
                    Create(run.Offset, run.Length, results, run.Type);
                }
                else if (run.HasFlag(TextStyle.Monospace))
                {
                    var part = text.Substring(run.Offset, run.Length);
                    if (part.Contains('\v') || part.Contains('\r'))
                    {
                        CreateOrMerge(run.Offset, run.Length, results, new TextEntityTypePre());
                    }
                    else
                    {
                        CreateOrMerge(run.Offset, run.Length, results, new TextEntityTypeCode());
                    }
                }
                else
                {
                    if (run.HasFlag(TextStyle.Bold))
                    {
                        CreateOrMerge(run.Offset, run.Length, results, new TextEntityTypeBold());
                    }
                    if (run.HasFlag(TextStyle.Italic))
                    {
                        CreateOrMerge(run.Offset, run.Length, results, new TextEntityTypeItalic());
                    }
                    if (run.HasFlag(TextStyle.Strikethrough))
                    {
                        CreateOrMerge(run.Offset, run.Length, results, new TextEntityTypeStrikethrough());
                    }
                    if (run.HasFlag(TextStyle.Underline))
                    {
                        CreateOrMerge(run.Offset, run.Length, results, new TextEntityTypeUnderline());
                    }
                    if (run.HasFlag(TextStyle.Spoiler))
                    {
                        CreateOrMerge(run.Offset, run.Length, results, new TextEntityTypeSpoiler());
                    }
                    if (run.HasFlag(TextStyle.Quote))
                    {
                        CreateOrMerge(run.Offset, run.Length, results, new TextEntityTypeBlockQuote());
                    }

                    if (run.Type != null)
                    {
                        CreateOrMerge(run.Offset, run.Length, results, run.Type);
                    }
                }
            }

            return results;
        }

        private static void Create(int offset, int length, IList<TextEntity> entities, TextEntityType type)
        {
            entities.Add(new TextEntity(offset, length, type));
        }

        private static void CreateOrMerge(int offset, int length, IList<TextEntity> entities, TextEntityType type)
        {
            var last = entities.LastOrDefault(x => x.Length + x.Offset == offset && AreTheSame(x.Type, type));
            if (last != null)
            {
                last.Length += length;
            }
            else
            {
                entities.Add(new TextEntity(offset, length, type));
            }
        }

        private static bool AreTheSame(TextEntityType x, TextEntityType y)
        {
            if (x is TextEntityTypeTextUrl xTextUrl && y is TextEntityTypeTextUrl yTextUrl)
            {
                return string.Equals(xTextUrl.Url, yTextUrl.Url, StringComparison.OrdinalIgnoreCase);
            }
            else if (x is TextEntityTypeMentionName xMentionName && y is TextEntityTypeMentionName yMentionName)
            {
                return Equals(xMentionName.UserId, yMentionName.UserId);
            }

            return x.GetType() == y.GetType();
        }

        #region Paragraphs

        public static StyledText GetText(FormattedText text)
        {
<<<<<<< HEAD
=======
            if (string.IsNullOrEmpty(text?.Text))
            {
                return null;
            }

>>>>>>> 3c9bdbef
            return new StyledText(text.Text, GetParagraphs(text.Text, text.Entities));
        }

        public static StyledText GetText(string text, IList<TextEntity> entities)
        {
            return new StyledText(text, GetParagraphs(text, entities ?? Array.Empty<TextEntity>()));
<<<<<<< HEAD
=======
        }

        struct Break
        {
            public int Offset;

            public int Length;

            public TextDirectionality? Direction;

            public Break(int offset, int length, TextDirectionality? direction = null)
            {
                Offset = offset;
                Length = length;
                Direction = direction;
            }

            public override string ToString()
            {
                return Offset.ToString();
            }
>>>>>>> 3c9bdbef
        }

        private static IList<StyledParagraph> GetParagraphs(string text, IList<TextEntity> entities)
        {
            List<Break> indexes = null;
            var previous = 0;

            int Break(int previous, int limit)
            {
                if (limit - previous < 0)
                {
                    return previous;
                }

                var index = text.IndexOf('\n', previous, limit - previous);

                while (index != -1)
                {
                    var direction = NativeUtils.GetDirectionality(text, previous, index - previous);
                    if (indexes == null || indexes[^1].Direction != direction)
                    {
                        indexes ??= new();
                        indexes.Add(new Break(index, 1, direction));
                    }
                    else if (indexes != null)
                    {
                        indexes[^1] = new Break(index, 1, direction);
                    }

                    previous = index + 1;
                    index = text.IndexOf('\n', index + 1, limit - index);
                }

                return previous;
            }

            for (int i = 0; i < entities.Count; i++)
            {
                var entity = entities[i];
                if (entity.Type is TextEntityTypePre or TextEntityTypePreCode or TextEntityTypeBlockQuote)
                {
                    if (entity.Offset > 0 && text[entity.Offset - 1] != '\n')
                    {
                        indexes ??= new();
                        indexes.Add(new Break(entity.Offset, 0));
                    }

                    Break(previous, entity.Offset);

                    if (text.Length > entity.Offset + entity.Length && text[entity.Offset + entity.Length] != '\n' && text[entity.Offset + entity.Length - 1] != '\n')
                    {
                        indexes ??= new();
                        indexes.Add(new Break(entity.Offset + entity.Length, 0));
                    }
                    else if (text.Length > entity.Offset + entity.Length && text[entity.Offset + entity.Length - 1] == '\n')
                    {
                        indexes ??= new();
                        indexes.Add(new Break(entity.Offset + entity.Length - 1, 1));
                    }

                    previous = entity.Offset + entity.Length;
                }
            }

            if (text.Length > previous)
            {
                var ziocane = Break(previous, text.Length - 1);
                if (ziocane <= text.Length && indexes != null)
                {
                    var direction = NativeUtils.GetDirectionality(text, ziocane);
                    if (direction == indexes[^1].Direction)
                    {
                        indexes.RemoveAt(indexes.Count - 1);
                    }

                    if (indexes.Count == 0)
                    {
                        indexes = null;
                    }
                }
            }

            if (indexes != null)
            {
                var prev = 0;
                var list = new List<StyledParagraph>();

                // The code may generate duplicate indexes (example: https://t.me/c/1896357006/2)
                // District is used to avoid that, but it would be better to fix the algorithm.
<<<<<<< HEAD
                foreach (var index in indexes.Distinct())
                {
                    var length = index - prev;
                    var regular = text[index] == '\n';

                    if (length > 0 || regular)
                    {
                        list.Add(Split(text, entities, prev, length));
                    }

                    prev = index + (regular ? 1 : 0);
=======
                foreach (var index in indexes.DistinctBy(x => x.Offset).OrderBy(x => x.Offset))
                {
                    list.Add(Split(text, entities, prev, index.Offset - prev, index.Direction));
                    prev = index.Offset + index.Length;
>>>>>>> 3c9bdbef
                }

                if (text.Length > prev)
                {
                    list.Add(Split(text, entities, prev, text.Length - prev, null));
                }

                return list;
            }

            return new[]
            {
<<<<<<< HEAD
                new StyledParagraph(0, text.Length, GetRuns(text, entities))
=======
                new StyledParagraph(text, 0, text.Length, entities)
>>>>>>> 3c9bdbef
            };
        }

        private static StyledParagraph Split(string text, IList<TextEntity> entities, int startIndex, int length, TextDirectionality? direction)
        {
            if (length <= 0)
            {
<<<<<<< HEAD
                return new StyledParagraph(
                    (int)startIndex,
                    (int)length,
                    Array.Empty<TextStyleRun>()
                );
=======
                return new StyledParagraph(string.Empty, startIndex, length, null);
>>>>>>> 3c9bdbef
            }

            var message = text.Substring(startIndex, Math.Min(text.Length - startIndex, length));
            IList<TextEntity> sub = null;

            foreach (var entity in entities)
            {
                if (GetRelativeRange(entity.Offset, entity.Length, startIndex, length, out int newOffset, out int newLength))
                {
                    sub ??= new List<TextEntity>();
                    sub.Add(new TextEntity
                    {
                        Offset = newOffset,
                        Length = newLength,
                        Type = entity.Type
                    });
                }
            }

<<<<<<< HEAD
            return new StyledParagraph(
                (int)startIndex,
                message.Length,
                GetRuns(message, sub)
            );
=======
            return new StyledParagraph(message, startIndex, message.Length, sub, direction);
        }

        public static bool GetRelativeRange(int offset, int length, int relativeOffset, int relativeLength, out int newOffset, out int newLength)
        {
            // Included, Included
            if (offset > relativeOffset && offset + length <= relativeOffset + relativeLength)
            {
                newOffset = offset - relativeOffset;
                newLength = length;
            }
            // Before, Included
            else if (offset <= relativeOffset && offset + length > relativeOffset && offset + length < relativeOffset + relativeLength)
            {
                newOffset = 0;
                newLength = length - (relativeOffset - offset);
            }
            // Included, After
            else if (offset > relativeOffset && offset < relativeOffset + relativeLength && offset + length > relativeOffset + relativeLength)
            {
                newOffset = offset - relativeOffset;
                newLength = (relativeOffset + relativeLength) - offset;
            }
            // Before, After
            else if (offset <= relativeOffset && offset + length >= relativeOffset + relativeLength)
            {
                newOffset = 0;
                newLength = relativeLength;
            }
            else
            {
                newOffset = -1;
                newLength = length;
                return false;
            }

            return true;
>>>>>>> 3c9bdbef
        }

        #endregion
    }

    [Flags]
    public enum TextStyle
    {
        Bold = 1,
        Italic = 2,
        Monospace = 4,
        Strikethrough = 8,
        Underline = 16,
        Spoiler = 32,
        Mention = 64,
        Url = 128,
        Emoji = 256,
        Quote = 512,
    }

    public record StyledText(string Text, IList<StyledParagraph> Paragraphs);
<<<<<<< HEAD

    public record StyledParagraph(int Offset, int Length, IList<TextStyleRun> Runs);
=======

    public class StyledParagraph
    {
        public StyledParagraph(string text, int offset, int length, IList<TextEntity> entities, TextDirectionality? direction = null)
        {
            Offset = offset;
            Length = length;
            Entities = entities ?? Array.Empty<TextEntity>();
            Runs = TextStyleRun.GetRuns(text, entities);
            Direction = direction ?? NativeUtils.GetDirectionality(text);

            if (entities?.Count > 0)
            {
                Type = entities[0].Type switch
                {
                    TextEntityTypePre or TextEntityTypePreCode => ParagraphStyle.Monospace,
                    TextEntityTypeBlockQuote => ParagraphStyle.Quote,
                    _ => ParagraphStyle.None
                };
            }
        }

        public int Offset { get; }

        public int Length { get; }

        public IList<TextEntity> Entities { get; }

        public IList<TextStyleRun> Runs { get; }

        public TextDirectionality Direction { get; }

        public ParagraphStyle Type { get; }
    }

    public enum ParagraphStyle
    {
        None,
        Monospace,
        Quote,
    }
>>>>>>> 3c9bdbef
}<|MERGE_RESOLUTION|>--- conflicted
+++ resolved
@@ -342,22 +342,17 @@
 
         public static StyledText GetText(FormattedText text)
         {
-<<<<<<< HEAD
-=======
             if (string.IsNullOrEmpty(text?.Text))
             {
                 return null;
             }
 
->>>>>>> 3c9bdbef
             return new StyledText(text.Text, GetParagraphs(text.Text, text.Entities));
         }
 
         public static StyledText GetText(string text, IList<TextEntity> entities)
         {
             return new StyledText(text, GetParagraphs(text, entities ?? Array.Empty<TextEntity>()));
-<<<<<<< HEAD
-=======
         }
 
         struct Break
@@ -379,7 +374,6 @@
             {
                 return Offset.ToString();
             }
->>>>>>> 3c9bdbef
         }
 
         private static IList<StyledParagraph> GetParagraphs(string text, IList<TextEntity> entities)
@@ -469,24 +463,10 @@
 
                 // The code may generate duplicate indexes (example: https://t.me/c/1896357006/2)
                 // District is used to avoid that, but it would be better to fix the algorithm.
-<<<<<<< HEAD
-                foreach (var index in indexes.Distinct())
-                {
-                    var length = index - prev;
-                    var regular = text[index] == '\n';
-
-                    if (length > 0 || regular)
-                    {
-                        list.Add(Split(text, entities, prev, length));
-                    }
-
-                    prev = index + (regular ? 1 : 0);
-=======
                 foreach (var index in indexes.DistinctBy(x => x.Offset).OrderBy(x => x.Offset))
                 {
                     list.Add(Split(text, entities, prev, index.Offset - prev, index.Direction));
                     prev = index.Offset + index.Length;
->>>>>>> 3c9bdbef
                 }
 
                 if (text.Length > prev)
@@ -499,11 +479,7 @@
 
             return new[]
             {
-<<<<<<< HEAD
-                new StyledParagraph(0, text.Length, GetRuns(text, entities))
-=======
                 new StyledParagraph(text, 0, text.Length, entities)
->>>>>>> 3c9bdbef
             };
         }
 
@@ -511,15 +487,7 @@
         {
             if (length <= 0)
             {
-<<<<<<< HEAD
-                return new StyledParagraph(
-                    (int)startIndex,
-                    (int)length,
-                    Array.Empty<TextStyleRun>()
-                );
-=======
                 return new StyledParagraph(string.Empty, startIndex, length, null);
->>>>>>> 3c9bdbef
             }
 
             var message = text.Substring(startIndex, Math.Min(text.Length - startIndex, length));
@@ -539,13 +507,6 @@
                 }
             }
 
-<<<<<<< HEAD
-            return new StyledParagraph(
-                (int)startIndex,
-                message.Length,
-                GetRuns(message, sub)
-            );
-=======
             return new StyledParagraph(message, startIndex, message.Length, sub, direction);
         }
 
@@ -583,7 +544,6 @@
             }
 
             return true;
->>>>>>> 3c9bdbef
         }
 
         #endregion
@@ -605,10 +565,6 @@
     }
 
     public record StyledText(string Text, IList<StyledParagraph> Paragraphs);
-<<<<<<< HEAD
-
-    public record StyledParagraph(int Offset, int Length, IList<TextStyleRun> Runs);
-=======
 
     public class StyledParagraph
     {
@@ -650,5 +606,4 @@
         Monospace,
         Quote,
     }
->>>>>>> 3c9bdbef
 }