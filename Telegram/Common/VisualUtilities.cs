//
// Copyright Fela Ameghino 2015-2024
//
// Distributed under the GNU General Public License v3.0. (See accompanying
// file LICENSE or copy at https://www.gnu.org/licenses/gpl-3.0.txt)
//
using System;
using System.Collections.Generic;
using System.Numerics;
using System.Runtime.CompilerServices;
using System.Threading.Tasks;
<<<<<<< HEAD
using Microsoft.UI.Xaml;
using Microsoft.UI.Xaml.Hosting;
using Microsoft.UI.Xaml.Media;
=======
using Telegram.Navigation;
using Windows.UI;
using Windows.UI.Composition;
using Windows.UI.Xaml;
using Windows.UI.Xaml.Controls;
using Windows.UI.Xaml.Hosting;
using Windows.UI.Xaml.Media;
using Windows.UI.Xaml.Shapes;
>>>>>>> a78651d3

namespace Telegram.Common
{
    public class VisualUtilities
    {
        public static SpriteVisual DropShadow(UIElement element, float radius = 20, float opacity = 0.25f, UIElement target = null)
        {
            var compositor = BootStrapper.Current.Compositor;

            var shadow = compositor.CreateDropShadow();
            shadow.BlurRadius = radius;
            shadow.Opacity = opacity;
            shadow.Color = Colors.Black;

            var visual = compositor.CreateSpriteVisual();
            visual.Shadow = shadow;
            visual.Size = new Vector2(0, 0);
            visual.Offset = new Vector3(0, 0, 0);
            visual.RelativeSizeAdjustment = Vector2.One;

            switch (element)
            {
                case Image image:
                    shadow.Mask = image.GetAlphaMask();
                    break;
                case Shape shape:
                    shadow.Mask = shape.GetAlphaMask();
                    break;
                case TextBlock textBlock:
                    shadow.Mask = textBlock.GetAlphaMask();
                    break;
            }

            ElementCompositionPreview.SetElementChildVisual(target ?? element, visual);
            return visual;
        }

        public static void ShakeView(FrameworkElement view, float x = 2)
        {
            // We use first child inside the control (usually a Grid)
            // so we don't have to worry about absolute offset
            var inner = VisualTreeHelper.GetChild(view, 0) as FrameworkElement;
            if (inner == null)
            {
                return;
            }

            var visual = ElementComposition.GetElementVisual(inner);

            var animation = visual.Compositor.CreateScalarKeyFrameAnimation();
            animation.Duration = TimeSpan.FromMilliseconds(50 * 6);

            for (int i = 1; i < 6; i++)
            {
                x = -x;
                animation.InsertKeyFrame(i * (1f / 5f), i == 5 ? 0 : x);
            }

            animation.InsertKeyFrame(0, 0);
            animation.InsertKeyFrame(1, 0);

            visual.StartAnimation("Offset.X", animation);
        }

        #region IsVisible

        public static bool GetIsVisible(DependencyObject obj)
        {
            return (bool)obj.GetValue(IsVisibleProperty);
        }

        public static void SetIsVisible(DependencyObject obj, bool value)
        {
            obj.SetValue(IsVisibleProperty, value);
        }

        public static readonly DependencyProperty IsVisibleProperty =
            DependencyProperty.RegisterAttached("IsVisible", typeof(bool), typeof(UIElement), new PropertyMetadata(true, OnVisibleChanged));

        private static void OnVisibleChanged(DependencyObject d, DependencyPropertyChangedEventArgs e)
        {
            var sender = d as UIElement;
            var newValue = (bool)e.NewValue;
            var oldValue = (bool)e.OldValue;

            if (newValue == oldValue || (sender.Visibility == Visibility.Collapsed && !newValue))
            {
                return;
            }

            var scale = GetIsScaleEnabled(d);
            var visual = ElementComposition.GetElementVisual(sender);

            sender.Visibility = Visibility.Visible;

<<<<<<< HEAD
            var batch = Window.Current.Compositor.CreateScopedBatch(Microsoft.UI.Composition.CompositionBatchTypes.Animation);
=======
            var compositor = visual.Compositor;

            var batch = compositor.CreateScopedBatch(Windows.UI.Composition.CompositionBatchTypes.Animation);
>>>>>>> a78651d3
            batch.Completed += (s, args) =>
            {
                visual.Opacity = newValue ? 1 : 0;
                visual.Scale = new Vector3(scale ? newValue ? 1 : 0 : 1);

                sender.Visibility = newValue ? Visibility.Visible : Visibility.Collapsed;
            };

            var anim1 = compositor.CreateScalarKeyFrameAnimation();
            anim1.InsertKeyFrame(0, newValue ? 0 : 1);
            anim1.InsertKeyFrame(1, newValue ? 1 : 0);
            visual.StartAnimation("Opacity", anim1);

            if (scale)
            {
                var anim2 = compositor.CreateVector3KeyFrameAnimation();
                anim2.InsertKeyFrame(0, new Vector3(newValue ? 0 : 1));
                anim2.InsertKeyFrame(1, new Vector3(newValue ? 1 : 0));
                visual.StartAnimation("Scale", anim2);
            }

            batch.End();
        }

        #endregion

        #region IsScaleEnabled

        public static bool GetIsScaleEnabled(DependencyObject obj)
        {
            return (bool)obj.GetValue(IsScaleEnabledProperty);
        }

        public static void SetIsScaleEnabled(DependencyObject obj, bool value)
        {
            obj.SetValue(IsScaleEnabledProperty, value);
        }

        public static readonly DependencyProperty IsScaleEnabledProperty =
            DependencyProperty.RegisterAttached("IsScaleEnabled", typeof(bool), typeof(UIElement), new PropertyMetadata(true));

        #endregion


        static class DelegateKeeper
        {
            private static ConditionalWeakTable<object, List<Delegate>> cwt = new();
            public static void KeepAlive(Delegate d) => cwt.GetOrCreateValue(d?.Target ?? throw new ArgumentNullException(nameof(d))).Add(d);
        }

        public static void QueueCallbackForCompositionRendering(Action callback)
        {
            DelegateKeeper.KeepAlive(callback);

            var weak = new WeakReference(callback);
            void handler(object sender, object e)
            {
                Windows.UI.Xaml.Media.CompositionTarget.Rendering -= handler;

                if (weak.Target is Action callback)
                {
                    callback();
                }
            }

            try
            {
                Windows.UI.Xaml.Media.CompositionTarget.Rendering += handler;
            }
            catch
            {
                // Bla bla
            }
        }

        public static Task WaitForCompositionRenderingAsync()
        {
            var tsc = new TaskCompletionSource<bool>();
            void handler(object sender, object e)
            {
                Windows.UI.Xaml.Media.CompositionTarget.Rendering -= handler;
                tsc.SetResult(true);
            }

            try
            {
                Windows.UI.Xaml.Media.CompositionTarget.Rendering += handler;
            }
            catch
            {
                // Bla bla
            }

            return tsc.Task;
        }

        public static void QueueCallbackForCompositionRendered(Action callback)
        {
            DelegateKeeper.KeepAlive(callback);

            var weak = new WeakReference(callback);
            void handler(object sender, object e)
            {
                Windows.UI.Xaml.Media.CompositionTarget.Rendered -= handler;

                if (weak.Target is Action callback)
                {
                    callback();
                }
            }

            try
            {
                Windows.UI.Xaml.Media.CompositionTarget.Rendered += handler;
            }
            catch
            {
                // Bla bla
            }
        }

        public static Task WaitForCompositionRenderedAsync()
        {
            var tsc = new TaskCompletionSource<bool>();
            void handler(object sender, object e)
            {
                Windows.UI.Xaml.Media.CompositionTarget.Rendered -= handler;
                tsc.SetResult(true);
            }

            try
            {
                Windows.UI.Xaml.Media.CompositionTarget.Rendered += handler;
            }
            catch
            {
                // Bla bla
            }

            return tsc.Task;
        }
    }
}<|MERGE_RESOLUTION|>--- conflicted
+++ resolved
@@ -9,20 +9,9 @@
 using System.Numerics;
 using System.Runtime.CompilerServices;
 using System.Threading.Tasks;
-<<<<<<< HEAD
 using Microsoft.UI.Xaml;
 using Microsoft.UI.Xaml.Hosting;
 using Microsoft.UI.Xaml.Media;
-=======
-using Telegram.Navigation;
-using Windows.UI;
-using Windows.UI.Composition;
-using Windows.UI.Xaml;
-using Windows.UI.Xaml.Controls;
-using Windows.UI.Xaml.Hosting;
-using Windows.UI.Xaml.Media;
-using Windows.UI.Xaml.Shapes;
->>>>>>> a78651d3
 
 namespace Telegram.Common
 {
@@ -118,13 +107,9 @@
 
             sender.Visibility = Visibility.Visible;
 
-<<<<<<< HEAD
-            var batch = Window.Current.Compositor.CreateScopedBatch(Microsoft.UI.Composition.CompositionBatchTypes.Animation);
-=======
             var compositor = visual.Compositor;
 
             var batch = compositor.CreateScopedBatch(Windows.UI.Composition.CompositionBatchTypes.Animation);
->>>>>>> a78651d3
             batch.Completed += (s, args) =>
             {
                 visual.Opacity = newValue ? 1 : 0;
