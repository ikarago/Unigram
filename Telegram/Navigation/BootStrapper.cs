//
// Copyright Fela Ameghino 2015-2023
//
// Distributed under the GNU General Public License v3.0. (See accompanying
// file LICENSE or copy at https://www.gnu.org/licenses/gpl-3.0.txt)
//
using Microsoft.UI.Composition;
using Microsoft.UI.Xaml;
using Microsoft.UI.Xaml.Controls;
using Microsoft.UI.Xaml.Media;
using Microsoft.UI.Xaml.Resources;
using System;
using System.Collections.Generic;
using System.ComponentModel;
using System.Linq;
using System.Threading.Tasks;
using Telegram.Common;
using Telegram.Navigation.Services;
using Telegram.Services.ViewService;
using Windows.System;
using Windows.UI.ViewManagement;

namespace Telegram.Navigation
{
    public abstract class BootStrapper : Application
    {
        /// <summary>
        /// If a developer overrides this method, the developer can resolve DataContext or unwrap DataContext 
        /// available for the Page object when using a MVVM pattern that relies on a wrapped/porxy around ViewModels
        /// </summary>
        public virtual ViewModelBase ViewModelForPage(UIElement page, int sessionId) => null;

        public static new BootStrapper Current { get; private set; }

        public IDictionary<string, object> SessionState { get; set; } = new Dictionary<string, object>();

        internal volatile bool IsMainWindowCreated;

        private UISettings _uiSettings;
        public UISettings UISettings => _uiSettings ??= new UISettings();

        public double TextScaleFactor { get; private set; }

        // This is just a wrapper around current window's compositor.
        // This is done to simplify the porting to WinUI 3 (as there's no concept of current window)
        public Compositor Compositor { get; private set; }

        public BootStrapper()
        {
            Current = this;
            //Resuming += OnResuming;
            //Suspending += OnSuspending;

            UISettings.TextScaleFactorChanged += OnTextScaleFactorChanged;
            TextScaleFactor = UISettings.TextScaleFactor;
        }

        private void OnTextScaleFactorChanged(UISettings sender, object args)
        {
            TextScaleFactor = sender.TextScaleFactor;
        }

        public static Task ConsolidateAsync()
        {
            return WindowContext.ForEachAsync(window => WindowContext.Current.ConsolidateAsync());
        }

        protected virtual WindowContext OnWindowCreated(Window window)
        {
            Logger.Info();

            IsMainWindowCreated = true;
            //should be called to initialize and set new SynchronizationContext
            //if (!WindowWrapper.ActiveWrappers.Any())
            // handle window

            // Hook up the default Back handler
            // WARNING: this is used by Xbox (and some Windows users)
            //SystemNavigationManager.GetForCurrentView().BackRequested += BackHandler;

            CustomXamlResourceLoader.Current = new XamlResourceLoader();
            var context = CreateWindowWrapper(window);
            ViewService.OnWindowCreated();

            window.Activated += OnActivated;
            window.Closed += OnClosed;
            return context;
        }

        private void OnActivated(object sender, WindowActivatedEventArgs e)
        {
            if (sender is Window window)
            {
                OnWindowActivated(window, e.WindowActivationState != WindowActivationState.Deactivated);
            }
        }

        private void OnClosed(object sender, WindowEventArgs e)
        {
            //SystemNavigationManager.GetForCurrentView().BackRequested -= BackHandler;

            if (sender is Window window)
            {
                window.Activated -= OnActivated;
                window.Closed -= OnClosed;

                OnWindowClosed(window);
            }
        }

        protected virtual void OnWindowClosed(Window window)
        {

        }

        protected virtual void OnWindowActivated(Window window, bool active)
        {

        }

        private WindowContext CreateWindowWrapper(Window window)
        {
            return new WindowContext(window);
        }

        #region properties

        public INavigationService NavigationService => WindowContext.Current.NavigationServices.FirstOrDefault();

        /// <summary>
        /// CacheMaxDuration indicates the maximum TimeSpan for which cache data
        /// will be preserved. If Template 10 determines cache data is older than
        /// the specified MaxDuration it will automatically be cleared during start.
        /// </summary>
        public TimeSpan CacheMaxDuration { get; set; } = TimeSpan.MaxValue;
        private const string CacheDateKey = "Setting-Cache-Date";

        /// <summary>
        /// ShowShellBackButton is used to show or hide the shell-drawn back button that
        /// is new to Windows 10. A developer can do this manually, but using this property
        /// is important during navigation because Template 10 manages the visibility
        /// of the shell-drawn back button at that time.
        /// </summary>
        public bool ShowShellBackButton { get; set; } = true;

        public bool ForceShowShellBackButton { get; set; } = false;

        #endregion

        #region activated

        // it is the intent of Template 10 to no longer require Launched/Activated overrides, only OnStartAsync()

        public bool PrelaunchActivated { get; private set; }

        private void CallInternalActivated(LaunchActivatedEventArgs e)
        {
            CurrentState = States.BeforeActivate;
            InternalActivated(e);
            CurrentState = States.AfterActivate;
        }

        /// <summary>
        /// This handles all the prelimimary stuff unique to Activated before calling OnStartAsync()
        /// This is private because it is a specialized prelude to OnStartAsync().
        /// OnStartAsync will not be called if state restore is determined.
        /// </summary>
        private void InternalActivated(LaunchActivatedEventArgs e)
        {
            Logger.Info();

            // sometimes activate requires a frame to be built
            if (Window.Current.Content == null)
            {
                Logger.Info("Calling", member: nameof(InternalActivated));
                InitializeFrame(e);
            }

            // onstart is shared with activate and launch
            CallOnStart(e, true, StartKind.Activate);

            // ensure active (this will hide any custom splashscreen)
            CallActivateWindow(ActivateWindowSources.Activating);
        }

        #endregion

        #region launch

        // it is the intent of Template 10 to no longer require Launched/Activated overrides, only OnStartAsync()

        protected sealed override void OnLaunched(LaunchActivatedEventArgs e)
        {
            Logger.Info();
            WatchDog.Launch(Windows.ApplicationModel.Activation.ApplicationExecutionState.NotRunning);
            CallInternalLaunchAsync(e);
        }

        private void CallInternalLaunchAsync(LaunchActivatedEventArgs e)
        {
            CurrentState = States.BeforeLaunch;
            InternalLaunch(e);
            CurrentState = States.AfterLaunch;
        }

        /// <summary>
        /// This handles all the preliminary stuff unique to Launched before calling OnStartAsync().
        /// This is private because it is a specialized prelude to OnStartAsync().
        /// OnStartAsync will not be called if state restore is determined
        /// </summary>
        private void InternalLaunch(LaunchActivatedEventArgs e)
        {
            {
                try
                {
                    InitializeFrame(e);
                }
                catch (Exception)
                {
                    // nothing
                }
            }

            // okay, now handle launch
            bool restored = false;
            OnResuming(this, null, AppExecutionState.Terminated);

            /*
                Restore state if you need to/can do.
                Remember that only the primary tile or when user has
                switched to the app (for instance via the task switcher)
                should restore. (this includes toast with no data payload)
                The rest are already providing a nav path.

                In the event that the cache has expired, attempting to restore
                from state will fail because of missing values. 
                This is okay & by design.
            */


            //restored = await CallAutoRestoreAsync(e, restored);

            if (!restored)
            {
                var kind = StartKind.Launch;
                CallOnStart(e, true, kind);
            }

            CallActivateWindow(ActivateWindowSources.Launching);
        }

        //private void BackHandler(object sender, BackRequestedEventArgs args)
        //{
        //    Logger.Info();

        //    //var handled = false;
        //    //if (ApiInformation.IsApiContractPresent(nameof(Windows.Phone.PhoneContract), 1, 0))
        //    //{
        //    //    if (NavigationService?.CanGoBack == true)
        //    //    {
        //    //        handled = true;
        //    //    }
        //    //}
        //    //else
        //    //{
        //    //    handled = (NavigationService?.CanGoBack == false);
        //    //}
        //    var handled = NavigationService?.CanGoBack == false;

        //    RaiseBackRequested(null, VirtualKey.GoBack, ref handled);
        //    args.Handled = handled;
        //}

        #endregion

        public void RaiseBackRequested(XamlRoot xamlRoot)
        {
            var handled = false;
            RaiseBackRequested(xamlRoot, VirtualKey.GoBack, ref handled);
        }

        public void RaiseBackRequested(XamlRoot xamlRoot, VirtualKey key)
        {
            var handled = false;
            RaiseBackRequested(xamlRoot, key, ref handled);
        }

        /// <summary>
        /// Default Hardware/Shell Back handler overrides standard Back behavior 
        /// that navigates to previous app in the app stack to instead cause a backward page navigation.
        /// Views or Viewodels can override this behavior by handling the BackRequested 
        /// event and setting the Handled property of the BackRequestedEventArgs to true.
        /// </summary>
        private void RaiseBackRequested(XamlRoot xamlRoot, VirtualKey key, ref bool handled)
        {
            Logger.Info();

            var args = new BackRequestedRoutedEventArgs(key);
            BackRequested?.Invoke(null, args);
            if (handled = args.Handled)
            {
                return;
            }

            var popups = VisualTreeHelper.GetOpenPopupsForXamlRoot(xamlRoot);

            foreach (var popup in popups)
            {
                if (popup.Child is INavigablePage page)
                {
                    page.OnBackRequested(args);

                    if (handled = args.Handled)
                    {
                        return;
                    }
                }
                else if (popup.Child is ContentDialog dialog)
                {
                    dialog.Hide();
                    return;
                }
                else if (popup.Child is ToolTip toolTip)
                {
                    toolTip.IsOpen = false;
                }
                else if (popup.Child is TeachingTip teachingTip)
                {
                    if (teachingTip.IsLightDismissEnabled)
                    {
                        teachingTip.IsOpen = false;
                    }
                }
                else if (key == VirtualKey.Escape)
                {
                    if (popup.Child is not Grid)
                    {
                        handled = args.Handled = true;
                        return;
                    }
                }
            }

            foreach (var frame in WindowContext.Current.NavigationServices.Select(x => x.FrameFacade).Reverse())
            {
                frame.RaiseBackRequested(args);

                if (handled = args.Handled)
                {
                    return;
                }
            }

            if (NavigationService?.CanGoBack ?? false)
            {
                NavigationService?.GoBack();
            }
        }

        // this event precedes the in-frame event by the same name
        public static event EventHandler<HandledEventArgs> BackRequested;

        public void RaiseForwardRequested(XamlRoot xamlRoot)
        {
            Logger.Info();

            var args = new HandledEventArgs();
            ForwardRequested?.Invoke(null, args);
            if (args.Handled)
            {
                return;
            }

            foreach (var frame in WindowContext.Current.NavigationServices.Select(x => x.FrameFacade))
            {
                frame.RaiseForwardRequested(args);
                if (args.Handled)
                {
                    return;
                }
            }

            NavigationService?.GoForward();
        }

        // this event precedes the in-frame event by the same name
        public static event EventHandler<HandledEventArgs> ForwardRequested;

        #region overrides

        public enum StartKind { Launch, Activate }

        /// <summary>
        /// OnStartAsync is the one-stop-show override to handle when your app starts
        /// Template 10 will not call OnStartAsync if the app is restored from state.
        /// An app restores from state when the app was suspended and then terminated (PreviousExecutionState terminated).
        /// </summary>
        public abstract void OnStart(StartKind startKind, LaunchActivatedEventArgs args);

        /// <summary>
        /// OnInitializeAsync is where your app will do must-have up-front operations
        /// OnInitializeAsync will be called even if the application is restoring from state.
        /// An app restores from state when the app was suspended and then terminated (PreviousExecutionState terminated).
        /// </summary>
        public virtual void OnInitialize(LaunchActivatedEventArgs args)
        {
            Logger.Info($"Virtual {nameof(LaunchActivatedEventArgs)}:{args}");
        }

        public enum AppExecutionState { Suspended, Terminated, Prelaunch }

        /// <summary>
        /// The application is returning from a suspend state of some kind.
        /// </summary>
        /// <param name="s"></param>
        /// <param name="e"></param>
        /// <param name="previousExecutionState"></param>
        /// <remarks>
        /// previousExecutionState can be Terminated, which typically does not raise OnResume.
        /// This is important because the resume model changes a little in Mobile.
        /// </remarks>
        public virtual void OnResuming(object s, object e, AppExecutionState previousExecutionState)
        {
            Logger.Info($"Virtual, {nameof(previousExecutionState)}:{previousExecutionState}");
        }

        #endregion

        #region pipeline

        /// <summary>
        /// Creates a new Frame and adds the resulting NavigationService to the 
        /// WindowWrapper collection. In addition, it optionally will setup the 
        /// shell back button to react to the nav of the Frame.
        /// A developer should call this when creating a new/secondary frame.
        /// The shell back button should only be setup one time.
        /// </summary>
        public INavigationService NavigationServiceFactory(WindowContext window, BackButton backButton, int session, string id, bool root)
        {
            Logger.Info($"{nameof(backButton)}: {backButton}");

            return NavigationServiceFactory(window, backButton, new Frame(), session, id, root);
        }

        /// <summary>
        /// Creates the NavigationService instance for given Frame.
        /// </summary>
        protected virtual INavigationService CreateNavigationService(WindowContext window, Frame frame, int session, string id, bool root)
        {
            Logger.Info($"Frame:{frame}");

            return new NavigationService(window, frame, session, id);
        }

        /// <summary>
        /// Creates a new NavigationService from the gived Frame to the 
        /// WindowWrapper collection. In addition, it optionally will setup the 
        /// shell back button to react to the nav of the Frame.
        /// A developer should call this when creating a new/secondary frame.
        /// The shell back button should only be setup one time.
        /// </summary>
        public INavigationService NavigationServiceFactory(WindowContext window, BackButton backButton, Frame frame, int session, string id, bool root)
        {
            Logger.Info($"{nameof(backButton)}: {backButton} {nameof(frame)}: {frame}");

            frame.Content = null;

            // if the service already exists for this frame, use the existing one.
            foreach (var nav in WindowContext.All.SelectMany(x => x.NavigationServices))
            {
                if (nav.FrameFacade.Frame.Equals(frame))
                {
                    return nav;
                }
            }

            var navigationService = CreateNavigationService(window, frame, session, id, root);
            navigationService.FrameFacade.BackButtonHandling = backButton;
            WindowContext.Current.NavigationServices.Add(navigationService);

            return navigationService;
        }

        public enum States
        {
            None,
            Running,
            BeforeInit,
            AfterInit,
            BeforeLaunch,
            AfterLaunch,
            BeforeActivate,
            AfterActivate,
            BeforeStart,
            AfterStart,
        }
        private States _currentState = States.None;
        public States CurrentState
        {
            get => _currentState;
            set
            {
                Logger.Info($"CurrentState changed to {value}");
                CurrentStateHistory.Add($"{DateTime.Now}-{Guid.NewGuid()}", value);
                _currentState = value;
            }
        }

        private readonly Dictionary<string, States> CurrentStateHistory = new Dictionary<string, States>();

        private void InitializeFrame(LaunchActivatedEventArgs e)
        {
            /*
                InitializeFrameAsync creates a default Frame preceeded by the optional 
                splash screen, then OnInitialzieAsync, then the new frame (if necessary).
                This is private because there's no reason for the developer to call this.
            */

            Logger.Info($"{nameof(LaunchActivatedEventArgs)}:{e}");

            CallOnInitialize(false, e);

#warning TODO: melma
            var window = new Window();
            window.ExtendsContentIntoTitleBar = true;
            window.SystemBackdrop = new MicaBackdrop
            {
                Kind = Microsoft.UI.Composition.SystemBackdrops.MicaKind.Base
            };
            window.Activate();
            var context = OnWindowCreated(window);
            Logger.Info();

            Compositor ??= window.Compositor;
            IsMainWindowCreated = true;
            context.Content = CreateRootElement(e, context);
        }

        #endregion

        private void CallActivateWindow(ActivateWindowSources source)
        {
            CurrentState = States.Running;
        }

        #region Workers

        /// <summary>
        ///  By default, Template 10 will setup the root element to be a Template 10
        ///  Modal Dialog control. If you desire something different, you can set it here.
        /// </summary>
        public abstract UIElement CreateRootElement(LaunchActivatedEventArgs e, WindowContext window);

        public abstract UIElement CreateRootElement(INavigationService navigationService);

        private void CallOnInitialize(bool canRepeat, LaunchActivatedEventArgs e)
        {
            Logger.Info();

            if (!canRepeat && CurrentStateHistory.ContainsValue(States.BeforeInit))
            {
                return;
            }

            CurrentState = States.BeforeInit;
            OnInitialize(e);
            CurrentState = States.AfterInit;
        }

        private void CallOnStart(LaunchActivatedEventArgs args, bool canRepeat, StartKind startKind)
        {
            Logger.Info();

            if (!canRepeat && CurrentStateHistory.ContainsValue(States.BeforeStart))
            {
                return;
            }

            CurrentState = States.BeforeStart;
            OnStart(startKind, args);
            CurrentState = States.AfterStart;
        }

        #endregion

<<<<<<< HEAD
=======
        #region lifecycle logic

        private void OnResuming(object sender, object e)
        {
            Logger.Info();
            SoundEffects.Resume();

            try
            {
                OnResuming(sender, e, AppExecutionState.Suspended);

                //var services = WindowContext.ActiveWrappers.SelectMany(x => x.NavigationServices).Where(x => x.IsInMainView);
                //foreach (INavigationService nav in services)
                //{
                //    try
                //    {
                //        // call view model suspend (OnNavigatedfrom)
                //        // date the cache (which marks the date/time it was suspended)
                //        DebugWrite($"Nav.FrameId:{nav.FrameFacade.FrameId}");
                //        await (nav as INavigationService).GetDispatcherWrapper().DispatchAsync(() => nav.Resuming());
                //    }
                //    catch (Exception ex)
                //    {
                //        DebugWrite($"FrameId: [{nav.FrameFacade.FrameId}] {ex} {ex.Message}", caller: nameof(Resuming));
                //    }
                //}
            }
            catch { }
        }

        private async void OnSuspending(object sender, SuspendingEventArgs e)
        {
            Logger.Info();
            SoundEffects.Suspend();

            var deferral = e.SuspendingOperation.GetDeferral();
            try
            {
                // TODO: should we have Task.WaitAny with a Delay?
                await OnSuspendingAsync(sender, e);
            }
            catch
            {
                // Ignored
            }
            finally
            {
                WatchDog.Suspend();
                deferral.Complete();
            }
        }

        #endregion

>>>>>>> aef7189f
        public enum BackButton { Attach, Ignore }

        public const string DefaultTileID = "App";

        public enum AdditionalKinds { Primary, Toast, SecondaryTile, Other, JumpListItem }

<<<<<<< HEAD

=======
>>>>>>> aef7189f
        public enum ActivateWindowSources
        {
            Launching,
            Activating,
            Resuming
        }
    }

    public partial class BackRequestedRoutedEventArgs : HandledEventArgs
    {
        public BackRequestedRoutedEventArgs(VirtualKey key = VirtualKey.None)
        {
            Key = key;
        }

        public VirtualKey Key { get; }
    }

    public interface INavigablePage
    {
        void OnBackRequested(BackRequestedRoutedEventArgs args);
    }

    public interface INavigatingPage : INavigablePage
    {
        void OnBackRequesting(HandledEventArgs args);
    }

    public interface ISearchablePage
    {
        void Search();
    }

    public interface IActivablePage
    {
        void Activate(INavigationService navigationService);
        void Deactivate(bool navigating);

        void PopupOpened();
        void PopupClosed();
    }
}<|MERGE_RESOLUTION|>--- conflicted
+++ resolved
@@ -583,73 +583,13 @@
 
         #endregion
 
-<<<<<<< HEAD
-=======
-        #region lifecycle logic
-
-        private void OnResuming(object sender, object e)
-        {
-            Logger.Info();
-            SoundEffects.Resume();
-
-            try
-            {
-                OnResuming(sender, e, AppExecutionState.Suspended);
-
-                //var services = WindowContext.ActiveWrappers.SelectMany(x => x.NavigationServices).Where(x => x.IsInMainView);
-                //foreach (INavigationService nav in services)
-                //{
-                //    try
-                //    {
-                //        // call view model suspend (OnNavigatedfrom)
-                //        // date the cache (which marks the date/time it was suspended)
-                //        DebugWrite($"Nav.FrameId:{nav.FrameFacade.FrameId}");
-                //        await (nav as INavigationService).GetDispatcherWrapper().DispatchAsync(() => nav.Resuming());
-                //    }
-                //    catch (Exception ex)
-                //    {
-                //        DebugWrite($"FrameId: [{nav.FrameFacade.FrameId}] {ex} {ex.Message}", caller: nameof(Resuming));
-                //    }
-                //}
-            }
-            catch { }
-        }
-
-        private async void OnSuspending(object sender, SuspendingEventArgs e)
-        {
-            Logger.Info();
-            SoundEffects.Suspend();
-
-            var deferral = e.SuspendingOperation.GetDeferral();
-            try
-            {
-                // TODO: should we have Task.WaitAny with a Delay?
-                await OnSuspendingAsync(sender, e);
-            }
-            catch
-            {
-                // Ignored
-            }
-            finally
-            {
-                WatchDog.Suspend();
-                deferral.Complete();
-            }
-        }
-
-        #endregion
-
->>>>>>> aef7189f
         public enum BackButton { Attach, Ignore }
 
         public const string DefaultTileID = "App";
 
         public enum AdditionalKinds { Primary, Toast, SecondaryTile, Other, JumpListItem }
 
-<<<<<<< HEAD
-
-=======
->>>>>>> aef7189f
+
         public enum ActivateWindowSources
         {
             Launching,
