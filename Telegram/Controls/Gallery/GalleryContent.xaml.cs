--- conflicted
+++ resolved
@@ -4,15 +4,11 @@
 // Distributed under the GNU General Public License v3.0. (See accompanying
 // file LICENSE or copy at https://www.gnu.org/licenses/gpl-3.0.txt)
 //
-<<<<<<< HEAD
-using LibVLCSharp.Shared;
 using Microsoft.UI.Xaml;
 using Microsoft.UI.Xaml.Controls;
 using Microsoft.UI.Xaml.Hosting;
 using Microsoft.UI.Xaml.Media;
 using Microsoft.UI.Xaml.Media.Imaging;
-=======
->>>>>>> 35e3307e
 using System;
 using System.Numerics;
 using Telegram.Common;
@@ -401,11 +397,6 @@
 
         public void Play(VideoPlayerBase player, GalleryMedia item, GalleryTransportControls controls)
         {
-<<<<<<< HEAD
-            _player = new AsyncMediaPlayer(DispatcherQueue, e.SwapChainOptions);
-            _player.Buffering += OnBuffering;
-            _player.Stopped += OnStopped;
-=======
             if (_unloaded)
             {
                 return;
@@ -420,7 +411,6 @@
                 }
 
                 _fileId = file.Id;
->>>>>>> 35e3307e
 
                 Video = player;
                 //Video.IsUnloadedExpected = false;
