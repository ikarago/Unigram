--- conflicted
+++ resolved
@@ -22,11 +22,7 @@
         }
     }
 
-<<<<<<< HEAD
-    public partial class TextListViewItem : ListViewItem
-=======
-    public class TextListViewItem : ListViewItemEx
->>>>>>> 2a71b6a8
+    public partial class TextListViewItem : ListViewItemEx
     {
         protected override AutomationPeer OnCreateAutomationPeer()
         {
