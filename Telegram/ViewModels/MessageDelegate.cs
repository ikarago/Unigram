--- conflicted
+++ resolved
@@ -514,11 +514,7 @@
             _viewModel.Gallery.SelectedItem = content;
             _viewModel.Gallery.FirstItem = content;
 
-<<<<<<< HEAD
-            await GalleryWindow.ShowAsync(target.XamlRoot, _viewModel.Gallery, () => target);
-=======
             _viewModel.NavigationService.ShowGallery(_viewModel.Gallery, () => target);
->>>>>>> 5d646399
         }
     }
 }