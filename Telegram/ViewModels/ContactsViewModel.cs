//
// Copyright Fela Ameghino 2015-2024
//
// Distributed under the GNU General Public License v3.0. (See accompanying
// file LICENSE or copy at https://www.gnu.org/licenses/gpl-3.0.txt)
//
using Microsoft.UI.Xaml.Controls;
using System.Collections.Generic;
using System.Linq;
using System.Threading.Tasks;
using Telegram.Collections;
using Telegram.Common;
using Telegram.Converters;
using Telegram.Navigation;
using Telegram.Navigation.Services;
using Telegram.Services;
using Telegram.Td.Api;
<<<<<<< HEAD

namespace Telegram.ViewModels
{
    public partial class ContactsViewModel : MultiViewModelBase, IChildViewModel
=======
using Windows.UI.Xaml.Controls;
using Windows.UI.Xaml.Navigation;

namespace Telegram.ViewModels
{
    public partial class ContactsViewModel : MultiViewModelBase, IHandle
>>>>>>> 928c8dcc
    {
        private readonly IVoipService _voipService;

        private readonly DisposableMutex _loadMoreLock;
        private readonly UserComparer _comparer;

        public ContactsViewModel(IClientService clientService, ISettingsService settingsService, IVoipService voipService, IEventAggregator aggregator)
            : base(clientService, settingsService, aggregator)
        {
            _voipService = voipService;

            _loadMoreLock = new DisposableMutex();
            _comparer = new UserComparer(Settings.IsContactsSortedByEpoch);

            Items = new SortedObservableCollection<User>(_comparer);
        }

        protected override Task OnNavigatedToAsync(object parameter, NavigationMode mode, NavigationState state)
        {
            Load(Settings.IsContactsSortedByEpoch);
            return Task.CompletedTask;
        }

        public override void Subscribe()
        {
            Aggregator.Subscribe<UpdateUserStatus>(this, Handle)
                .Subscribe<UpdateUserIsContact>(Handle);
        }

        public bool IsSortedByEpoch
        {
            get => Settings.IsContactsSortedByEpoch;
            set
            {
                if (Settings.IsContactsSortedByEpoch != value)
                {
                    Settings.IsContactsSortedByEpoch = value;
                    Load(value);

                    RaisePropertyChanged(nameof(IsSortedByEpoch));
                }
            }
        }

        private async void Load(bool epoch)
        {
            using (await _loadMoreLock.WaitAsync())
            {
                _comparer.ByEpoch = epoch;

                var response = await ClientService.SendAsync(new GetContacts());
                if (response is Telegram.Td.Api.Users users)
                {
                    var items = new List<User>();

                    foreach (var user in ClientService.GetUsers(users.UserIds))
                    {
                        items.Add(user);
                    }

                    Items.ReplaceWith(items);
                    IsEmpty = items.Empty();
                }
            }
        }

        private bool _isEmpty;
        public bool IsEmpty
        {
            get => _isEmpty;
            set => Set(ref _isEmpty, value);
        }

        private SearchUsersCollection _search;
        public SearchUsersCollection Search
        {
            get => _search;
            set => Set(ref _search, value);
        }

        #region Handle

        public void Handle(UpdateUserStatus update)
        {
            var user = ClientService.GetUser(update.UserId);
            if (user == null || user.Id == ClientService.Options.MyId || !user.IsContact)
            {
                return;
            }

            BeginOnUIThread(() =>
            {
                var first = Items.FirstOrDefault(x => x != null && x.Id == update.UserId);
                if (first != null)
                {
                    Items.Remove(first);
                }

                Items.Add(user);
            });
        }

        public void Handle(UpdateUserIsContact update)
        {
            var user = ClientService.GetUser(update.UserId);
            if (user == null || user.Id == ClientService.Options.MyId)
            {
                return;
            }

            BeginOnUIThread(() =>
            {
                var first = Items.FirstOrDefault(x => x != null && x.Id == update.UserId);
                if (first != null)
                {
                    Items.Remove(first);
                }

                if (user.IsContact)
                {
                    Items.Add(user);
                }
            });
        }

        #endregion

        public SortedObservableCollection<User> Items { get; }

        #region Context menu

        public void SendMessage(User user)
        {
            NavigationService.NavigateToUser(user.Id, true);
        }

        public void VoiceCall(User user)
        {
            Call(user, false);
        }

        public void VideoCall(User user)
        {
            Call(user, true);
        }

        private void Call(User user, bool video)
        {
            _voipService.Start(NavigationService, user, video);
        }

        public async void CreateSecretChat(User user)
        {
            var confirm = await ShowPopupAsync(Strings.AreYouSureSecretChat, Strings.AreYouSureSecretChatTitle, Strings.Start, Strings.Cancel);
            if (confirm != ContentDialogResult.Primary)
            {
                return;
            }

            var response = await ClientService.SendAsync(new CreateNewSecretChat(user.Id));
            if (response is Chat result)
            {
                NavigationService.NavigateToChat(result);
            }
        }

        #endregion


    }

    public partial class UserComparer : IComparer<User>
    {
        public UserComparer(bool epoch)
        {
            ByEpoch = epoch;
        }

        public bool ByEpoch { get; set; }

        public int Compare(User x, User y)
        {
            if (ByEpoch)
            {
                var epoch = LastSeenConverter.GetIndex(y).CompareTo(LastSeenConverter.GetIndex(x));
                if (epoch == 0)
                {
                    var nameX = x.FirstName.Length > 0 ? x.FirstName : x.LastName;
                    var nameY = y.FirstName.Length > 0 ? y.FirstName : y.LastName;

                    var fullName = nameX.CompareTo(nameY);
                    if (fullName == 0)
                    {
                        return y.Id.CompareTo(x.Id);
                    }

                    return fullName;
                }

                return epoch;
            }
            else
            {
                if (x.Type is UserTypeDeleted)
                {
                    return 1;
                }

                var nameX = x.FirstName.Length > 0 ? x.FirstName : x.LastName;
                var nameY = y.FirstName.Length > 0 ? y.FirstName : y.LastName;

                var fullName = nameX.CompareTo(nameY);
                if (fullName == 0)
                {
                    return y.Id.CompareTo(x.Id);
                }

                return fullName;
            }
        }
    }
}<|MERGE_RESOLUTION|>--- conflicted
+++ resolved
@@ -4,6 +4,7 @@
 // Distributed under the GNU General Public License v3.0. (See accompanying
 // file LICENSE or copy at https://www.gnu.org/licenses/gpl-3.0.txt)
 //
+using Microsoft.UI.Xaml.Navigation;
 using Microsoft.UI.Xaml.Controls;
 using System.Collections.Generic;
 using System.Linq;
@@ -15,19 +16,10 @@
 using Telegram.Navigation.Services;
 using Telegram.Services;
 using Telegram.Td.Api;
-<<<<<<< HEAD
-
-namespace Telegram.ViewModels
-{
-    public partial class ContactsViewModel : MultiViewModelBase, IChildViewModel
-=======
-using Windows.UI.Xaml.Controls;
-using Windows.UI.Xaml.Navigation;
 
 namespace Telegram.ViewModels
 {
     public partial class ContactsViewModel : MultiViewModelBase, IHandle
->>>>>>> 928c8dcc
     {
         private readonly IVoipService _voipService;
 
