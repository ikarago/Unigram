--- conflicted
+++ resolved
@@ -20,12 +20,6 @@
 using Telegram.Td.Api;
 using Telegram.Views.Payments;
 using Telegram.Views.Popups;
-<<<<<<< HEAD
-=======
-using Windows.UI.ViewManagement;
-using Windows.UI.Xaml.Controls;
-using Windows.UI.Xaml.Navigation;
->>>>>>> 2a71b6a8
 
 namespace Telegram.ViewModels.Payments
 {
@@ -524,7 +518,7 @@
                 }
                 else
                 {
-                    await ApplicationViewSwitcher.SwitchAsync(WindowContext.Main.Id);
+                    //await ApplicationViewSwitcher.SwitchAsync(WindowContext.Main.Id);
                     await WindowContext.Current.ConsolidateAsync();
 
                     Aggregator.Publish(new UpdateConfetti());
@@ -542,7 +536,7 @@
             {
                 BeginOnUIThread(async () =>
                 {
-                    await ApplicationViewSwitcher.SwitchAsync(WindowContext.Main.Id);
+                    //await ApplicationViewSwitcher.SwitchAsync(WindowContext.Main.Id);
                     await WindowContext.Current.ConsolidateAsync();
 
                     Aggregator.Publish(new UpdateConfetti());
