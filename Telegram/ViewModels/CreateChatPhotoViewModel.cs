//
// Copyright Fela Ameghino 2015-2024
//
// Distributed under the GNU General Public License v3.0. (See accompanying
// file LICENSE or copy at https://www.gnu.org/licenses/gpl-3.0.txt)
//
using Microsoft.UI.Xaml.Controls;
using Microsoft.UI.Xaml.Navigation;
using Rg.DiffUtils;
using System.Collections.ObjectModel;
using System.Threading.Tasks;
using Telegram.Navigation;
using Telegram.Navigation.Services;
using Telegram.Services;
using Telegram.Td.Api;
<<<<<<< HEAD
=======
using Windows.UI.Xaml.Navigation;
>>>>>>> 928c8dcc

namespace Telegram.ViewModels
{
    public partial class CreateChatPhotoViewModel : ViewModelBase
    {
<<<<<<< HEAD
        public long? ChatId { get; }

        public bool IsPublic { get; }

        public bool IsPersonal { get; }

        public CreateChatPhotoParameters(long? chatId, bool isPublic, bool isPersonal)
        {
            ChatId = chatId;
            IsPublic = isPublic;
            IsPersonal = isPersonal;
        }
    }

    public partial class CreateChatPhotoViewModel : ViewModelBase
    {
        private long? _chatId;
        private bool _isPublic;
        private bool _isPersonal;

        public TaskCompletionSource<object> Completion { get; set; }

=======
>>>>>>> 928c8dcc
        public CreateChatPhotoViewModel(IClientService clientService, ISettingsService settingsService, IEventAggregator aggregator)
            : base(clientService, settingsService, aggregator)
        {
            Items = new ObservableCollection<BackgroundFill>
            {
                new BackgroundFillFreeformGradient(new[] { 0x5A7FFF, 0x2CA0F2, 0x4DFF89, 0x6BFCEB }),
                new BackgroundFillFreeformGradient(new[] { 0xFF011D, 0xFF530D, 0xFE64DC, 0xFFDC61 }),
                new BackgroundFillFreeformGradient(new[] { 0xFE64DC, 0xFF6847, 0xFFDD02, 0xFFAE10 }),
                new BackgroundFillFreeformGradient(new[] { 0x84EC00, 0x00B7C2, 0x00C217, 0xFFE600 }),
                new BackgroundFillFreeformGradient(new[] { 0x86B0FF, 0x35FFCF, 0x69FFFF, 0x76DEFF }),
                new BackgroundFillFreeformGradient(new[] { 0xFAE100, 0xFF54EE, 0xFC2B78, 0xFF52D9 }),
                new BackgroundFillFreeformGradient(new[] { 0x73A4FF, 0x5F55FF, 0xFF49F8, 0xEC76FF }),
                new BackgroundFillFreeformGradient(new[] { 0x73A4FF, 0x5F55FF, 0xFF49F8, 0xEC76FF }),
            };

            SelectedBackground = Items[0];
        }

        protected override async Task OnNavigatedToAsync(object parameter, NavigationMode mode, NavigationState state)
        {
            var foreground = await ClientService.SendAsync(new GetAnimatedEmoji("\U0001F916")) as AnimatedEmoji;
            if (foreground != null)
            {
                SelectedForeground = foreground.Sticker;
            }
        }

        private Sticker _selectedForeground;
        public Sticker SelectedForeground
        {
            get => _selectedForeground;
            set => Set(ref _selectedForeground, value);
        }

        private BackgroundFill _selectedBackground;
        public BackgroundFill SelectedBackground
        {
            get => _selectedBackground;
            set => Set(ref _selectedBackground, value);
        }

        public ObservableCollection<BackgroundFill> Items { get; private set; }

        public InputChatPhoto Send()
        {
            if (SelectedForeground is not Sticker foreground || SelectedBackground is not BackgroundFill background)
            {
                return null;
            }
            else
            {
                ChatPhotoStickerType stickerType = foreground.FullType is StickerFullTypeCustomEmoji customEmoji
                    ? new ChatPhotoStickerTypeCustomEmoji(customEmoji.CustomEmojiId)
                    : new ChatPhotoStickerTypeRegularOrMask(foreground.SetId, foreground.Id);
                InputChatPhoto inputPhoto = new InputChatPhotoSticker(new ChatPhotoSticker(stickerType, background));
                return inputPhoto;
            }
        }
    }

    public partial class BackgroundDiffHandler : IDiffHandler<Background>
    {
        public bool CompareItems(Background oldItem, Background newItem)
        {
            return oldItem.Id == newItem.Id;
        }

        public void UpdateItem(Background oldItem, Background newItem)
        {

        }
    }
}<|MERGE_RESOLUTION|>--- conflicted
+++ resolved
@@ -13,40 +13,11 @@
 using Telegram.Navigation.Services;
 using Telegram.Services;
 using Telegram.Td.Api;
-<<<<<<< HEAD
-=======
-using Windows.UI.Xaml.Navigation;
->>>>>>> 928c8dcc
 
 namespace Telegram.ViewModels
 {
     public partial class CreateChatPhotoViewModel : ViewModelBase
     {
-<<<<<<< HEAD
-        public long? ChatId { get; }
-
-        public bool IsPublic { get; }
-
-        public bool IsPersonal { get; }
-
-        public CreateChatPhotoParameters(long? chatId, bool isPublic, bool isPersonal)
-        {
-            ChatId = chatId;
-            IsPublic = isPublic;
-            IsPersonal = isPersonal;
-        }
-    }
-
-    public partial class CreateChatPhotoViewModel : ViewModelBase
-    {
-        private long? _chatId;
-        private bool _isPublic;
-        private bool _isPersonal;
-
-        public TaskCompletionSource<object> Completion { get; set; }
-
-=======
->>>>>>> 928c8dcc
         public CreateChatPhotoViewModel(IClientService clientService, ISettingsService settingsService, IEventAggregator aggregator)
             : base(clientService, settingsService, aggregator)
         {
