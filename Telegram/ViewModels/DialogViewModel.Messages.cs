//
// Copyright Fela Ameghino 2015-2024
//
// Distributed under the GNU General Public License v3.0. (See accompanying
// file LICENSE or copy at https://www.gnu.org/licenses/gpl-3.0.txt)
//
using Microsoft.UI.Xaml;
using Microsoft.UI.Xaml.Controls;
using Newtonsoft.Json;
using System;
using System.Collections.Generic;
using System.Globalization;
using System.Linq;
using System.Runtime.InteropServices.WindowsRuntime;
using System.Text;
using System.Threading.Tasks;
using Telegram.Common;
using Telegram.Controls;
using Telegram.Controls.Messages;
using Telegram.Converters;
using Telegram.Entities;
using Telegram.Native;
using Telegram.Services;
using Telegram.Td;
using Telegram.Td.Api;
using Telegram.ViewModels.Chats;
using Telegram.Views.Chats;
using Telegram.Views.Popups;
using Telegram.Views.Users;
using Windows.ApplicationModel.DataTransfer;
using Windows.Foundation;
using Windows.Storage.Streams;
using Windows.System;
using static Telegram.Services.GenerationService;

namespace Telegram.ViewModels
{
    public class MessageQuote
    {
        public MessageViewModel Message { get; set; }

        public FormattedText Quote { get; set; }

        public int Position { get; set; }

        public InputTextQuote ToInput()
        {
            return new InputTextQuote(Quote, Position);
        }
    }

    public partial class DialogViewModel
    {
        #region Reply

        public void MessageReplyPrevious()
        {
            MessageViewModel last = null;

            var data = _composerHeader;
            if (data != null && data.ReplyToMessage != null)
            {
                last = Items.Reverse().FirstOrDefault(x => x.Id != 0 && x.Id < data.ReplyToMessage.Id) ?? Items.LastOrDefault();
            }
            else
            {
                last = Items.LastOrDefault();
            }

            if (last != null)
            {
                ReplyToMessage(last);
                HistoryField?.ScrollToItem(last, VerticalAlignment.Center, new MessageBubbleHighlightOptions(false));
            }
        }

        public void MessageReplyNext()
        {
            MessageViewModel last = null;

            var data = _composerHeader;
            if (data != null && data.ReplyToMessage != null)
            {
                last = Items.FirstOrDefault(x => x.Id != 0 && x.Id > data.ReplyToMessage.Id);
            }

            if (last != null)
            {
                ReplyToMessage(last);
                HistoryField?.ScrollToItem(last, VerticalAlignment.Center, new MessageBubbleHighlightOptions(false));
            }
            else
            {
                ClearReply();
            }
        }

        public void ReplyToMessage(MessageViewModel message)
        {
            ReplyToMessage(message, false);
        }

        public void ReplyToMessageInAnotherChat(MessageViewModel message)
        {
            ReplyToMessage(message, true);
        }

        public async void ReplyToMessage(MessageViewModel message, bool inAnotherChat)
        {
            DisposeSearch();

            if (message == null)
            {
                return;
            }

            if (message.Content is MessageAlbum album)
            {
                message = album.Messages.FirstOrDefault();
            }

            if (inAnotherChat || await ShouldReplyInAnotherChatAsync(message))
            {
                var header = ComposerHeader;
                var text = GetFormattedText(true);

                GetReply(true);

                var confirm = await ShowPopupAsync(typeof(ChooseChatsPopup), new ChooseChatsConfigurationReplyToMessage(message));
                if (confirm != ContentDialogResult.Primary)
                {
                    ComposerHeader = header;
                    SetFormattedText(text);
                }
            }
            else
            {
                ComposerHeader = new MessageComposerHeader(ClientService)
                {
                    ReplyToMessage = message
                };

                TextField?.Focus(FocusState.Keyboard);
            }
        }

        public void QuoteToMessage(MessageQuote quote)
        {
            QuoteToMessage(quote, false);
        }

        public void QuoteToMessageInAnotherChat(MessageQuote quote)
        {
            QuoteToMessage(quote, true);
        }

        public async void QuoteToMessage(MessageQuote quote, bool inAnotherChat)
        {
            DisposeSearch();

            var message = quote?.Message;
            if (message == null)
            {
                return;
            }

            if (message.Content is MessageAlbum album)
            {
                message = album.Messages.FirstOrDefault();
            }

            if (inAnotherChat || await ShouldReplyInAnotherChatAsync(message))
            {
                var header = ComposerHeader;
                var text = GetFormattedText(true);

                GetReply(true);

                var confirm = await ShowPopupAsync(typeof(ChooseChatsPopup), new ChooseChatsConfigurationReplyToMessage(message, quote.ToInput()));
                if (confirm != ContentDialogResult.Primary)
                {
                    ComposerHeader = header;
                    SetFormattedText(text);
                }
            }
            else
            {
                ComposerHeader = new MessageComposerHeader(ClientService)
                {
                    ReplyToMessage = message,
                    ReplyToQuote = quote.ToInput()
                };

                TextField?.Focus(FocusState.Keyboard);
            }
        }

        private async Task<bool> ShouldReplyInAnotherChatAsync(MessageViewModel message)
        {
            var properties = await ClientService.SendAsync(new GetMessageProperties(message.ChatId, message.Id)) as MessageProperties;
            if (properties == null || properties.CanBeRepliedInAnotherChat is false)
            {
                return false;
            }

            var chat = message.Chat;
            if (chat != null && ClientService.TryGetSupergroup(chat, out Supergroup supergroup))
            {
                if (supergroup.IsChannel)
                {
                    return supergroup.Status is not ChatMemberStatusCreator and not ChatMemberStatusAdministrator;
                }
            }

            return false;
        }

        #endregion

        #region Delete

        public void DeleteMessage(MessageViewModel message)
        {
            if (message == null)
            {
                return;
            }

            var chat = message.Chat;
            if (chat == null)
            {
                return;
            }

            if (message.Content is MessageAlbum album)
            {
                DeleteMessages(chat, album.Messages);
            }
            else
            {
                DeleteMessages(chat, new[] { message });
            }

            TextField?.Focus(FocusState.Programmatic);
        }

        public async void TryDeleteMessage(MessageViewModel message)
        {
            if (message == null)
            {
                return;
            }

            var properties = await ClientService.SendAsync(new GetMessageProperties(message.ChatId, message.Id)) as MessageProperties;
            if (properties == null || (!properties.CanBeDeletedOnlyForSelf && !properties.CanBeDeletedForAllUsers))
            {
                return;
            }

            DeleteMessage(message);
        }

        private async void DeleteMessages(Chat chat, IList<MessageViewModel> messages)
        {
            var first = messages.FirstOrDefault();
            if (first == null)
            {
                return;
            }

            var items = messages.Select(x => x.Get()).ToArray();
            var properties = await ClientService.GetMessagePropertiesAsync(items.Select(x => new MessageId(x)));

            var updated = items.Where(x => properties.ContainsKey(new MessageId(x))).ToArray();
            if (updated.Empty())
            {
                return;
            }

            var popup = new DeleteMessagesPopup(ClientService, SavedMessagesTopicId, chat, updated, properties);

            var confirm = await ShowPopupAsync(popup);
            if (confirm != ContentDialogResult.Primary)
            {
                return;
            }

            IsSelectionEnabled = false;

            ClientService.Send(new DeleteMessages(chat.Id, messages.Select(x => x.Id).ToList(), popup.Revoke));

            foreach (var sender in popup.DeleteAll)
            {
                ClientService.Send(new DeleteChatMessagesBySender(chat.Id, sender));
            }

            foreach (var sender in popup.BanUser)
            {
                ClientService.Send(new SetChatMemberStatus(chat.Id, sender, popup.SelectedStatus));
            }

            if (chat.Type is ChatTypeSupergroup supertype)
            {
                foreach (var sender in popup.ReportSpam)
                {
                    var messageIds = messages
                        .Where(x => x.SenderId.AreTheSame(sender))
                        .Select(x => x.Id)
                        .ToList();

                    ClientService.Send(new ReportSupergroupSpam(supertype.SupergroupId, messageIds));
                }
            }
        }

        #endregion

        #region Forward

        public async void ForwardMessage(MessageViewModel message)
        {
            IsSelectionEnabled = false;

            if (message.Content is MessageAlbum album)
            {
                await ShowPopupAsync(typeof(ChooseChatsPopup), new ChooseChatsConfigurationShareMessages(album.Messages.Select(x => new MessageId(x))));
            }
            else
            {
                await ShowPopupAsync(typeof(ChooseChatsPopup), new ChooseChatsConfigurationShareMessage(message.ChatId, message.Id));
            }

            TextField?.Focus(FocusState.Programmatic);
        }

        #endregion

        #region Multiple Delete

        public void DeleteSelectedMessages()
        {
            var messages = new List<MessageViewModel>(SelectedItems.Values);

            var first = messages.FirstOrDefault();
            if (first == null)
            {
                return;
            }

            var chat = first.Chat;
            if (chat == null)
            {
                return;
            }

            DeleteMessages(chat, messages);
        }

        private bool _canDeleteSelectedMessages;
        public bool CanDeleteSelectedMessages
        {
            get => _canDeleteSelectedMessages;
            set => Set(ref _canDeleteSelectedMessages, value);
        }

        #endregion

        #region Multiple Forward

        public async void ForwardSelectedMessages()
        {
            var selectedItems = SelectedItems.Values.ToList();
            var properties = await ClientService.GetMessagePropertiesAsync(selectedItems.Select(x => new MessageId(x)));

            var messages = properties.Where(x => x.Value.CanBeForwarded).OrderBy(x => x.Key.Id).ToList();
            if (messages.Count > 0)
            {
                IsSelectionEnabled = false;

                await ShowPopupAsync(typeof(ChooseChatsPopup), new ChooseChatsConfigurationShareMessages(messages.Select(x => x.Key)));
                TextField?.Focus(FocusState.Programmatic);
            }
        }

        private bool _canForwardSelectedMessages;
        public bool CanForwardSelectedMessages
        {
            get => _canForwardSelectedMessages;
            set => Set(ref _canForwardSelectedMessages, value);
        }

        #endregion

        #region Multiple Download

        public void DownloadSelectedMessages()
        {
            var messages = SelectedItems.Values.Where(x => x.CanBeAddedToDownloads).ToList();
            if (messages.Count > 0)
            {
                IsSelectionEnabled = false;
                TextField?.Focus(FocusState.Programmatic);

                foreach (var message in messages)
                {
                    switch (message.Content)
                    {
                        case MessageAudio audio:
                            ClientService.Send(new AddFileToDownloads(audio.Audio.AudioValue.Id, message.ChatId, message.Id, 32));
                            break;
                        case MessageDocument document:
                            ClientService.Send(new AddFileToDownloads(document.Document.DocumentValue.Id, message.ChatId, message.Id, 32));
                            break;
                        case MessageVideo video:
                            ClientService.Send(new AddFileToDownloads(video.Video.VideoValue.Id, message.ChatId, message.Id, 32));
                            break;
                    };
                }
            }
        }

        #endregion

        #region Multiple Copy

        public void CopySelectedMessages()
        {
            var messages = SelectedItems.Values.OrderBy(x => x.Id).ToList();
            if (messages.Count > 0)
            {
                var builder = new StringBuilder();
                IsSelectionEnabled = false;

                foreach (var message in messages)
                {
                    var chat = message.Chat;
                    var title = chat.Title;

                    if (ClientService.TryGetUser(message.SenderId, out Telegram.Td.Api.User senderUser))
                    {
                        title = senderUser.FullName();
                    }
                    else if (ClientService.TryGetChat(message.SenderId, out Chat senderChat))
                    {
                        title = ClientService.GetTitle(senderChat);
                    }

                    var date = Formatter.ToLocalTime(message.Date);
                    builder.AppendLine(string.Format("{0}, [{1} {2}]", title, Formatter.ShortDate.Format(date), Formatter.ShortTime.Format(date)));

                    if (message.ForwardInfo?.Origin is MessageOriginChat fromChat)
                    {
                        var from = ClientService.GetChat(fromChat.SenderChatId);
                        builder.AppendLine($"[{Strings.ForwardedMessage}]");
                        builder.AppendLine($"[{Strings.From} {ClientService.GetTitle(from)}]");
                    }
                    else if (message.ForwardInfo?.Origin is MessageOriginChannel forwardedPost)
                    {
                        var from = ClientService.GetChat(forwardedPost.ChatId);
                        builder.AppendLine($"[{Strings.ForwardedMessage}]");
                        builder.AppendLine($"[{Strings.From} {ClientService.GetTitle(from)}]");
                    }
                    else if (message.ForwardInfo?.Origin is MessageOriginUser forwardedFromUser)
                    {
                        var from = ClientService.GetUser(forwardedFromUser.SenderUserId);
                        builder.AppendLine($"[{Strings.ForwardedMessage}]");
                        builder.AppendLine($"[{Strings.From} {from.FullName()}]");
                    }
                    else if (message.ForwardInfo?.Origin is MessageOriginHiddenUser forwardedFromHiddenUser)
                    {
                        builder.AppendLine($"[{Strings.ForwardedMessage}]");
                        builder.AppendLine($"[{Strings.From} {forwardedFromHiddenUser.SenderName}]");
                    }
                    else if (message.ImportInfo != null)
                    {
                        builder.AppendLine($"[{Strings.ForwardedMessage}]");
                        builder.AppendLine($"[{Strings.From} {message.ImportInfo.SenderName}]");
                    }

                    if (message.ReplyToItem is MessageViewModel replyToMessage)
                    {
                        if (ClientService.TryGetUser(replyToMessage.SenderId, out Telegram.Td.Api.User replyUser))
                        {
                            builder.AppendLine($"[In reply to {replyUser.FullName()}]");
                        }
                        else if (ClientService.TryGetChat(replyToMessage.SenderId, out Chat replyChat))
                        {
                            builder.AppendLine($"[In reply to {replyChat.Title}]");
                        }
                    }
                    else if (message.ReplyToItem is Story replyToStory)
                    {
                        if (ClientService.TryGetUser(replyToStory.SenderChatId, out Telegram.Td.Api.User replyUser))
                        {
                            builder.AppendLine($"[In reply to {replyUser.FullName()}]");
                        }
                    }

                    if (message.Content is MessagePhoto photo)
                    {
                        builder.Append($"[{Strings.AttachPhoto}]");

                        if (photo.Caption != null && !string.IsNullOrEmpty(photo.Caption.Text))
                        {
                            builder.AppendLine();
                            builder.AppendLine(photo.Caption.Text);
                        }
                    }
                    else if (message.Content is MessageVoiceNote voiceNote)
                    {
                        builder.Append($"[{Strings.AttachAudio}]");

                        if (voiceNote.Caption != null && !string.IsNullOrEmpty(voiceNote.Caption.Text))
                        {
                            builder.AppendLine();
                            builder.AppendLine(voiceNote.Caption.Text);
                        }
                    }
                    else if (message.Content is MessageVideo video)
                    {
                        builder.Append($"[{Strings.AttachVideo}]");

                        if (video.Caption != null && !string.IsNullOrEmpty(video.Caption.Text))
                        {
                            builder.AppendLine();
                            builder.AppendLine(video.Caption.Text);
                        }
                    }
                    else if (message.Content is MessageVideoNote)
                    {
                        builder.Append($"[{Strings.AttachRound}]");
                    }
                    else if (message.Content is MessageAnimation animation)
                    {
                        builder.Append($"[{Strings.AttachGif}]");

                        if (animation.Caption != null && !string.IsNullOrEmpty(animation.Caption.Text))
                        {
                            builder.AppendLine();
                            builder.AppendLine(animation.Caption.Text);
                        }
                    }
                    else if (message.Content is MessageSticker sticker)
                    {
                        if (!string.IsNullOrEmpty(sticker.Sticker.Emoji))
                        {
                            builder.AppendLine($"[{sticker.Sticker.Emoji} {Strings.AttachSticker}]");
                        }
                        else
                        {
                            builder.AppendLine($"[{Strings.AttachSticker}]");
                        }
                    }
                    else if (message.Content is MessageAudio audio)
                    {
                        builder.Append($"[{Strings.AttachMusic}]");

                        if (audio.Caption != null && !string.IsNullOrEmpty(audio.Caption.Text))
                        {
                            builder.AppendLine();
                            builder.AppendLine(audio.Caption.Text);
                        }
                    }
                    else if (message.Content is MessageLocation location)
                    {
                        builder.AppendLine($"[{Strings.AttachLocation}]");
                        builder.AppendLine(string.Format(CultureInfo.InvariantCulture, "https://www.bing.com/maps/?pc=W8AP&FORM=MAPXSH&where1=44.312783,9.33426&locsearch=1", location.Location.Latitude, location.Location.Longitude));
                    }
                    else if (message.Content is MessageVenue venue)
                    {
                        builder.AppendLine($"[{Strings.AttachLocation}]");
                        builder.AppendLine(venue.Venue.Title);
                        builder.AppendLine(venue.Venue.Address);
                        builder.AppendLine(string.Format(CultureInfo.InvariantCulture, "https://www.bing.com/maps/?pc=W8AP&FORM=MAPXSH&where1=44.312783,9.33426&locsearch=1", venue.Venue.Location.Latitude, venue.Venue.Location.Longitude));
                    }
                    else if (message.Content is MessageContact contact)
                    {
                        builder.AppendLine($"[{Strings.AttachContact}]");
                        builder.AppendLine(contact.Contact.GetFullName());
                        builder.AppendLine(PhoneNumber.Format(contact.Contact.PhoneNumber));
                    }
                    else if (message.Content is MessagePoll poll)
                    {
                        builder.AppendLine($"[{Strings.Poll}: {poll.Poll.Question.Text}");

                        foreach (var option in poll.Poll.Options)
                        {
                            builder.AppendLine($"- {option.Text}");
                        }
                    }
                    else if (message.Content is MessageText text)
                    {
                        builder.AppendLine(text.Text.Text);
                    }

                    if (message != messages.Last())
                    {
                        builder.AppendLine();
                    }
                }

                MessageHelper.CopyText(NavigationService.XamlRoot, builder.ToString());
            }
        }

        public bool CanCopySelectedMessage => SelectedItems.Count > 0;

        #endregion

        #region Multiple Report

        public async void ReportSelectedMessages()
        {
            var chat = _chat;
            if (chat == null)
            {
                return;
            }

            var myId = ClientService.Options.MyId;
            var messages = SelectedItems.Values
                .Where(x => x.SenderId is MessageSenderChat || (x.SenderId is MessageSenderUser senderUser && senderUser.UserId != myId))
                .OrderBy(x => x.Id).Select(x => x.Id).ToList();
            if (messages.Count < 1)
            {
                return;
            }

            await ReportAsync(messages);
        }

        public bool CanReportSelectedMessages
        {
            get
            {
                var chat = _chat;
                if (chat == null)
                {
                    return false;
                }

                var myId = ClientService.Options.MyId;
                return chat.CanBeReported && SelectedItems.Count > 0
                    && SelectedItems.Values.All(x => x.SenderId is MessageSenderChat || (x.SenderId is MessageSenderUser senderUser && senderUser.UserId != myId));
            }
        }

        #endregion

        #region Select

        public void SelectMessage(MessageViewModel message)
        {
            DisposeSearch();

            if (message.MediaAlbumId != 0 && _groupedMessages.TryGetValue(message.MediaAlbumId, out MessageViewModel group))
            {
                message = group;
            }

            Select(message);
            IsSelectionEnabled = true;
            //ListField?.SelectedItems.Add(message);

            //ExpandSelection(new[] { message });
        }

        #endregion

        #region Unselect

        public void UnselectMessages()
        {
            IsSelectionEnabled = false;
        }

        #endregion

        #region Statistics

        public void OpenMessageStatistics(MessageViewModel message)
        {
            NavigationService.Navigate(typeof(MessageStatisticsPage), new ChatMessageIdNavigationArgs(message.ChatId, message.Id));
        }

        #endregion

        #region Resend

        public void ResendMessage(MessageViewModel message)
        {
            ClientService.Send(new ResendMessages(message.ChatId, new[] { message.Id }, null));
        }

        #endregion

        #region Copy

        public void CopyMessage(MessageViewModel message)
        {
            if (message == null)
            {
                return;
            }

            var input = message.GetCaption();
            if (message.Content is MessageContact contact)
            {
                input = new FormattedText(PhoneNumber.Format(contact.Contact.PhoneNumber), Array.Empty<TextEntity>());
            }
            else if (message.Content is MessageAnimatedEmoji animatedEmoji)
            {
                input = new FormattedText(animatedEmoji.Emoji, Array.Empty<TextEntity>());
            }

            if (input != null)
            {
                MessageHelper.CopyText(NavigationService.XamlRoot, input);
            }
        }

        public void CopyMessage(MessageQuote quote)
        {
            var input = quote?.Quote;
            if (input != null)
            {
                MessageHelper.CopyText(NavigationService.XamlRoot, input);
            }
        }

        #endregion

        #region Copy media

        public async void CopyMessageMedia(MessageViewModel message)
        {
            var photo = message.GetPhoto();
            if (photo == null)
            {
                return;
            }

            var big = photo.GetBig();
            if (big == null)
            {
                return;
            }

            var cached = await ClientService.GetFileAsync(big.Photo);
            if (cached != null)
            {
                var dataPackage = new DataPackage();
                dataPackage.SetBitmap(RandomAccessStreamReference.CreateFromFile(cached));
                ClipboardEx.TrySetContent(dataPackage);
            }
        }

        #endregion

        #region Copy link

        public async void CopyMessageLink(MessageViewModel message)
        {
            if (message == null)
            {
                return;
            }

            var chat = message.Chat;
            if (chat == null)
            {
                return;
            }

            var response = await ClientService.SendAsync(new GetMessageLink(chat.Id, message.Id, 0, false, ThreadId != 0));
            if (response is MessageLink link)
            {
                MessageHelper.CopyLink(NavigationService.XamlRoot, link.Link, link.IsPublic);
            }
        }

        #endregion

        #region Edit

        public async void EditLastMessage()
        {
            foreach (var message in Items.Where(x => x.IsOutgoing).Reverse())
            {
                var properties = await ClientService.SendAsync(new GetMessageProperties(message.ChatId, message.Id)) as MessageProperties;
                if (properties != null && properties.CanBeEdited)
                {
                    EditMessage(message);
                    HistoryField?.ScrollToItem(message, VerticalAlignment.Center, new MessageBubbleHighlightOptions(false));

                    return;
                }
            }
        }

        public void EditMessage(MessageViewModel message)
        {
            if (message.Content is MessageAlbum album)
            {
                message = null;

                if (album.IsMedia)
                {
                    foreach (var child in album.Messages)
                    {
                        var childCaption = child.GetCaption();
                        if (childCaption != null && !string.IsNullOrEmpty(childCaption.Text))
                        {
                            message = child;
                        }
                    }
                }

                message ??= album.Messages.LastOrDefault();
            }

            if (message == null)
            {
                return;
            }

            CurrentInlineBot = null;
            DisposeSearch();
            SaveDraft();

            var input = message.GetCaption();
            var container = new MessageComposerHeader(ClientService)
            {
                EditingMessage = message
            };

            if (message.Content is MessageText text)
            {
                if (text.LinkPreview != null)
                {
                    container.LinkPreview = text.LinkPreview;
                    container.LinkPreviewUrl = text.LinkPreview.Url;
                    container.LinkPreviewOptions = text.LinkPreviewOptions;
                }
                else
                {
                    var url = text.Text.Entities.FirstOrDefault(x => x.Type is TextEntityTypeUrl);
                    if (url != null)
                    {
                        container.LinkPreviewUrl = text.Text.Text.Substring(url.Offset, url.Length);
                        container.LinkPreviewDisabled = true;
                    }
                }
            }

            ComposerHeader = container;
            SetText(input);
        }

        #endregion

        #region View thread

        public async void OpenMessageThread(MessageViewModel message)
        {
            var response = await ClientService.SendAsync(new GetMessageThread(message.ChatId, message.Id));
            if (response is MessageThreadInfo)
            {
                // TODO: should thread be info.MessageThreadId?
                NavigationService.NavigateToChat(message.ChatId, message.Id, thread: message.Id);
            }
        }

        #endregion

        #region Pin

        public async void PinMessage(MessageViewModel message)
        {
            var chat = message.Chat;
            if (chat == null)
            {
                return;
            }

            if (message.IsPinned)
            {
                var confirm = await ShowPopupAsync(Strings.UnpinMessageAlert, Strings.AppName, Strings.OK, Strings.Cancel);
                if (confirm == ContentDialogResult.Primary)
                {
                    ClientService.Send(new UnpinChatMessage(chat.Id, message.Id));
                }
            }
            else
            {
                var channel = chat.Type is ChatTypeSupergroup super && super.IsChannel;
                var self = chat.Type is ChatTypePrivate privata && privata.UserId == ClientService.Options.MyId;

                var last = PinnedMessages.LastOrDefault();

                var dialog = new MessagePopup();
                dialog.Title = Strings.PinMessageAlertTitle;

                if (last != null && last.Id > message.Id)
                {
                    dialog.Message = Strings.PinOldMessageAlert;
                }
                else if (channel)
                {
                    dialog.Message = Strings.PinMessageAlertChannel;
                }
                else if (chat.Type is ChatTypePrivate)
                {
                    dialog.Message = Strings.PinMessageAlertChat;
                }
                else
                {
                    dialog.Message = Strings.PinMessageAlert;
                }

                dialog.PrimaryButtonText = Strings.OK;
                dialog.SecondaryButtonText = Strings.Cancel;

                if (chat.Type is ChatTypeBasicGroup || chat.Type is ChatTypeSupergroup && !channel)
                {
                    dialog.CheckBoxLabel = Strings.PinNotify;
                    dialog.IsChecked = true;
                }
                else if (chat.Type is ChatTypePrivate && !self)
                {
                    dialog.CheckBoxLabel = string.Format(Strings.PinAlsoFor, chat.Title);
                    dialog.IsChecked = false;
                }

                var confirm = await ShowPopupAsync(dialog);
                if (confirm == ContentDialogResult.Primary)
                {
                    var disableNotification = false;
                    var onlyForSelf = false;

                    if (chat.Type is ChatTypeBasicGroup || chat.Type is ChatTypeSupergroup && !channel)
                    {
                        disableNotification = dialog.IsChecked == false;
                    }
                    else if (chat.Type is ChatTypePrivate && !self)
                    {
                        onlyForSelf = dialog.IsChecked == false;
                    }

                    ClientService.Send(new PinChatMessage(chat.Id, message.Id, disableNotification, onlyForSelf));
                }
            }
        }

        #endregion

        #region Report

        public async void ReportMessage(MessageViewModel message)
        {
            await ReportAsync(new[] { message.Id });
        }

        #endregion

        #region Fact check

        public async void FactCheckMessage(MessageViewModel message)
        {
            var popup = new FactCheckPopup(message.FactCheck?.Text, ClientService.Options.FactCheckLengthMax);

            var confirm = await ShowPopupAsync(popup);
            if (confirm == ContentDialogResult.Primary)
            {
                ClientService.Send(new SetMessageFactCheck(message.ChatId, message.Id, popup.Text));
                ShowToast(string.IsNullOrEmpty(popup.Text?.Text) ? Strings.FactCheckDeleted : Strings.FactCheckEdited, ToastPopupIcon.Info);
            }
        }

        #endregion

        #region Report false positive

        public async void ReportFalsePositive(MessageViewModel message)
        {
            if (_chat?.Type is ChatTypeSupergroup supergroup)
            {
                ClientService.Send(new ReportSupergroupAntiSpamFalsePositive(supergroup.SupergroupId, message.Id));
                await ShowPopupAsync(Strings.ChannelAntiSpamFalsePositiveReported);
            }
        }

        #endregion

        #region Send now

        public void SendNowMessage(MessageViewModel message)
        {
            ClientService.Send(new EditMessageSchedulingState(message.ChatId, message.Id, null));
        }

        #endregion

        #region Reschedule

        public async void RescheduleMessage(MessageViewModel message)
        {
            var options = await PickMessageSendOptionsAsync(true);
            if (options?.SchedulingState == null)
            {
                return;
            }

            ClientService.Send(new EditMessageSchedulingState(message.ChatId, message.Id, options.SchedulingState));
        }

        #endregion

        #region Interactions

        public async void ShowMessageInteractions(MessageViewModel message)
        {
            await ShowPopupAsync(typeof(InteractionsPopup), new MessageReplyToMessage(message.ChatId, message.Id, null, null, 0, null));
        }

        #endregion

        #region Translate

        public async void TranslateMessage(MessageQuote message)
        {
            string text = message.Quote.Text;

            var language = LanguageIdentification.IdentifyLanguage(text);
            var popup = new TranslatePopup(_translateService, text, language, Settings.Translate.To, !message.Message.CanBeSaved);
            await ShowPopupAsync(popup);
        }

        public async void TranslateMessage(MessageViewModel message)
        {
            string text;
            long chatId;
            long messageId;

            if (message.Content is MessagePoll poll)
            {
                var builder = new StringBuilder(poll.Poll.Question.Text);

                foreach (var option in poll.Poll.Options)
                {
                    builder.AppendLine();
                    builder.AppendFormat("\U0001F518 {0}", option.Text.Text);
                }

                text = builder.ToString();
                chatId = 0;
                messageId = 0;
            }
            else
            {
                var caption = message.GetCaption();
                if (string.IsNullOrEmpty(caption?.Text))
                {
                    return;
                }

                text = caption.Text;
                chatId = message.ChatId;
                messageId = message.Id;

                if (message.Content is MessageAlbum album && album.Messages.Count > 0)
                {
                    messageId = album.IsMedia
                        ? album.Messages[0].Id
                        : album.Messages[^1].Id;
                }
            }

            var language = LanguageIdentification.IdentifyLanguage(text);
            var popup = new TranslatePopup(_translateService, chatId, messageId, text, language, Settings.Translate.To, !message.CanBeSaved);
            await ShowPopupAsync(popup);
        }

        #endregion

        #region Keyboard button

        public async void OpenInlineButton(MessageViewModel message, InlineKeyboardButton inline)
        {
            if (_chat is not Chat chat)
            {
                return;
            }

            if (message.SchedulingState != null)
            {
                await ShowPopupAsync(Strings.MessageScheduledBotAction, Strings.AppName, Strings.OK);
                return;
            }

            if (inline.Type is InlineKeyboardButtonTypeBuy)
            {
                NavigationService.NavigateToInvoice(message);
            }
            else if (inline.Type is InlineKeyboardButtonTypeUser user)
            {
                var response = await ClientService.SendAsync(new CreatePrivateChat(user.UserId, false));
                if (response is Chat userChat)
                {
                    NavigationService.NavigateToChat(userChat);
                }
            }
            else if (inline.Type is InlineKeyboardButtonTypeLoginUrl loginUrl)
            {
                var response = await ClientService.SendAsync(new GetLoginUrlInfo(chat.Id, message.Id, loginUrl.Id));
                if (response is LoginUrlInfoOpen infoOpen)
                {
                    OpenUrl(infoOpen.Url, !infoOpen.SkipConfirmation);
                }
                else if (response is LoginUrlInfoRequestConfirmation requestConfirmation)
                {
                    var dialog = new LoginUrlInfoPopup(ClientService, requestConfirmation);
                    var confirm = await ShowPopupAsync(dialog);
                    if (confirm != ContentDialogResult.Primary || !dialog.HasAccepted)
                    {
                        return;
                    }

                    response = await ClientService.SendAsync(new GetLoginUrl(chat.Id, message.Id, loginUrl.Id, dialog.HasWriteAccess));
                    if (response is HttpUrl httpUrl)
                    {
                        if (MessageHelper.TryCreateUri(httpUrl.Url, out Uri uri))
                        {
                            await Launcher.LaunchUriAsync(uri);
                        }
                    }
                    else if (response is Error)
                    {
                        if (MessageHelper.TryCreateUri(loginUrl.Url, out Uri uri))
                        {
                            await Launcher.LaunchUriAsync(uri);
                        }
                    }
                }
            }
            else if (inline.Type is InlineKeyboardButtonTypeSwitchInline switchInline)
            {
                var bot = message.GetViaBotUser();
                if (bot == null)
                {
                    return;
                }

                if (switchInline.TargetChat is TargetChatCurrent && bot.HasActiveUsername(out string username))
                {
                    SetText(string.Format("@{0} {1}", username, switchInline.Query), focus: true);
                    ResolveInlineBot(username, switchInline.Query);
                }
                else if (switchInline.TargetChat is TargetChatInternalLink internalLink)
                {
                    // TODO
                }
                else
                {
                    await ShowPopupAsync(typeof(ChooseChatsPopup), new ChooseChatsConfigurationSwitchInline(switchInline.Query, switchInline.TargetChat, bot));
                }
            }
            else if (inline.Type is InlineKeyboardButtonTypeUrl urlButton)
            {
                MessageHelper.OpenUrl(ClientService, NavigationService, urlButton.Url, true, new OpenUrlSourceChat(chat.Id));
            }
            else if (inline.Type is InlineKeyboardButtonTypeCallback callback)
            {
                var bot = message.GetViaBotUser();
                if (bot != null)
                {
                    InformativeMessage = CreateMessage(new Message(-1, new MessageSenderUser(bot.Id), 0, null, null, false, false, false, false, false, false, false, false, 0, 0, null, null, null, null, null, null, 0, 0, null, 0, 0, 0, 0, 0, string.Empty, 0, 0, false, string.Empty, new MessageText(new FormattedText(Strings.Loading, Array.Empty<TextEntity>()), null, null), null));
                }

                var response = await ClientService.SendAsync(new GetCallbackQueryAnswer(chat.Id, message.Id, new CallbackQueryPayloadData(callback.Data)));
                if (response is CallbackQueryAnswer answer)
                {
                    InformativeMessage = null;

                    if (!string.IsNullOrEmpty(answer.Text))
                    {
                        if (answer.ShowAlert)
                        {
                            await ShowPopupAsync(new MessagePopup(answer.Text));
                        }
                        else
                        {
                            if (bot == null)
                            {
                                // TODO:
                                await ShowPopupAsync(new MessagePopup(answer.Text));
                                return;
                            }

                            InformativeMessage = CreateMessage(new Message(0, new MessageSenderUser(bot.Id), 0, null, null, false, false, false, false, false, false, false, false, 0, 0, null, null, null, null, null, null, 0, 0, null, 0, 0, 0, 0, 0, string.Empty, 0, 0, false, string.Empty, new MessageText(new FormattedText(answer.Text, Array.Empty<TextEntity>()), null, null), null));
                        }
                    }
                    else if (!string.IsNullOrEmpty(answer.Url))
                    {
                        if (MessageHelper.TryCreateUri(answer.Url, out Uri uri))
                        {
                            if (MessageHelper.IsTelegramUrl(uri))
                            {
                                MessageHelper.OpenTelegramUrl(ClientService, NavigationService, uri);
                            }
                            else
                            {
                                //var dialog = new MessagePopup(response.Result.Url, "Open this link?");
                                //dialog.PrimaryButtonText = "OK";
                                //dialog.SecondaryButtonText = "Cancel";

                                //var result = await ShowPopupAsync(dialog);
                                //if (result != ContentDialogResult.Primary)
                                //{
                                //    return;
                                //}

                                await Launcher.LaunchUriAsync(uri);
                            }
                        }
                    }
                }
            }
            else if (inline.Type is InlineKeyboardButtonTypeCallbackWithPassword callbackWithPassword)
            {
                var popup = new InputPopup(InputPopupType.Password)
                {
                    Title = Strings.BotOwnershipTransfer,
                    Header = Strings.BotOwnershipTransferReadyAlertText,
                    PlaceholderText = Strings.LoginPassword,
                    PrimaryButtonText = Strings.BotOwnershipTransferChangeOwner,
                    SecondaryButtonText = Strings.Cancel
                };

                var result = await ShowPopupAsync(popup);
                if (result != ContentDialogResult.Primary)
                {
                    return;
                }

                var response = await ClientService.SendAsync(new GetCallbackQueryAnswer(chat.Id, message.Id, new CallbackQueryPayloadDataWithPassword(popup.Text, callbackWithPassword.Data)));
                if (response is Error error)
                {
                    if (error.Message.Equals("PASSWORD_MISSING") || error.Message.StartsWith("PASSWORD_TOO_FRESH_") || error.Message.StartsWith("SESSION_TOO_FRESH_"))
                    {
                        var primary = Strings.OK;

                        var builder = new StringBuilder();
                        builder.AppendLine(Strings.BotOwnershipTransferAlertText);
                        builder.AppendLine($"\u2022 {Strings.EditAdminTransferAlertText1}");
                        builder.AppendLine($"\u2022 {Strings.EditAdminTransferAlertText2}");

                        if (error.Message.Equals("PASSWORD_MISSING"))
                        {
                            primary = Strings.EditAdminTransferSetPassword;
                        }
                        else
                        {
                            builder.AppendLine();
                            builder.AppendLine(Strings.EditAdminTransferAlertText3);
                        }

                        var confirm = await ShowPopupAsync(builder.ToString(), Strings.EditAdminTransferAlertTitle, primary, Strings.Cancel);
                        if (confirm == ContentDialogResult.Primary && error.Message.Equals("PASSWORD_MISSING"))
                        {
                            NavigationService.NavigateToPassword();
                        }
                    }
                    else if (error.Message.Equals("PASSWORD_HASH_INVALID"))
                    {
                        OpenInlineButton(message, inline);
                    }
                }
            }
            else if (inline.Type is InlineKeyboardButtonTypeCallbackGame)
            {
                OpenGame(message);
            }
            else if (inline.Type is InlineKeyboardButtonTypeWebApp webApp)
            {
                var botUser = message.GetViaBotUser();
                if (botUser == null)
                {
                    return;
                }

                var response = await ClientService.SendAsync(new OpenWebApp(chat.Id, botUser.Id, webApp.Url, Theme.Current.Parameters, Strings.AppName, ThreadId, null));
                if (response is WebAppInfo webAppInfo)
                {
                    NavigationService.NavigateToWebApp(botUser, webAppInfo.Url, webAppInfo.LaunchId, null, chat);
                }
            }
        }

        public async void KeyboardButtonExecute(MessageViewModel message, KeyboardButton keyboardButton)
        {
            if (_chat is not Chat chat)
            {
                return;
            }

            if (keyboardButton.Type is KeyboardButtonTypeRequestPhoneNumber)
            {
                if (ClientService.TryGetUser(ClientService.Options.MyId, out Telegram.Td.Api.User cached))
                {
                    var content = Strings.AreYouSureShareMyContactInfo;
                    if (chat.Type is ChatTypePrivate privata)
                    {
                        var withUser = ClientService.GetUser(privata.UserId);
                        if (withUser != null)
                        {
                            content = withUser.Type is UserTypeBot ? Strings.AreYouSureShareMyContactInfoBot : string.Format(Strings.AreYouSureShareMyContactInfoUser, PhoneNumber.Format(cached.PhoneNumber), withUser.FullName());
                        }
                    }

                    var confirm = await ShowPopupAsync(content, Strings.ShareYouPhoneNumberTitle, Strings.OK, Strings.Cancel);
                    if (confirm == ContentDialogResult.Primary)
                    {
                        await SendContactAsync(new Contact(cached.PhoneNumber, cached.FirstName, cached.LastName, string.Empty, cached.Id), null);
                    }
                }
            }
            else if (keyboardButton.Type is KeyboardButtonTypeRequestLocation)
            {
                var confirm = await ShowPopupAsync(Strings.ShareYouLocationInfo, Strings.ShareYouLocationTitle, Strings.OK, Strings.Cancel);
                if (confirm == ContentDialogResult.Primary)
                {
                    var location = await _locationService.GetPositionAsync(NavigationService);
                    if (location != null)
                    {
                        await SendMessageAsync(null, new InputMessageLocation(location, 0, 0, 0), null);
                    }
                }
            }
            else if (keyboardButton.Type is KeyboardButtonTypeRequestPoll requestPoll)
            {
                await SendPollAsync(requestPoll.ForceQuiz, requestPoll.ForceRegular, _chat?.Type is ChatTypeSupergroup super && super.IsChannel);
            }
            else if (keyboardButton.Type is KeyboardButtonTypeText)
            {
                var input = new InputMessageText(new FormattedText(keyboardButton.Text, null), null, true);
                await SendMessageAsync(chat.Type is ChatTypeSupergroup or ChatTypeBasicGroup ? new InputMessageReplyToMessage(message.Id, null) : null, input, null);
            }
            else if (keyboardButton.Type is KeyboardButtonTypeWebApp webApp)
            {
                if (ClientService.TryGetUser(message.SenderId, out Td.Api.User botUser))
                {
                    var response = await ClientService.SendAsync(new OpenWebApp(chat.Id, botUser.Id, webApp.Url, Theme.Current.Parameters, Strings.AppName, ThreadId, null));
                    if (response is WebAppInfo webAppInfo)
                    {
                        NavigationService.NavigateToWebApp(botUser, webAppInfo.Url, webAppInfo.LaunchId, null, chat);
                    }
                }
            }
            else if (keyboardButton.Type is KeyboardButtonTypeRequestUsers requestUsers)
            {
                await NavigationService.ShowPopupAsync(typeof(ChooseChatsPopup), new ChooseChatsConfigurationRequestUsers(message.ChatId, message.Id, requestUsers));
            }
            else if (keyboardButton.Type is KeyboardButtonTypeRequestChat requestChat)
            {
                await NavigationService.ShowPopupAsync(typeof(ChooseChatsPopup), new ChooseChatsConfigurationRequestChat(requestChat));
            }
        }

        public async void OpenMiniApp(AttachmentMenuBot menuBot)
        {
            var chat = _chat;
            if (chat == null || !ClientService.TryGetUser(menuBot.BotUserId, out Td.Api.User botUser))
            {
                return;
            }

            var response = await ClientService.SendAsync(new OpenWebApp(chat.Id, menuBot.BotUserId, string.Empty, Theme.Current.Parameters, Strings.AppName, ThreadId, null));
            if (response is WebAppInfo webAppInfo)
            {
                NavigationService.NavigateToWebApp(botUser, webAppInfo.Url, webAppInfo.LaunchId, menuBot, chat);
            }
        }

        public async void RemoveMiniApp(AttachmentMenuBot bot)
        {
            var confirm = await ShowPopupAsync(string.Format(Strings.BotRemoveFromMenu, bot.Name), Strings.BotRemoveFromMenuTitle, Strings.OK, Strings.Cancel);
            if (confirm == ContentDialogResult.Primary)
            {
                ClientService.Send(new ToggleBotIsAddedToAttachmentMenu(bot.BotUserId, false, false));
            }
        }

        public async void OpenWebView()
        {
            var chat = _chat;
            if (chat == null)
            {
                return;
            }

            if (ContentDialogResult.Primary != await ShowPopupAsync(string.Format(Strings.BotOpenPageMessage, chat.Title), Strings.BotOpenPageTitle, Strings.OK, Strings.Cancel))
            {
                return;
            }
        }

        #endregion

        #region Sticker info

        public void AddStickerFromMessage(MessageViewModel message)
        {
            if (message.Content is MessageSticker sticker && sticker.Sticker.SetId != 0)
            {
                OpenSticker(sticker.Sticker);
            }
            else if (message.Content is MessageText text && text.LinkPreview?.Type is LinkPreviewTypeSticker previewSticker && previewSticker.Sticker.SetId != 0)
            {
                OpenSticker(previewSticker.Sticker);
            }
        }

        #endregion

        #region Fave sticker

        public void AddFavoriteSticker(MessageViewModel message)
        {
            var sticker = message.Content as MessageSticker;
            if (sticker == null)
            {
                return;
            }

            ClientService.Send(new AddFavoriteSticker(new InputFileId(sticker.Sticker.StickerValue.Id)));
            ShowToast(Strings.AddedToFavorites, ToastPopupIcon.Info);
        }

        #endregion

        #region Unfave sticker

        public void RemoveFavoriteSticker(MessageViewModel message)
        {
            var sticker = message.Content as MessageSticker;
            if (sticker == null)
            {
                return;
            }

            ClientService.Send(new RemoveFavoriteSticker(new InputFileId(sticker.Sticker.StickerValue.Id)));
            ShowToast(Strings.RemovedFromFavorites, ToastPopupIcon.Info);
        }

        #endregion

        #region Save file as

        public async void SaveMessageMedia(MessageViewModel message)
        {
            var file = message.GetFile();
            if (file != null)
            {
                await _storageService.SaveFileAsAsync(file);
            }
        }

        #endregion

        #region Save to GIFs

        public void SaveMessageAnimation(MessageViewModel message)
        {
            if (message.Content is MessageAnimation animation)
            {
                ClientService.Send(new AddSavedAnimation(new InputFileId(animation.Animation.AnimationValue.Id)));
            }
            else if (message.Content is MessageText text && text.LinkPreview != null && text.LinkPreview.Type is LinkPreviewTypeAnimation previewAnimation)
            {
                ClientService.Send(new AddSavedAnimation(new InputFileId(previewAnimation.Animation.AnimationValue.Id)));
            }

            ShowToast(Strings.GifSavedHint, ToastPopupIcon.Gif);
        }

        #endregion

        #region Save for Notifications

        public void SaveMessageNotificationSound(MessageViewModel message)
        {
            if (message.Content is MessageAudio audio)
            {
                ClientService.Send(new AddSavedNotificationSound(new InputFileId(audio.Audio.AudioValue.Id)));
            }
            if (message.Content is MessageVoiceNote voiceNote)
            {
                ClientService.Send(new AddSavedNotificationSound(new InputFileId(voiceNote.VoiceNote.Voice.Id)));
            }
            else if (message.Content is MessageText text && text.LinkPreview != null)
            {
                if (text.LinkPreview.Type is LinkPreviewTypeAudio previewAudio)
                {
                    ClientService.Send(new AddSavedNotificationSound(new InputFileId(previewAudio.Audio.AudioValue.Id)));
                }
                else if (text.LinkPreview.Type is LinkPreviewTypeVoiceNote previewVoiceNote)
                {
                    ClientService.Send(new AddSavedNotificationSound(new InputFileId(previewVoiceNote.VoiceNote.Voice.Id)));
                }
            }

            var title = Strings.SoundAdded + Environment.NewLine + Strings.SoundAddedSubtitle;
            var entity = new TextEntity(0, Strings.SoundAdded.Length, new TextEntityTypeBold());

            var temp = new FormattedText(title, new[] { entity });
            var markdown = ClientEx.ParseMarkdown(temp);

            ToastPopup.Show(NavigationService.XamlRoot, markdown, ToastPopupIcon.SoundDownload);
        }

        #endregion

        #region Open with

        public async void OpenMessageWith(MessageViewModel message)
        {
            var file = message.GetFile();
            if (file != null)
            {
                await _storageService.OpenFileWithAsync(file);
            }
        }

        #endregion

        #region Show in folder

        public async void OpenMessageFolder(MessageViewModel message)
        {
            var file = message.GetFile();
            if (file != null)
            {
                await _storageService.OpenFolderAsync(file);
            }
        }

        #endregion

        #region Add contact

        public void AddToContacts(MessageViewModel message)
        {
            var contact = message.Content as MessageContact;
            if (contact == null)
            {
                return;
            }

            var user = ClientService.GetUser(contact.Contact.UserId);
            if (user == null)
            {
                return;
            }

            NavigationService.Navigate(typeof(UserEditPage), user.Id);
        }

        #endregion

        #region Service message

        public async void ExecuteServiceMessage(MessageViewModel message)
        {
            if (message.Content is MessageChatUpgradeFrom chatUpgradeFrom)
            {
                var response = await ClientService.SendAsync(new CreateBasicGroupChat(chatUpgradeFrom.BasicGroupId, false));
                if (response is Chat migratedChat)
                {
                    NavigationService.NavigateToChat(migratedChat);
                }
            }
            if (message.Content is MessageChatUpgradeTo chatUpgradeTo)
            {
                var response = await ClientService.SendAsync(new CreateSupergroupChat(chatUpgradeTo.SupergroupId, false));
                if (response is Chat migratedChat)
                {
                    NavigationService.NavigateToChat(migratedChat);
                }
            }
            else if (message.Content is MessageHeaderDate)
            {
                var date = Formatter.ToLocalTime(message.Date);

                var dialog = new CalendarPopup(date);
                dialog.MaxDate = DateTimeOffset.Now.Date;

                var confirm = await ShowPopupAsync(dialog);
                if (confirm == ContentDialogResult.Primary && dialog.SelectedDates.Count > 0)
                {
                    var first = dialog.SelectedDates.FirstOrDefault();
                    var offset = first.Date.ToTimestamp();

                    await LoadDateSliceAsync(offset);
                }
            }
            else if (message.Content is MessagePinMessage pinMessage && pinMessage.MessageId != 0)
            {
                await LoadMessageSliceAsync(message.Id, pinMessage.MessageId);
            }
            else if (message.Content is MessageGameScore gameScore && gameScore.GameMessageId != 0)
            {
                await LoadMessageSliceAsync(message.Id, gameScore.GameMessageId);
            }
            else if (message.Content is MessageChatEvent chatEvent)
            {
                if (chatEvent.Action is ChatEventStickerSetChanged stickerSetChanged && stickerSetChanged.NewStickerSetId != 0)
                {
                    await StickersPopup.ShowAsync(NavigationService, stickerSetChanged.NewStickerSetId);
                }
                else if (chatEvent.Action is ChatEventCustomEmojiStickerSetChanged customEmojiStickerSetChanged && customEmojiStickerSetChanged.NewStickerSetId != 0)
                {
                    await StickersPopup.ShowAsync(NavigationService, customEmojiStickerSetChanged.NewStickerSetId);
                }
            }
            else if (message.Content is MessageVideoChatStarted or MessageVideoChatScheduled)
            {
                await _voipGroupService.JoinAsync(NavigationService.XamlRoot, message.ChatId);
            }
            else if (message.Content is MessagePaymentSuccessful)
            {
                NavigationService.NavigateToReceipt(message);
            }
            else if (message.Content is MessageChatSetTheme)
            {
                ChangeTheme();
            }
            else if (message.Content is MessageChatChangePhoto chatChangePhoto)
            {
<<<<<<< HEAD
                var viewModel = new ChatPhotosViewModel(ClientService, StorageService, Aggregator, Chat, chatChangePhoto.Photo);
                viewModel.NavigationService = NavigationService;
                await GalleryWindow.ShowAsync(NavigationService.XamlRoot, viewModel);
=======
                NavigationService.ShowGallery(new ChatPhotosViewModel(ClientService, StorageService, Aggregator, Chat, chatChangePhoto.Photo));
>>>>>>> 5d646399
            }
            else if (message.Content is MessageSuggestProfilePhoto suggestProfilePhoto)
            {
                if (message.IsOutgoing)
                {
<<<<<<< HEAD
                    var viewModel = new ChatPhotosViewModel(ClientService, StorageService, Aggregator, Chat, suggestProfilePhoto.Photo);
                    viewModel.NavigationService = NavigationService;
                    await GalleryWindow.ShowAsync(NavigationService.XamlRoot, viewModel);
=======
                    NavigationService.ShowGallery(new ChatPhotosViewModel(ClientService, StorageService, Aggregator, Chat, suggestProfilePhoto.Photo));
>>>>>>> 5d646399
                }
                else
                {
                    var file = suggestProfilePhoto.Photo.Animation?.File
                        ?? suggestProfilePhoto.Photo.GetBig()?.Photo;

                    var cached = await ClientService.GetFileAsync(file);
                    if (cached == null)
                    {
                        return;
                    }

                    var media = await StorageMedia.CreateAsync(cached);
                    var popup = new EditMediaPopup(media, ImageCropperMask.Ellipse);

                    var confirm = await popup.ShowAsync(NavigationService.XamlRoot);
                    if (confirm == ContentDialogResult.Primary)
                    {
                        await EditPhotoAsync(media);
                    }
                }
            }
            else if (message.Content is MessageChatSetBackground chatSetBackground)
            {
                if (chatSetBackground.OldBackgroundMessageId != 0)
                {
                    await LoadMessageSliceAsync(message.Id, chatSetBackground.OldBackgroundMessageId);
                }
                else if (message.IsOutgoing)
                {
                    ChangeTheme();
                }
                else
                {
                    var userFull = message.ClientService.GetUserFull(message.Chat);
                    var sameBackground = chatSetBackground.Background.Background.Id == message.Chat.Background?.Background.Id;

                    if (sameBackground && (userFull == null || userFull.SetChatBackground))
                    {
                        var confirm = await ShowPopupAsync(Strings.RemoveWallpaperMessage, Strings.RemoveWallpaperTitle, Strings.RemoveWallpaperAction, Strings.Cancel, true);
                        if (confirm == ContentDialogResult.Primary)
                        {
                            ClientService.Send(new DeleteChatBackground(message.ChatId, true));
                        }
                    }
                    else
                    {
                        await ShowPopupAsync(typeof(BackgroundPopup), new BackgroundParameters(chatSetBackground.Background.Background, message.ChatId, message.Id));
                    }
                }
            }
            else if (message.Content is MessagePremiumGiftCode premiumGiftCode)
            {
                MessageHelper.OpenTelegramUrl(ClientService, NavigationService, new InternalLinkTypePremiumGiftCode(premiumGiftCode.Code));
            }
            else if (message.Content is MessagePremiumGiveawayCompleted premiumGiveawayCompleted)
            {
                await LoadMessageSliceAsync(message.Id, premiumGiveawayCompleted.GiveawayMessageId);
            }
        }

        public async Task EditPhotoAsync(StorageMedia file)
        {
            if (file is StorageVideo media)
            {
                var props = await media.File.Properties.GetVideoPropertiesAsync();

                var duration = media.EditState.TrimStopTime - media.EditState.TrimStartTime;
                var seconds = duration.TotalSeconds;

                var conversion = new VideoConversion();
                conversion.Mute = true;
                conversion.TrimStartTime = media.EditState.TrimStartTime;
                conversion.TrimStopTime = media.EditState.TrimStartTime + TimeSpan.FromSeconds(Math.Min(seconds, 9.9));
                conversion.Transcode = true;
                conversion.Transform = true;
                //conversion.Rotation = file.EditState.Rotation;
                conversion.OutputSize = new Size(640, 640);
                //conversion.Mirror = transform.Mirror;
                conversion.CropRectangle = new Rect(
                    media.EditState.Rectangle.X * props.Width,
                    media.EditState.Rectangle.Y * props.Height,
                    media.EditState.Rectangle.Width * props.Width,
                    media.EditState.Rectangle.Height * props.Height);

                var rectangle = conversion.CropRectangle;
                rectangle.Width = Math.Min(conversion.CropRectangle.Width, conversion.CropRectangle.Height);
                rectangle.Height = rectangle.Width;

                conversion.CropRectangle = rectangle;

                var generated = await media.File.ToGeneratedAsync(ConversionType.Transcode, JsonConvert.SerializeObject(conversion));
                var response = await ClientService.SendAsync(new SetProfilePhoto(new InputChatPhotoAnimation(generated, 0), false));
            }
            else if (file is StoragePhoto photo)
            {
                var generated = await photo.File.ToGeneratedAsync(ConversionType.Compress, JsonConvert.SerializeObject(photo.EditState));
                var response = await ClientService.SendAsync(new SetProfilePhoto(new InputChatPhotoStatic(generated), false));
            }
        }

        #endregion

        #region Unvote poll

        public void UnvotePoll(MessageViewModel message)
        {
            var poll = message.Content as MessagePoll;
            if (poll == null)
            {
                return;
            }

            ClientService.Send(new SetPollAnswer(message.ChatId, message.Id, Array.Empty<int>()));
        }

        #endregion

        #region Stop poll

        public async void StopPoll(MessageViewModel message)
        {
            var poll = message.Content as MessagePoll;
            if (poll == null)
            {
                return;
            }

            var confirm = await ShowPopupAsync(Strings.StopPollAlertText, Strings.StopPollAlertTitle, Strings.Stop, Strings.Cancel);
            if (confirm != ContentDialogResult.Primary)
            {
                return;
            }

            ClientService.Send(new StopPoll(message.ChatId, message.Id, null));
        }

        #endregion

        #region Show emoji

        public async void ShowMessageEmoji(MessageViewModel message)
        {
            var caption = message.GetCaption();
            if (caption == null)
            {
                return;
            }

            var emoji = new HashSet<long>();

            foreach (var item in caption.Entities)
            {
                if (item.Type is TextEntityTypeCustomEmoji customEmoji)
                {
                    emoji.Add(customEmoji.CustomEmojiId);
                }
            }

            var response = await ClientService.SendAsync(new GetCustomEmojiStickers(emoji.ToList()));
            if (response is Stickers stickers)
            {
                var sets = new HashSet<long>();

                foreach (var sticker in stickers.StickersValue)
                {
                    sets.Add(sticker.SetId);
                }

                await StickersPopup.ShowAsync(NavigationService, sets);
            }
        }

        #endregion
    }
}<|MERGE_RESOLUTION|>--- conflicted
+++ resolved
@@ -1637,25 +1637,13 @@
             }
             else if (message.Content is MessageChatChangePhoto chatChangePhoto)
             {
-<<<<<<< HEAD
-                var viewModel = new ChatPhotosViewModel(ClientService, StorageService, Aggregator, Chat, chatChangePhoto.Photo);
-                viewModel.NavigationService = NavigationService;
-                await GalleryWindow.ShowAsync(NavigationService.XamlRoot, viewModel);
-=======
                 NavigationService.ShowGallery(new ChatPhotosViewModel(ClientService, StorageService, Aggregator, Chat, chatChangePhoto.Photo));
->>>>>>> 5d646399
             }
             else if (message.Content is MessageSuggestProfilePhoto suggestProfilePhoto)
             {
                 if (message.IsOutgoing)
                 {
-<<<<<<< HEAD
-                    var viewModel = new ChatPhotosViewModel(ClientService, StorageService, Aggregator, Chat, suggestProfilePhoto.Photo);
-                    viewModel.NavigationService = NavigationService;
-                    await GalleryWindow.ShowAsync(NavigationService.XamlRoot, viewModel);
-=======
                     NavigationService.ShowGallery(new ChatPhotosViewModel(ClientService, StorageService, Aggregator, Chat, suggestProfilePhoto.Photo));
->>>>>>> 5d646399
                 }
                 else
                 {
