--- conflicted
+++ resolved
@@ -37,23 +37,17 @@
 
 		public override void Write(TLBinaryWriter to)
 		{
-<<<<<<< HEAD
+			UpdateFlags();
+
+			to.WriteInt32((Int32)Flags);
 			to.WriteString(Url ?? string.Empty);
 			to.WriteString(Caption ?? string.Empty);
-=======
-			UpdateFlags();
-
-			to.Write(0xB6F74335);
-			to.Write((Int32)Flags);
-			to.Write(Url);
-			to.Write(Caption);
-			if (HasTTLSeconds) to.Write(TTLSeconds.Value);
+			if (HasTTLSeconds) to.WriteInt32(TTLSeconds.Value);
 		}
 
 		private void UpdateFlags()
 		{
 			HasTTLSeconds = TTLSeconds != null;
->>>>>>> 20d5763a
 		}
 	}
 }