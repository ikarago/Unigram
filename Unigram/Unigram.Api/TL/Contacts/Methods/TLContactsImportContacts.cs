// <auto-generated/>
using System;
using Telegram.Api.Native.TL;

namespace Telegram.Api.TL.Contacts.Methods
{
	/// <summary>
	/// RCP method contacts.importContacts.
	/// Returns <see cref="Telegram.Api.TL.TLContactsImportedContacts"/>
	/// </summary>
	public partial class TLContactsImportContacts : TLObject
	{
		public TLVector<TLInputContactBase> Contacts { get; set; }

		public TLContactsImportContacts() { }
		public TLContactsImportContacts(TLBinaryReader from)
		{
			Read(from);
		}

		public override TLType TypeId { get { return TLType.ContactsImportContacts; } }

		public override void Read(TLBinaryReader from)
		{
			Contacts = TLFactory.Read<TLVector<TLInputContactBase>>(from);
		}

		public override void Write(TLBinaryWriter to)
		{
<<<<<<< HEAD
			to.WriteObject(Contacts);
			to.WriteBoolean(Replace);
=======
			to.Write(0x2C800BE5);
			to.WriteObject(Contacts);
>>>>>>> 675f57e1
		}
	}
}<|MERGE_RESOLUTION|>--- conflicted
+++ resolved
@@ -27,13 +27,7 @@
 
 		public override void Write(TLBinaryWriter to)
 		{
-<<<<<<< HEAD
 			to.WriteObject(Contacts);
-			to.WriteBoolean(Replace);
-=======
-			to.Write(0x2C800BE5);
-			to.WriteObject(Contacts);
->>>>>>> 675f57e1
 		}
 	}
 }