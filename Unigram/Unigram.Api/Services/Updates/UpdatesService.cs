﻿#define LOG_CLIENTSEQ
using System;
using System.Collections.Generic;
using System.Diagnostics;
using System.Globalization;
using System.IO;
using System.Linq;
using System.Text;
using System.Threading;
using Org.BouncyCastle.Bcpg;
using Org.BouncyCastle.Security;
using Telegram.Api.Helpers;
using Telegram.Logs;
#if DEBUG
using System.Windows;
#endif
using Telegram.Api.Aggregator;
using Telegram.Api.Extensions;
using Telegram.Api.Services.Cache;
using Telegram.Api.TL;
using Telegram.Api.TL.Updates;
using Telegram.Api.Services.Cache.EventArgs;

namespace Telegram.Api.Services.Updates
{
    public class UpdatesService : IUpdatesService
    {
        public TLUserBase CurrentUser { get; set; }

        private readonly ICacheService _cacheService;

        private readonly ITelegramEventAggregator _eventAggregator;

        public Func<int> GetCurrentUserId { get; set; }

        public Action<Action<TLUpdatesState>, Action<TLRPCError>> GetStateAsync { get; set; }
        public GetDHConfigAction GetDHConfigAsync { get; set; }
        public GetDifferenceAction GetDifferenceAsync { get; set; }
        public AcceptEncryptionAction AcceptEncryptionAsync { get; set; }
        public SendEncryptedServiceAction SendEncryptedServiceAsync { get; set; }
        public SetMessageOnTimeAtion SetMessageOnTimeAsync { get; set; }
        public Action<long> RemoveFromQueue { get; set; }
        public UpdateChannelAction UpdateChannelAsync { get; set; }
        public GetParticipantAction GetParticipantAsync { get; set; }
        public GetFullChatAction GetFullChatAsync { get; set; }
        public GetFullUserAction GetFullUserAsync { get; set; }
        public GetChannelMessagesAction GetChannelMessagesAsync { get; set; }
        public GetMessagesAction GetMessagesAsync { get; set; }

        private readonly Timer _lostSeqTimer;

        private readonly Timer _lostPtsTimer;

        public UpdatesService(ICacheService cacheService, ITelegramEventAggregator eventAggregator)
        {
            _lostSeqTimer = new Timer(OnCheckLostSeq, this, Timeout.Infinite, Timeout.Infinite);
            _lostPtsTimer = new Timer(OnCheckLostPts, this, Timeout.Infinite, Timeout.Infinite);

            _cacheService = cacheService;
            _eventAggregator = eventAggregator;
        }

        private void StartLostSeqTimer()
        {
            _lostSeqTimer.Change(TimeSpan.FromSeconds(1.0), TimeSpan.FromSeconds(1.0));
            TLUtils.WriteLine(DateTime.Now.ToString("  HH:mm:ss.fff", CultureInfo.InvariantCulture) + " Start lostSeqTimer", LogSeverity.Error);

        }

        private void StopLostSeqTimer()
        {
            _lostSeqTimer.Change(Timeout.Infinite, Timeout.Infinite);
            TLUtils.WriteLine(DateTime.Now.ToString("  HH:mm:ss.fff", CultureInfo.InvariantCulture) + " Stop lostSeqTimer", LogSeverity.Error);
        }

        private void StartLostPtsTimer()
        {
            _lostPtsTimer.Change(TimeSpan.FromSeconds(1.0), TimeSpan.FromSeconds(1.0));
            TLUtils.WriteLine(DateTime.Now.ToString("  HH:mm:ss.fff", CultureInfo.InvariantCulture) + " Start lostPtsTimer", LogSeverity.Error);

        }

        private void StopLostPtsTimer()
        {
            _lostPtsTimer.Change(Timeout.Infinite, Timeout.Infinite);
            TLUtils.WriteLine(DateTime.Now.ToString("  HH:mm:ss.fff", CultureInfo.InvariantCulture) + " Stop lostPtsTimer", LogSeverity.Error);
        }

        private void OnCheckLostSeq(object state)
        {
            TLUtils.WriteLine(DateTime.Now.ToString("  HH:mm:ss.fff", CultureInfo.InvariantCulture) + " OnCheck lostSeqTimer", LogSeverity.Error);
            var getDifference = false;
            var isLostSeqEmpty = true;
            var keyValuePair = default(KeyValuePair<int, Tuple<DateTime, TLUpdatesState>>);
            lock (_clientSeqLock)
            {
                foreach (var keyValue in _lostSeq.OrderBy(x => x.Key))
                {
                    isLostSeqEmpty = false;
                    if (DateTime.Now > keyValue.Value.Item1.AddSeconds(3.0))
                    {
                        getDifference = true;
                        keyValuePair = keyValue;
                        break;
                    }
                }
            }

            if (isLostSeqEmpty)
            {
                StopLostSeqTimer();
            }

            if (getDifference)
            {
                var seq = keyValuePair.Key;
                var pts = keyValuePair.Value.Item2.Pts;
                var date = keyValuePair.Value.Item2.Date;
                var qts = keyValuePair.Value.Item2.Qts;

                Helpers.Execute.ShowDebugMessage(string.Format("stub lostSeqTimer.getDifference(seq={0}, pts={1}, date={2}, qts={3}) localState=[seq={4}, pts={5}, date={6}, qts={7}]", seq, pts, date, qts, ClientSeq, _pts, _date, _qts));
                StopLostSeqTimer();

                lock (_clientSeqLock)
                {
                    _lostSeq.Clear();
                }
                //GetDifference(() =>
                //{

                //});
            }
        }

        private void OnCheckLostPts(object state)
        {
            TLUtils.WriteLine(DateTime.Now.ToString("  HH:mm:ss.fff", CultureInfo.InvariantCulture) + " OnCheck lostPtsTimer", LogSeverity.Error);
            var getDifference = false;
            var isLostPtsEmpty = true;
            var keyValuePair = default(KeyValuePair<int, Tuple<DateTime, TLUpdatesState>>);
            lock (_clientPtsLock)
            {
                foreach (var keyValue in _lostPts.OrderBy(x => x.Key))
                {
                    isLostPtsEmpty = false;
                    if (DateTime.Now > keyValue.Value.Item1.AddSeconds(3.0))
                    {
                        getDifference = true;
                        keyValuePair = keyValue;
                        break;
                    }
                }
            }

            if (isLostPtsEmpty)
            {
                StopLostPtsTimer();
            }

            if (getDifference)
            {
                var seq = keyValuePair.Value.Item2.Seq;
                var pts = keyValuePair.Key;
                var date = keyValuePair.Value.Item2.Date;
                var qts = keyValuePair.Value.Item2.Qts;

                Helpers.Execute.ShowDebugMessage(string.Format("stub lostSeqTimer.getDifference(seq={0}, pts={1}, date={2}, qts={3}) localState=[seq={4}, pts={5}, date={6}, qts={7}]", seq, pts, date, qts, ClientSeq, _pts, _date, _qts));
                StopLostPtsTimer();

                lock (_clientPtsLock)
                {
                    _lostPts.Clear();
                }
                //GetDifference(() =>
                //{

                //});
            }
        }

        public void SetState(ITLMultiPts multiPts, string caption)
        {
            var ptsList = TLUtils.GetPtsRange(multiPts);

            if (ptsList.Count == 0)
            {
                ptsList.Add(multiPts.Pts);
            }
#if LOG_CLIENTSEQ
            TLUtils.WriteLine(string.Format("{0} {1}\nclientSeq={2} newSeq={3}\npts={4} ptsList={5}\n", DateTime.Now.ToString("HH:mm:ss.fff", CultureInfo.InvariantCulture), caption, ClientSeq != null ? ClientSeq.ToString() : "null", "null", _pts != null ? _pts.ToString() : "null", ptsList.Count > 0 ? string.Join(", ", ptsList) : "null"), LogSeverity.Error);
            Logs.Log.Write(string.Format("{0} {1}\nclientSeq={2} newSeq={3}\npts={4} ptsList={5}\n", DateTime.Now.ToString("HH:mm:ss.fff", CultureInfo.InvariantCulture), caption, ClientSeq != null ? ClientSeq.ToString() : "null", "null", _pts != null ? _pts.ToString() : "null", ptsList.Count > 0 ? string.Join(", ", ptsList) : "null"));
#endif
            UpdateLostPts(ptsList);
        }

        public int? ClientSeq { get; protected set; }

        private int? _dateInternal;

        private int? _date
        {
            get { return _dateInternal; }
            set
            {
                _dateInternal = value;
            }
        }

        private int? _pts;

        private int? _qts = 1;

        private int? _unreadCount;

        public void SetState(int? seq, int? pts, int? qts, int? date, int? unreadCount, string caption, bool cleanupMissingCounts = false)
        {
#if LOG_CLIENTSEQ
            TLUtils.WriteLine(string.Format("{0} {1}\nclientSeq={2} newSeq={3}\npts={4} newPts={5}\n", DateTime.Now.ToString("HH:mm:ss.fff", CultureInfo.InvariantCulture), caption, ClientSeq != null ? ClientSeq.ToString() : "null", seq, _pts != null ? _pts.ToString() : "null", pts), LogSeverity.Error);
            Logs.Log.Write(string.Format("{0} {1}\nclientSeq={2} newSeq={3}\npts={4} newPts={5}\n", DateTime.Now.ToString("HH:mm:ss.fff", CultureInfo.InvariantCulture), caption, ClientSeq != null ? ClientSeq.ToString() : "null", seq, _pts != null ? _pts.ToString() : "null", pts));
            //TLUtils.WriteLine(DateTime.Now.ToString("HH:mm:ss.fff", CultureInfo.InvariantCulture) + " " + caption + " clientSeq=" + ClientSeq + " newSeq=" + seq + " pts=" + pts, LogSeverity.Error);
#endif
            if (seq != null)
            {
                UpdateLostSeq(new[] { seq.Value }, cleanupMissingCounts);
            }

            _date = date ?? _date;

            if (pts != null)
            {
                UpdateLostPts(new[] { pts.Value }, cleanupMissingCounts);
            }

            _qts = qts ?? _qts;
            _unreadCount = unreadCount ?? _unreadCount;
        }

        public void SetState(TLUpdatesState state, string caption)
        {
            if (state == null) return;

            SetState(state.Seq, state.Pts, state.Qts, state.Date, state.UnreadCount, caption, true);
        }

        public void SetInitState()
        {
            GetStateAsync?.Invoke(
                result => SetState(result, "setInitState"),
                error => Execute.BeginOnThreadPool(TimeSpan.FromSeconds(5.0), SetInitState));
        }

        private readonly object _getDifferenceRequestRoot = new object();

        private readonly IList<int> _getDifferenceRequests = new List<int>();

        private bool RequestExists(int id)
        {
            var result = false;
            lock (_getDifferenceRequestRoot)
            {
                foreach (var differenceRequest in _getDifferenceRequests)
                {
                    if (differenceRequest == id)
                    {
                        result = true;
                        break;
                    }
                }
            }

            return result;
        }

        private void AddRequest(int id)
        {
            lock (_getDifferenceRequestRoot)
            {
                _getDifferenceRequests.Add(id);
            }
        }

        private void RemoveRequest(int id)
        {
            lock (_getDifferenceRequestRoot)
            {
                _getDifferenceRequests.Remove(id);
            }
        }

        public void CancelUpdating()
        {
            lock (_getDifferenceRequestRoot)
            {
                _getDifferenceRequests.Clear();
            }
        }

        private void GetDifference(int id, Action callback)
        {
            if (_pts != null && _date != null && _qts != null)
            {
                GetDifference(id, _pts, _date, _qts, callback);
            }
            else
            {
                SetInitState();
                callback();
            }
        }

        private void GetDifference(int id, int? pts, int? date, int? qts, Action callback)
        {
            Logs.Log.Write(string.Format("UpdatesService.GetDifference {0} state=[p={1} d={2} q={3}]", id, _pts, _date, _qts));
            TLUtils.WritePerformance(string.Format("UpdatesService.GetDifference pts={0} date={1} qts={2}", _pts, _date, _qts));

            GetDifferenceAsync(pts.Value, date.Value, qts.Value,
                diff =>
                {
                    //#if DEBUG
                    //                    Execute.BeginOnThreadPool(TimeSpan.FromSeconds(5.0), () =>
                    //                    {
                    //#endif

                    var processDiffStopwatch = Stopwatch.StartNew();

                    var differenceEmpty = diff as TLUpdatesDifferenceEmpty;
                    if (differenceEmpty != null)
                    {
#if LOG_CLIENTSEQ
                        TLUtils.WriteLine(
                            string.Format("{0} {1} clientSeq={2} newSeq={3} pts={4}",
                                DateTime.Now.ToString("HH:mm:ss.fff", CultureInfo.InvariantCulture),
                                "processDiff empty", ClientSeq, differenceEmpty.Seq, _pts), LogSeverity.Error);
#endif
                        _date = differenceEmpty.Date;
                        lock (_clientSeqLock)
                        {
                            ClientSeq = differenceEmpty.Seq;
                        }

                        Logs.Log.Write(string.Format("UpdatesService.GetDifference {0} result {1} elapsed={2}", id,
                            diff, processDiffStopwatch.Elapsed));

                        TLUtils.WritePerformance("UpdateService.GetDifference empty result=" + differenceEmpty.Seq);

                        Execute.BeginOnThreadPool(() =>
                        {
                            var updateChannelTooLongList = new List<TLUpdateChannelTooLong>();

                            lock (_updateChannelTooLongSyncRoot)
                            {
                                foreach (var keyValue in _updateChannelTooLongList)
                                {
                                    updateChannelTooLongList.Add(keyValue.Value);
                                }
                                _updateChannelTooLongList.Clear();
                            }

                            _eventAggregator.Publish(new UpdateChannelsEventArgs
                            {
                                UpdateChannelTooLongList = updateChannelTooLongList
                            });
                        });

                        callback();
                        return;
                    }

                    var difference = diff as TLUpdatesDifference;
                    if (difference != null)
                    {
                        difference.ProcessReading();

                        //Logs.Log.Write("UpdatesService.Publish UpdatingEventArgs");
                        Execute.BeginOnThreadPool(() => _eventAggregator.Publish(new UpdatingEventArgs()));

                        var resetEvent = new ManualResetEvent(false);

                        TLUtils.WritePerformance(
                            string.Format("UpdateService.GetDifference result=[Pts={0} Date={1} Qts={2}]",
                                difference.State.Pts, difference.State.Date, difference.State.Qts));
                        lock (_clientSeqLock)
                        {
                            SetState(difference.State, "processDiff");
                        }
                        ProcessDifference(difference, () => resetEvent.Set());

#if DEBUG
                        resetEvent.WaitOne();
#else
                        resetEvent.WaitOne(10000);
#endif
                    }

                    var otherInfo = new StringBuilder();
                    if (difference != null && difference.OtherUpdates.Count > 0)
                    {
                        otherInfo.AppendLine();
                        for (var i = 0; i < difference.OtherUpdates.Count; i++)
                        {
                            otherInfo.AppendLine(difference.OtherUpdates[i].ToString());
                        }
                    }
                    Logs.Log.Write(string.Format("UpdatesService.GetDifference {0} result {1} elapsed={2}{3}", id,
                        diff, processDiffStopwatch.Elapsed, otherInfo));

                    var differenceSlice = diff as TLUpdatesDifferenceSlice;
                    if (differenceSlice != null)
                    {
                        GetDifference(id, callback);
                        //GetDifference(differenceSlice.State.Pts, differenceSlice.State.Date, differenceSlice.State.Qts, callback);
                    }
                    else
                    {
                        Logs.Log.Write(
                            string.Format("UpdatesService.GetDifference {0} publish UpdateCompletedEventArgs", id));

                        Execute.BeginOnThreadPool(() =>
                        {
                            var updateChannelTooLongList = new List<TLUpdateChannelTooLong>();

                            lock (_updateChannelTooLongSyncRoot)
                            {
                                foreach (var keyValue in _updateChannelTooLongList)
                                {
                                    updateChannelTooLongList.Add(keyValue.Value);
                                }
                                _updateChannelTooLongList.Clear();
                            }

                            _eventAggregator.Publish(new UpdateCompletedEventArgs
                            {
                                UpdateChannelTooLongList = updateChannelTooLongList
                            });
                        });
                        callback();
                    }
                    //#if DEBUG
                    //                    });
                    //#endif
                },
                error =>
                {
                    Execute.BeginOnThreadPool(TimeSpan.FromSeconds(5.0), () =>
                    {
                        if (!RequestExists(id))
                        {
                            Logs.Log.Write(string.Format("UpdatesService.LoadStateAndUpdate {0} CancelGetDifference", id));
                            return;
                        }

                        GetDifference(id, callback);
                    });
                });
        }

        public bool IsCanceled { get; set; }

        private readonly List<ExceptionInfo> _syncDifferenceExceptions = new List<ExceptionInfo>();

        public IList<ExceptionInfo> SyncDifferenceExceptions
        {
            get { return _syncDifferenceExceptions; }
        }

        private void ProcessDifference(TLUpdatesDifference difference, System.Action callback)
        {
            // в первую очередь синхронизируем пользователей и чаты (секретный чат может создать пользователь, которого у нас нет на клиенте)
            _cacheService.SyncUsersAndChats(difference.Users, difference.Chats,
                result =>
                {

                    // сначала получаем апдейты, а только потом синхронизируем новые сообщения
                    // т.к. апдейт о создании секретного чата нада обрабатывать раньше, чем новые сообщения в нем
                    foreach (var update in difference.OtherUpdates)
                    {
                        try
                        {
                            ProcessUpdateInternal(update, false);
                        }
                        catch (Exception ex)
                        {
                            _syncDifferenceExceptions.Add(new ExceptionInfo
                            {
                                Caption = "UpdatesService.ProcessDifference OtherUpdates",
                                Exception = ex,
                                Timestamp = DateTime.Now
                            });

                            TLUtils.WriteException("UpdatesService.ProcessDifference OtherUpdates ex ", ex);
                        }
                    }

                    _cacheService.SyncDifferenceWithoutUsersAndChats(difference,
                        result2 =>
                        {
                            callback?.Invoke();
                        },
                        _syncDifferenceExceptions);
                });
        }

        private bool ProcessUpdatesInternal(TLUpdatesBase updatesBase, bool notifyNewMessage = true)
        {
            //ClientSeq = updates.GetSeq() ?? ClientSeq;

            var updatesShortSentMessage = updatesBase as TLUpdateShortSentMessage;
            if (updatesShortSentMessage != null)
            {
                //if (updatesShortSentMessage.Date.Value > 0)
                //{
                //    _date = updatesShortSentMessage.Date;
                //}

                Execute.ShowDebugMessage(string.Format("ProcessUpdatesInternal.UpdatesShortSentMessage: id={0}", updatesShortSentMessage.Id));

                return true;
            }

            // chat message
            var updatesShortChatMessage = updatesBase as TLUpdateShortChatMessage;
            if (updatesShortChatMessage != null)
            {
                var user = _cacheService.GetUser(updatesShortChatMessage.FromId);
                if (user == null)
                {
                    var logString = string.Format("ProcessUpdatesInternal.UpdatesShortChatMessage: user is missing (userId={0}, msgId={1})", updatesShortChatMessage.FromId, updatesShortChatMessage.Id);
                    Logs.Log.Write(logString);
                    Helpers.Execute.ShowDebugMessage(logString);
                    return false;
                }
                var chat = _cacheService.GetChat(updatesShortChatMessage.ChatId);
                if (chat == null)
                {
                    var logString = string.Format("ProcessUpdatesInternal.UpdatesShortChatMessage: chat is missing (chatId={0}, msgId={1})", updatesShortChatMessage.ChatId, updatesShortChatMessage.Id);
                    Logs.Log.Write(logString);
                    Helpers.Execute.ShowDebugMessage(logString);
                    return false;
                }

                if (updatesShortChatMessage.Date > 0 && (_date == null || _date.Value < updatesShortChatMessage.Date))
                {
                    _date = updatesShortChatMessage.Date;
                }

                ContinueShortChatMessage(updatesShortChatMessage, notifyNewMessage);

                return true;
            }

            // user message
            var updatesShortMessage = updatesBase as TLUpdateShortMessage;
            if (updatesShortMessage != null)
            {
                if (_cacheService.GetUser(updatesShortMessage.UserId) == null)
                {
                    var logString = string.Format("ProcessUpdatesInternal.UpdatesShortMessage: user is missing (userId={0}, msgId={1})", updatesShortMessage.UserId, updatesShortMessage.Id);
                    Logs.Log.Write(logString);
                    Helpers.Execute.ShowDebugMessage(logString);
                    return false;
                }

                if (updatesShortMessage.Date > 0 && (_date == null || _date.Value < updatesShortMessage.Date))
                {
                    _date = updatesShortMessage.Date;
                }

                ContinueShortMessage(updatesShortMessage, notifyNewMessage);

                return true;
            }

            var updatesShort = updatesBase as TLUpdateShort;
            if (updatesShort != null)
            {
                if (updatesShort.Date > 0 && (_date == null || _date.Value < updatesShort.Date))
                {
                    _date = updatesShort.Date;
                }
                return ProcessUpdateInternal(updatesShort.Update, notifyNewMessage);
            }

            var updatesCombined = updatesBase as TLUpdatesCombined;
            if (updatesCombined != null)
            {
                var resetEvent = new ManualResetEvent(false);
                var returnValue = true;

                _cacheService.SyncUsersAndChats(updatesCombined.Users, updatesCombined.Chats,
                    result =>
                    {
                        if (updatesCombined.Date > 0 && (_date == null || _date.Value < updatesCombined.Date))
                        {
                            _date = updatesCombined.Date;
                        }
                        //ClientSeq = combined.Seq;
                        foreach (var update in updatesCombined.Updates)
                        {
                            if (!ProcessUpdateInternal(update, notifyNewMessage))
                            {
                                returnValue = false;
                            }
                        }

                        resetEvent.Set();
                    });

                resetEvent.WaitOne(10000);

                return returnValue;
            }

            var updates = updatesBase as TLUpdates;
            if (updates != null)
            {
                var resetEvent = new ManualResetEvent(false);
                var returnValue = true;
#if WINDOWS_PHONE
                var currentThreadId = Thread.CurrentThread.ManagedThreadId;
#endif
                _cacheService.SyncUsersAndChats(updates.Users, updates.Chats,
                    result =>
                    {
                        if (updates.Date > 0 && (_date == null || _date.Value < updates.Date))
                        {
                            _date = updates.Date;
                        }
                        //ClientSeq = updatesFull.Seq;
                        foreach (var update in updates.Updates)
                        {
                            if (!ProcessUpdateInternal(update, notifyNewMessage))
                            {
                                returnValue = false;
                            }
                        }

                        resetEvent.Set();
                    });

                resetEvent.WaitOne(10000);
                return returnValue;
            }

            return false;
        }

        private void ContinueShortMessage(TLUpdateShortMessage updatesShortMessage, bool notifyNewMessage)
        {
            var message = TLUtils.GetShortMessage(
                updatesShortMessage.Id,
                updatesShortMessage.UserId,
                new TLPeerUser { Id = GetCurrentUserId() },
                updatesShortMessage.Date,
                updatesShortMessage.Message);

            var shortMessage40 = updatesShortMessage as TLUpdateShortMessage;
            if (shortMessage40 != null)
            {
                message.Flags = (TLMessage.Flag)(int)shortMessage40.Flags;
                message.FwdFrom = shortMessage40.FwdFrom;
                //message.FwdFromId = shortMessage25.FwdFromId;
                //message.FwdDate = shortMessage40.FwdDate;
                message.ReplyToMsgId = shortMessage40.ReplyToMsgId;
            }

            var shortMessage48 = updatesShortMessage as TLUpdateShortMessage;
            if (shortMessage48 != null)
            {
                // TODO: verify
                message.FwdFrom = shortMessage48.FwdFrom;
            }

            var shortMessage45 = updatesShortMessage as TLUpdateShortMessage;
            if (shortMessage45 != null)
            {
                message.ViaBotId = shortMessage45.ViaBotId;
            }

            var shortMessage34 = updatesShortMessage as TLUpdateShortMessage;
            if (shortMessage34 != null)
            {
                message.Entities = shortMessage34.Entities;
            }

            if (message.IsOut)
            {
                message.ToId = new TLPeerUser { Id = updatesShortMessage.UserId };
                message.FromId = GetCurrentUserId();
            }

            // set as read
            var readMaxId = _cacheService.GetUser(message.IsOut ? message.ToId.Id : message.FromId) as ITLReadMaxId;
            if (readMaxId != null)
            {
                var maxId = message.IsOut ? readMaxId.ReadOutboxMaxId : readMaxId.ReadInboxMaxId;
                if (maxId != null)
                {
                    if (maxId >= message.Id)
                    {
                        message.SetUnreadSilent(false);
                    }
                }
            }

            ProcessNewMessageUpdate(message);
            MTProtoService.ProcessSelfMessage(message);

            _cacheService.SyncMessage(message,
                cachedMessage =>
                {
                    if (notifyNewMessage)
                    {
                        _eventAggregator.Publish(cachedMessage);
                    }
                });
        }

        private void ContinueShortChatMessage(TLUpdateShortChatMessage updatesShortChatMessage, bool notifyNewMessage)
        {
            var message = TLUtils.GetShortMessage(
                updatesShortChatMessage.Id,
                updatesShortChatMessage.FromId,
                new TLPeerChat { Id = updatesShortChatMessage.ChatId },
                updatesShortChatMessage.Date,
                updatesShortChatMessage.Message);

            var shortChatMessage40 = updatesShortChatMessage as TLUpdateShortChatMessage;
            if (shortChatMessage40 != null)
            {
                message.Flags = (TLMessage.Flag)(int)shortChatMessage40.Flags;
                message.FwdFrom = shortChatMessage40.FwdFrom;
                //message.FwdFromId = shortChatMessage25.FwdFromId;
                //message.FwdDate = shortChatMessage40.FwdDate;
                message.ReplyToMsgId = shortChatMessage40.ReplyToMsgId;
            }

            var shortMessage48 = updatesShortChatMessage as TLUpdateShortChatMessage;
            if (shortMessage48 != null)
            {
                // TODO: verifyy
                message.FwdFrom = shortMessage48.FwdFrom;
            }

            var shortChatMessage45 = updatesShortChatMessage as TLUpdateShortChatMessage;
            if (shortChatMessage45 != null)
            {
                message.ViaBotId = shortChatMessage45.ViaBotId;
            }

            var shortChatMessage34 = updatesShortChatMessage as TLUpdateShortChatMessage;
            if (shortChatMessage34 != null)
            {
                message.Entities = shortChatMessage34.Entities;
            }

            // set as read
            var readMaxId = _cacheService.GetChat(message.ToId.Id) as ITLReadMaxId;
            if (readMaxId != null)
            {
                var maxId = message.IsOut ? readMaxId.ReadOutboxMaxId : readMaxId.ReadInboxMaxId;
                if (maxId != null)
                {
                    if (maxId >= message.Id)
                    {
                        message.SetUnreadSilent(false);
                    }
                }
            }

            ProcessNewMessageUpdate(message);

            _cacheService.SyncMessage(message,
                cachedMessage =>
                {
                    if (notifyNewMessage)
                    {
                        _eventAggregator.Publish(cachedMessage);
                    }
                });
        }

        public event EventHandler<DCOptionsUpdatedEventArgs> DCOptionsUpdated;

        protected virtual void RaiseDCOptionsUpdated(DCOptionsUpdatedEventArgs e)
        {
            DCOptionsUpdated?.Invoke(this, e);
        }

        // TODO: Encrypted
        //        public static TLDecryptedMessageBase GetDecryptedMessage(int? currentUserId, TLEncryptedChat cachedChat, TLEncryptedMessageBase encryptedMessageBase, int? qts, out bool commitChat)
        //        {
        //            commitChat = false;

        //            if (cachedChat == null) return null;
        //            if (cachedChat.Key == null) return null;

        //            TLDecryptedMessageBase decryptedMessage = null;
        //            try
        //            {
        //                decryptedMessage = TLUtils.DecryptMessage(encryptedMessageBase.Bytes, cachedChat, out commitChat);
        //            }
        //            catch (Exception e)
        //            {
        //#if DEBUG
        //                TLUtils.WriteException(e);
        //#endif
        //            }

        //            if (decryptedMessage == null) return null;

        //            var participantId = currentUserId.Value == cachedChat.ParticipantId.Value
        //                ? cachedChat.AdminId
        //                : cachedChat.ParticipantId;
        //            var cachedUser = InMemoryCacheService.Instance.GetUser(participantId);
        //            if (cachedUser == null) return null;

        //            decryptedMessage.FromId = cachedUser.Id;
        //            decryptedMessage.Out = false;
        //            decryptedMessage.Unread = true;
        //            decryptedMessage.RandomId = encryptedMessageBase.RandomId;
        //            decryptedMessage.ChatId = encryptedMessageBase.ChatId;
        //            decryptedMessage.Date = encryptedMessageBase.Date;
        //            decryptedMessage.Qts = qts;

        //            var message = decryptedMessage as TLDecryptedMessage;
        //            if (message != null)
        //            {
        //                var encryptedMessage = encryptedMessageBase as TLEncryptedMessage;
        //                if (encryptedMessage != null)
        //                {
        //                    message.Media.File = encryptedMessage.File;
        //                    var document = message.Media as TLDecryptedMessageMediaDocument;
        //                    if (document != null)
        //                    {
        //                        var file = document.File as TLEncryptedFile;
        //                        if (file != null)
        //                        {
        //                            file.FileName = document.FileName;
        //                        }
        //                    }

        //                    var video = message.Media as TLDecryptedMessageMediaVideo;
        //                    if (video != null)
        //                    {
        //                        var file = video.File as TLEncryptedFile;
        //                        if (file != null)
        //                        {
        //                            file.Duration = video.Duration;
        //                        }
        //                    }

        //                    var audio = message.Media as TLDecryptedMessageMediaAudio;
        //                    if (audio != null)
        //                    {
        //                        audio.UserId = decryptedMessage.FromId;
        //                    }
        //                }
        //            }

        //            return decryptedMessage;
        //        }

        private Dictionary<int, int> _contactRegisteredList = new Dictionary<int, int>();

        private static readonly object _updateChannelTooLongSyncRoot = new object();

        private Dictionary<int, TLUpdateChannelTooLong> _updateChannelTooLongList = new Dictionary<int, TLUpdateChannelTooLong>();

        private bool ProcessUpdateInternal(TLUpdateBase update, bool notifyNewMessage = true)
        {
            var userStatus = update as TLUpdateUserStatus;
            if (userStatus != null)
            {
                var userBase = _cacheService.GetUser(userStatus.UserId);
                if (userBase == null)
                {
                    return false;
                }

                var user = userBase as TLUser;
                if (user != null)
                {
                    // TODO: user._status = userStatus.Status;    // not UI Thread
                    user.Status = userStatus.Status;    // not UI Thread
                }

                if (notifyNewMessage)
                {
                    Execute.BeginOnThreadPool(() => _eventAggregator.Publish(userStatus));
                }
                //Execute.BeginOnThreadPool(() => _eventAggregator.Publish(user));

                return true;
            }

            var userTyping = update as TLUpdateUserTyping;
            if (userTyping != null)
            {
                Execute.BeginOnThreadPool(() => _eventAggregator.Publish(userTyping));

                return true;
            }

            var chatUserTyping = update as TLUpdateChatUserTyping;
            if (chatUserTyping != null)
            {
                Execute.BeginOnThreadPool(() => _eventAggregator.Publish(chatUserTyping));

                return true;
            }


            var updateServiceNotification = update as TLUpdateServiceNotification;
            if (updateServiceNotification != null)
            {
                Helpers.Execute.BeginOnThreadPool(() => _eventAggregator.Publish(updateServiceNotification));

                return true;
            }

            var updatePrivacy = update as TLUpdatePrivacy;
            if (updatePrivacy != null)
            {
                Helpers.Execute.BeginOnThreadPool(() => _eventAggregator.Publish(updatePrivacy));

                return true;
            }

            var updateUserBlocked = update as TLUpdateUserBlocked;
            if (updateUserBlocked != null)
            {
                var user = _cacheService.GetFullUser(updateUserBlocked.UserId);
                if (user != null)
                {
                    user.IsBlocked = updateUserBlocked.Blocked;
                    _cacheService.Commit();
                }
                Helpers.Execute.BeginOnThreadPool(() => _eventAggregator.Publish(updateUserBlocked));

                return true;
            }

            var processed = ProcessEncryptedChatUpdate(update);
            if (processed != null)
            {
                return processed.Value;
            }

            var updateDCOptions = update as TLUpdateDCOptions;
            if (updateDCOptions != null)
            {
                RaiseDCOptionsUpdated(new DCOptionsUpdatedEventArgs { Update = updateDCOptions });

                return true;
            }

            var updateChannelTooLong = update as TLUpdateChannelTooLong;
            if (updateChannelTooLong != null)
            {
                if (notifyNewMessage)
                {
                    Execute.BeginOnThreadPool(() => _eventAggregator.Publish(updateChannelTooLong));
                }
                else
                {
                    lock (_updateChannelTooLongSyncRoot)
                    {
                        _updateChannelTooLongList[updateChannelTooLong.ChannelId] = updateChannelTooLong;
                    }
                }

                //var updateChannelTooLong49 = update as TLUpdateChannelTooLong49;
                //if (updateChannelTooLong49 != null)
                //{
                //    Execute.ShowDebugMessage(string.Format("updateChannelTooLong channel_id={0} channel_pts={1}", updateChannelTooLong49.ChannelId, updateChannelTooLong49.ChannelPts));
                //}
                //else
                //{
                //    Execute.ShowDebugMessage(string.Format("updateChannelTooLong channel_id={0}", updateChannelTooLong.ChannelId));
                //}
                //#if DEBUG
                //                Execute.BeginOnThreadPool(() => _eventAggregator.Publish(updateChannelTooLong));
                //                Execute.BeginOnThreadPool(() => _eventAggregator.Publish(updateChannelTooLong));
                //                Execute.BeginOnThreadPool(() => _eventAggregator.Publish(updateChannelTooLong));
                //#endif

                //UpdateChannelAsync(updateChannelTooLong.ChannelId,
                //    result =>
                //    {
                //        var channel = result.Chats.FirstOrDefault();
                //        if (channel != null)
                //        {
                //            // replace with channels.getDifference and handling channelDifferenceTooLong
                //            GetHistoryAsync(channel.ToInputPeer(), 0, 0,
                //                new int?(Constants.CachedMessagesCount), 0, 0,
                //                result2 =>
                //                {

                //                },
                //                error2 =>
                //                {

                //                });
                //        }
                //        else
                //        {

                //        }
                //    },
                //    error =>
                //    {
                //        Execute.ShowDebugMessage("updateChannel getFullChannel error " + error);
                //    });


                return true;
            }

            var updateChannel = update as TLUpdateChannel;
            if (updateChannel != null)
            {
                Execute.ShowDebugMessage("TLUpdateChannel channel_id=" + updateChannel.ChannelId);
                UpdateChannelAsync(updateChannel.ChannelId,
                    result =>
                    {
                        var channel = result.Chats.FirstOrDefault() as TLChannel;
                        if (channel != null)
                        {
                            GetParticipantAsync(channel.ToInputChannel(), new TLInputUserSelf(),
                            result2 =>
                            {
                                // sync users
                                var inviter = result2.Participant as ITLChannelInviter;
                                var inviterId = inviter != null ? inviter.InviterId.ToString() : "unknown";
                                var date = inviter != null ? inviter.Date.ToString() : "unknown";
                                //TODO: layer 68
                                //Execute.ShowDebugMessage(string.Format("updateChannel [channel_id={0} creator={1} kicked={2} left={3} editor={4} moderator={5} broadcast={6} public={7} verified={8} inviter=[id={9} date={10}]]", channel.Id, channel.IsCreator, channel.IsKicked, channel.IsLeft, channel.IsEditor, channel.IsModerator, channel.IsBroadcast, "channel.IsPublic", channel.IsVerified, inviterId, date));

                                Execute.BeginOnThreadPool(() => _eventAggregator.Publish(updateChannel));
                            },
                            error2 =>
                            {
                                Execute.BeginOnThreadPool(() => _eventAggregator.Publish(updateChannel));

                                Execute.ShowDebugMessage("updateChannel getParticipant error " + error2);
                            });

                            //Execute.ShowDebugMessage(string.Format("updateChannel [channel_id={0} creator={1} kicked={2} left={3} editor={4} moderator={5} broadcast={6} public={7} verified={8} inviter_id={9}]", channel.Id, channel.Creator, channel.IsKicked, channel.Left, channel.IsEditor, channel.IsModerator, channel.IsBroadcast, channel.IsPublic, channel.IsVerified, channel.ExportedInvite));
                        }
                        else
                        {
                            Execute.BeginOnThreadPool(() => _eventAggregator.Publish(updateChannel));

                            Execute.ShowDebugMessage("updateChannel empty");
                        }
                    },
                    error =>
                    {
                        Execute.BeginOnThreadPool(() => _eventAggregator.Publish(updateChannel));

                        Execute.ShowDebugMessage("updateChannel getFullChannel error " + error);
                    });

                return true;
            }

            var updateChannelPinnedMessage = update as TLUpdateChannelPinnedMessage;
            if (updateChannelPinnedMessage != null)
            {
                var channel = _cacheService.GetChat(updateChannelPinnedMessage.ChannelId) as TLChannel;
                if (channel != null)
                {
                    var full = _cacheService.GetFullChat(updateChannelPinnedMessage.ChannelId) as TLChannelFull;
                    if (full != null)
                    {
                        full.PinnedMsgId = updateChannelPinnedMessage.Id;
                        full.HasPinnedMsgId = true;
                    }

                    channel.PinnedMsgId = updateChannelPinnedMessage.Id;
                    channel.HiddenPinnedMsgId = null;
                    _cacheService.Commit();

                    var message = _cacheService.GetMessage(updateChannelPinnedMessage.Id, updateChannelPinnedMessage.ChannelId);
                    if (message == null)
                    {
                        GetChannelMessagesAsync(channel.ToInputChannel(),
                            new TLVector<int> { updateChannelPinnedMessage.Id },
                            messagesBase =>
                            {
                                _cacheService.AddMessagesToContext(messagesBase, result =>
                                {
                                    if (notifyNewMessage)
                                    {
                                        Execute.BeginOnThreadPool(() => _eventAggregator.Publish(updateChannelPinnedMessage));
                                    }
                                });
                            },
                            error =>
                            {
                                if (notifyNewMessage)
                                {
                                    Execute.BeginOnThreadPool(() => _eventAggregator.Publish(updateChannelPinnedMessage));
                                }
                            });
                    }
                    else
                    {
                        if (notifyNewMessage)
                        {
                            Execute.BeginOnThreadPool(() => _eventAggregator.Publish(updateChannelPinnedMessage));
                        }
                    }
                }

                return true;
            }

            var updateEditMessage = update as TLUpdateEditMessage;
            if (updateEditMessage != null)
            {
                //uExecute.ShowDebugMessage(string.Format("updateEditMessage pts={0} pts_count={1} message={2}", updateEditMessage.Pts, updateEditMessage.PtsCount, updateEditMessage.Message));

                _cacheService.SyncEditedMessage(updateEditMessage.Message, notifyNewMessage, notifyNewMessage,
                    cachedMessage =>
                    {
                        if (notifyNewMessage)
                        {
                            updateEditMessage.Message = cachedMessage;
                            Execute.BeginOnThreadPool(() => _eventAggregator.Publish(updateEditMessage));
                        }
                    });

                return true;
            }

            var updateEditChannelMessage = update as TLUpdateEditChannelMessage;
            if (updateEditChannelMessage != null)
            {
                Execute.ShowDebugMessage(string.Format("updateEditChannelMessage channel_pts={0} channel_ptscount={1} message={2}", updateEditChannelMessage.Pts, updateEditChannelMessage.PtsCount, updateEditChannelMessage.Message));
                var commonMessage = updateEditChannelMessage.Message as TLMessageCommonBase;
                if (commonMessage != null)
                {
                    var peer = commonMessage.ToId;

                    var channel = _cacheService.GetChat(commonMessage.ToId.Id) as TLChannel;
                    if (channel != null)
                    {
                        if (channel.Pts == null || (channel.Pts < updateEditChannelMessage.Pts && channel.Pts + updateEditChannelMessage.PtsCount != updateEditChannelMessage.Pts))
                        {
                            Execute.ShowDebugMessage(string.Format("channel_id={0} channel_pts={1} updateEditChannelMessage[channel_pts={2} channel_pts_count={3}]", peer.Id, channel.Pts, updateEditChannelMessage.Pts, updateEditChannelMessage.PtsCount));
                        }
                        channel.Pts = new int?(updateEditChannelMessage.Pts);
                    }

                    _cacheService.SyncEditedMessage(updateEditChannelMessage.Message, notifyNewMessage, notifyNewMessage,
                        cachedMessage =>
                        {
                            if (notifyNewMessage)
                            {
                                updateEditChannelMessage.Message = cachedMessage;
                                Execute.BeginOnThreadPool(() => _eventAggregator.Publish(updateEditChannelMessage));
                            }
                        });
                }

                return true;
            }

            var updateNewChannelMessage = update as TLUpdateNewChannelMessage;
            if (updateNewChannelMessage != null)
            {
                var commonMessage = updateNewChannelMessage.Message as TLMessageCommonBase;
                if (commonMessage != null)
                {
                    var peer = commonMessage.ToId;

                    var channel = _cacheService.GetChat(commonMessage.ToId.Id) as TLChannel;
                    if (channel != null)
                    {
                        if (channel.Pts == null
                            || (channel.Pts < updateNewChannelMessage.Pts
                                && channel.Pts + updateNewChannelMessage.PtsCount != updateNewChannelMessage.Pts))
                        {
                            //Execute.ShowDebugMessage(string.Format("channel_id={0} channel_pts={1} updateNewChannelMessage[channel_pts={2} channel_pts_count={3}]", peer.Id, channel.Pts, updateNewChannelMessage.ChannelPts, updateNewChannelMessage.ChannelPtsCount));
                        }
                        channel.Pts = updateNewChannelMessage.Pts;

                        if (!commonMessage.IsOut)
                        {
                            var readInboxMaxId = channel.ReadInboxMaxId ?? 0;

                            if (commonMessage.Id <= readInboxMaxId)
                            {
                                commonMessage.SetUnreadSilent(false);
                            }
                            else
                            {
                                commonMessage.SetUnreadSilent(true);
                            }
                        }
                        else
                        {
                            var readOutboxMaxId = channel.ReadOutboxMaxId ?? 0;

                            if (commonMessage.Id <= readOutboxMaxId)
                            {
                                commonMessage.SetUnreadSilent(false);
                            }
                            else
                            {
                                commonMessage.SetUnreadSilent(true);
                            }
                        }

                        ProcessNewMessageUpdate(updateNewChannelMessage.Message);
                    }

                    _cacheService.SyncMessage(updateNewChannelMessage.Message, notifyNewMessage, notifyNewMessage,
                        cachedMessage =>
                        {
                            if (notifyNewMessage)
                            {
                                Execute.BeginOnThreadPool(() => _eventAggregator.Publish(cachedMessage));
                            }
                        });
                }

                return true;
            }

            var updateNewMessage = update as TLUpdateNewMessage;
            if (updateNewMessage != null)
            {
                var commonMessage = updateNewMessage.Message as TLMessageCommonBase;
                if (commonMessage != null)
                {
                    MTProtoService.ProcessSelfMessage(commonMessage);

                    TLPeerBase peer;
                    ITLReadMaxId readMaxId;
                    if (commonMessage.ToId is TLPeerChat)
                    {
                        peer = commonMessage.ToId;
                        readMaxId = _cacheService.GetChat(peer.Id) as ITLReadMaxId;
                    }
                    else
                    {
                        peer = commonMessage.IsOut ? commonMessage.ToId : new TLPeerUser { Id = commonMessage.FromId ?? 0 };
                        readMaxId = _cacheService.GetUser(peer.Id) as ITLReadMaxId;
                    }

                    // TODO: is this right?
                    if (readMaxId != null)
                    {
                        if (!commonMessage.IsOut)
                        {
                            var readInboxMaxId = readMaxId.ReadInboxMaxId;

                            if (commonMessage.Id <= readInboxMaxId)
                            {
                                commonMessage.SetUnreadSilent(false);
                            }
                            else
                            {
                                commonMessage.SetUnreadSilent(true);
                            }
                        }
                        else
                        {
                            var readOutboxMaxId = readMaxId.ReadOutboxMaxId;

                            if (commonMessage.Id <= readOutboxMaxId)
                            {
                                commonMessage.SetUnreadSilent(false);
                            }
                            else
                            {
                                commonMessage.SetUnreadSilent(true);
                            }
                        }
                    }

                    if (commonMessage.RandomId.HasValue && commonMessage.RandomId != 0)
                    {
#if DEBUG
                        Log.Write("TLUpdateNewMessage " + updateNewMessage.Message);
#endif
                        _cacheService.SyncSendingMessage(commonMessage, null,
                            cachedMessage =>
                            {
                                if (notifyNewMessage)
                                {
                                    Execute.BeginOnThreadPool(() => _eventAggregator.Publish(cachedMessage));
                                }
                            });
                    }
                    else
                    {
#if DEBUG
                        Log.Write("TLUpdateNewMessage " + updateNewMessage.Message);
#endif

                        _cacheService.SyncMessage(updateNewMessage.Message,
                            cachedMessage =>
                            {
                                if (notifyNewMessage)
                                {
                                    Execute.BeginOnThreadPool(() => _eventAggregator.Publish(cachedMessage));
                                }
                            });
                    }

                    ProcessNewMessageUpdate(updateNewMessage.Message);
                }

                return true;
            }

            var updateMessageId = update as TLUpdateMessageID;
            if (updateMessageId != null)
            {
                _cacheService.SyncSendingMessageId(updateMessageId.RandomId, updateMessageId.Id, m => { });
                RemoveFromQueue(updateMessageId.RandomId);

                return true;
            }

            var updatedReadMessagesContents = update as TLUpdateReadMessagesContents;
            if (updatedReadMessagesContents != null)
            {
                var messages = new List<TLMessageCommonBase>(updatedReadMessagesContents.Messages.Count);
                var messagesId = new TLVector<int>(updatedReadMessagesContents.Messages.Count);

                foreach (var readMessageId in updatedReadMessagesContents.Messages)
                {
                    var commonMessage = _cacheService.GetMessage(readMessageId) as TLMessageCommonBase;
                    if (commonMessage != null)
<<<<<<< HEAD
                    {
                        messages.Add(commonMessage);
                    }
                    else
                    {
=======
                    {
                        messages.Add(commonMessage);
                    }
                    else
                    {
>>>>>>> a2587b73
                        messagesId.Add(readMessageId);
                    }
                }

                Execute.BeginOnUIThread(() =>
                {
                    foreach (var commonMessage in messages)
                    {
                        commonMessage.IsMediaUnread = false;
                        commonMessage.RaisePropertyChanged(() => commonMessage.IsMediaUnread);

                        var dialog = _cacheService.GetDialog(commonMessage);

                        if (commonMessage.IsMentioned && dialog != null)
                        {
                            dialog.UnreadMentionsCount = Math.Max(dialog.UnreadMentionsCount - 1, 0);
                            dialog.RaisePropertyChanged(() => dialog.UnreadMentionsCount);
                        }

                        // Self destruct if needed
                        if (commonMessage is TLMessage message)
                        {
                            if (message.Media is TLMessageMediaPhoto photoMedia && photoMedia.HasTTLSeconds)
                            {
                                photoMedia.Photo = null;
                                photoMedia.Caption = null;
                                photoMedia.HasPhoto = false;
                                photoMedia.HasCaption = false;
<<<<<<< HEAD

                                Execute.BeginOnThreadPool(() => _eventAggregator.Publish(new MessageExpiredEventArgs(message)));
                            }
                            else if (message.Media is TLMessageMediaDocument documentMedia && documentMedia.HasTTLSeconds)
                            {
                                documentMedia.Document = null;
                                documentMedia.Caption = null;
                                documentMedia.HasDocument = false;
                                documentMedia.HasCaption = false;

                                Execute.BeginOnThreadPool(() => _eventAggregator.Publish(new MessageExpiredEventArgs(message)));
                            }
=======

                                Execute.BeginOnThreadPool(() => _eventAggregator.Publish(new MessageExpiredEventArgs(message)));
                            }
                            else if (message.Media is TLMessageMediaDocument documentMedia && documentMedia.HasTTLSeconds)
                            {
                                documentMedia.Document = null;
                                documentMedia.Caption = null;
                                documentMedia.HasDocument = false;
                                documentMedia.HasCaption = false;

                                Execute.BeginOnThreadPool(() => _eventAggregator.Publish(new MessageExpiredEventArgs(message)));
                            }
>>>>>>> a2587b73
                        }
                    }
                });

                if (messagesId.Count > 0)
                {
                    GetMessagesAsync(messagesId, result =>
                    {
                        Execute.BeginOnUIThread(() =>
                        {
                            foreach (var commonMessage in result.Messages.OfType<TLMessageCommonBase>())
                            {
                                commonMessage.IsMediaUnread = false;
                                commonMessage.RaisePropertyChanged(() => commonMessage.IsMediaUnread);

                                var dialog = _cacheService.GetDialog(commonMessage);

                                if (commonMessage.IsMentioned && dialog != null)
                                {
                                    dialog.UnreadMentionsCount = Math.Max(dialog.UnreadMentionsCount - 1, 0);
                                    dialog.RaisePropertyChanged(() => dialog.UnreadMentionsCount);
                                }

                                // Self destruct if needed
                                if (commonMessage is TLMessage message)
                                {
                                    if (message.Media is TLMessageMediaPhoto photoMedia && photoMedia.HasTTLSeconds)
                                    {
                                        photoMedia.Photo = null;
                                        photoMedia.Caption = null;
                                        photoMedia.HasPhoto = false;
                                        photoMedia.HasCaption = false;

                                        Execute.BeginOnThreadPool(() => _eventAggregator.Publish(new MessageExpiredEventArgs(message)));
                                    }
                                    else if (message.Media is TLMessageMediaDocument documentMedia && documentMedia.HasTTLSeconds)
                                    {
                                        documentMedia.Document = null;
                                        documentMedia.Caption = null;
                                        documentMedia.HasDocument = false;
                                        documentMedia.HasCaption = false;

                                        Execute.BeginOnThreadPool(() => _eventAggregator.Publish(new MessageExpiredEventArgs(message)));
                                    }
                                }
                            }
                        });

                        _cacheService.AddMessagesToContext(result, (m) => { });
                    });
                }

                //Execute.BeginOnThreadPool(() => _eventAggregator.Publish(updatedReadMessagesContents));

                return true;
            }

            var updateChannelReadMessagesContents = update as TLUpdateChannelReadMessagesContents;
            if (updateChannelReadMessagesContents != null)
            {
                var channel = _cacheService.GetChat(updateChannelReadMessagesContents.ChannelId) as TLChannel;
                var dialog = _cacheService.GetDialog(new TLPeerChannel { ChannelId = updateChannelReadMessagesContents.ChannelId });

                var messages = new List<TLMessageCommonBase>(updateChannelReadMessagesContents.Messages.Count);
                var messagesId = new TLVector<int>(updateChannelReadMessagesContents.Messages.Count);

                foreach (var readMessageId in updateChannelReadMessagesContents.Messages)
                {
                    var commonMessage = _cacheService.GetMessage(readMessageId, updateChannelReadMessagesContents.ChannelId) as TLMessageCommonBase;
                    if (commonMessage != null)
                    {
                        messages.Add(commonMessage);
                    }
                    else
                    {
                        messagesId.Add(readMessageId);
                    }
                }

                Execute.BeginOnUIThread(() =>
                {
                    foreach (var message in messages)
                    {
                        message.IsMediaUnread = false;
                        message.RaisePropertyChanged(() => message.IsMediaUnread);

                        if (message.IsMentioned && dialog != null)
                        {
                            dialog.UnreadMentionsCount = Math.Max(dialog.UnreadMentionsCount - 1, 0);
                            dialog.RaisePropertyChanged(() => dialog.UnreadMentionsCount);
                        }
                    }
                });

                if (messagesId.Count > 0)
                {
                    GetChannelMessagesAsync(channel.ToInputChannel(), messagesId, result =>
                    {
                        Execute.BeginOnUIThread(() =>
                        {
                            foreach (var message in result.Messages.OfType<TLMessageCommonBase>())
                            {
                                message.IsMediaUnread = false;
                                message.RaisePropertyChanged(() => message.IsMediaUnread);

                                if (message.IsMentioned && dialog != null)
                                {
                                    dialog.UnreadMentionsCount = Math.Max(dialog.UnreadMentionsCount - 1, 0);
                                    dialog.RaisePropertyChanged(() => dialog.UnreadMentionsCount);
                                }
                            }
                        });

                        _cacheService.AddMessagesToContext(result, (m) => { });
                    });
                }
            }

            var updateChannelMessageViews = update as TLUpdateChannelMessageViews;
            if (updateChannelMessageViews != null)
            {
                //Execute.ShowDebugMessage(string.Format("updateChannelMessageViews channel_id={0} id={1} views={2}", updateChannelMessageViews.ChannelId, updateChannelMessageViews.Id, updateChannelMessageViews.Views));

                var message = _cacheService.GetMessage(updateChannelMessageViews.Id, updateChannelMessageViews.ChannelId) as TLMessage;
                if (message != null)
                {
                    if (message.Views == null || message.Views.Value < updateChannelMessageViews.Views)
                    {
                        message.Views = updateChannelMessageViews.Views;

                        Execute.BeginOnUIThread(() =>
                        {
                            message.RaisePropertyChanged(() => message.Views);
                        });
                    }
                }

                return true;
            }


            var updateReadHistory = update as TLUpdateBase;
            if (update is TLUpdateReadHistoryInbox || update is TLUpdateReadHistoryOutbox)
            {
                var outbox = update is TLUpdateReadHistoryOutbox;

                int maxId;
                TLPeerBase peer;
                if (updateReadHistory is TLUpdateReadHistoryInbox)
                {
                    maxId = ((TLUpdateReadHistoryInbox)updateReadHistory).MaxId;
                    peer = ((TLUpdateReadHistoryInbox)updateReadHistory).Peer;
                }
                else
                {
                    maxId = ((TLUpdateReadHistoryOutbox)updateReadHistory).MaxId;
                    peer = ((TLUpdateReadHistoryOutbox)updateReadHistory).Peer;
                }

                ITLReadMaxId readMaxId = null;
                if (peer is TLPeerUser)
                {
                    readMaxId = _cacheService.GetUser(peer.Id) as ITLReadMaxId;
                }
                else if (peer is TLPeerChat)
                {
                    readMaxId = _cacheService.GetChat(peer.Id) as ITLReadMaxId;
                }
                SetReadMaxId(readMaxId, maxId, outbox);

                var dialog = _cacheService.GetDialog(peer);
                if (dialog != null)
                {
                    var dialog53 = dialog as TLDialog;
                    if (dialog53 != null)
                    {
                        SetReadMaxId(dialog53, maxId, outbox);
                        SetReadMaxId(dialog53.With as ITLReadMaxId, maxId, outbox);
                    }

                    var notifyMessages = new List<TLMessageCommonBase>();
                    for (int i = 0; i < dialog.Messages.Count; i++)
                    {
                        var message = dialog.Messages[i] as TLMessageCommonBase;
                        if (message != null)
                        {
                            if (message.Id != 0
                                && message.Id <= maxId
                                && message.IsOut == outbox)
                            {
                                if (message.IsUnread)
                                {
                                    message.SetUnread(false);
                                    notifyMessages.Add(message);
                                    //message.RaisePropertyChanged(() => message.Unread);
                                }
                                else
                                {
                                    break;
                                }
                            }
                        }
                    }

                    var topMessage = dialog.TopMessageItem as TLMessageCommonBase;
                    if (topMessage != null)
                    {
                        if (topMessage.Id <= maxId)
                        {
                            if (topMessage.Id != 0
                                && topMessage.IsUnread
                                && topMessage.IsOut == outbox)
                            {
                                topMessage.SetUnread(false);
                                notifyMessages.Add(topMessage);
                                //topMessage.RaisePropertyChanged(() => topMessage.Unread);
                            }
                        }
                    }

                    var unreadCount = 0;
                    if (dialog.TopMessage != null && dialog.TopMessage > maxId)
                    {
                        unreadCount = dialog.UnreadCount;
                    }
                    if (outbox)
                    {
                        unreadCount = dialog.UnreadCount;
                    }
                    dialog.UnreadCount = unreadCount;

                    Execute.BeginOnUIThread(() =>
                    {
                        if (!notifyNewMessage)
                        {
                            //Execute.ShowDebugMessage("UpdatesService.ProcessUpdateInternal cancel TLUpdateReadHistory");
                            return;
                        }

                        foreach (var message in notifyMessages)
                        {
                            message.RaisePropertyChanged(() => message.IsUnread);
                        }
                        dialog.RaisePropertyChanged(() => dialog.TopMessageItem);
                        dialog.RaisePropertyChanged(() => dialog.Self);
                        dialog.RaisePropertyChanged(() => dialog.UnreadCount);
                        dialog.RaisePropertyChanged(() => dialog.UnreadMentionsCount);
                    });
                }

                return true;
            }

            var updateReadChannelOutbox = update as TLUpdateReadChannelOutbox;
            if (updateReadChannelOutbox != null)
            {
                //Execute.ShowDebugMessage(string.Format("TLUpdateReadChannelOutbox channel_id={0} max_id={1}", updateReadChannelOutbox.ChannelId, updateReadChannelOutbox.MaxId));

                var readMaxId = _cacheService.GetChat(updateReadChannelOutbox.ChannelId) as ITLReadMaxId;
                if (readMaxId != null)
                {
                    SetReadMaxId(readMaxId, updateReadChannelOutbox.MaxId, true);
                }

                var dialog = _cacheService.GetDialog(new TLPeerChannel { Id = updateReadChannelOutbox.ChannelId });
                if (dialog != null)
                {
                    var dialog53 = dialog as TLDialog;
                    if (dialog53 != null)
                    {
                        SetReadMaxId(dialog53, updateReadChannelOutbox.MaxId, true);
                        SetReadMaxId(dialog53.With as ITLReadMaxId, updateReadChannelOutbox.MaxId, true);
                    }

                    var messages = new List<TLMessageCommonBase>();

                    var topMessage = dialog.TopMessageItem as TLMessageCommonBase;
                    if (topMessage != null
                        && topMessage.IsOut
                        && topMessage.Id <= updateReadChannelOutbox.MaxId)
                    {
                        //dialog.UnreadCount = 0;
                        topMessage.SetUnread(false);
                        messages.Add(topMessage);
                    }

                    foreach (var messageBase in dialog.Messages)
                    {
                        var message = messageBase as TLMessageCommonBase;
                        if (message != null && message.IsUnread && message.IsOut)
                        {
                            if (message.Id != 0 && message.Id < updateReadChannelOutbox.MaxId)
                            {
                                message.SetUnread(false);
                                messages.Add(message);
                            }
                        }
                    }

                    if (notifyNewMessage)
                    {
                        Execute.BeginOnUIThread(() =>
                        {
                            foreach (var message in messages)
                            {
                                message.RaisePropertyChanged(() => message.IsUnread);
                            }

                            dialog.RaisePropertyChanged(() => dialog.TopMessageItem);
                            dialog.RaisePropertyChanged(() => dialog.Self);
                            dialog.RaisePropertyChanged(() => dialog.UnreadCount);
                            dialog.RaisePropertyChanged(() => dialog.UnreadMentionsCount);
                        });
                    }
                }

                _cacheService.Commit();

                return true;
            }

            var updateReadChannelInbox = update as TLUpdateReadChannelInbox;
            if (updateReadChannelInbox != null)
            {
                //Execute.ShowDebugMessage(string.Format("TLUpdateReadChannelInbox channel_id={0} max_id={1}", updateReadChannelInbox.ChannelId, updateReadChannelInbox.MaxId));

                var messages = new List<TLMessageCommonBase>();

                var readMaxId = _cacheService.GetChat(updateReadChannelInbox.ChannelId) as ITLReadMaxId;
                if (readMaxId != null)
                {
                    SetReadMaxId(readMaxId, updateReadChannelInbox.MaxId, false);
                }

                var dialog = _cacheService.GetDialog(new TLPeerChannel { Id = updateReadChannelInbox.ChannelId });
                if (dialog != null)
                {
                    var dialog53 = dialog as TLDialog;
                    if (dialog53 != null)
                    {
                        SetReadMaxId(dialog53, updateReadChannelInbox.MaxId, false);
                        SetReadMaxId(dialog53.With as ITLReadMaxId, updateReadChannelInbox.MaxId, false);
                    }

                    var topMessage = dialog.TopMessageItem as TLMessageCommonBase;
                    if (topMessage != null
                        && !topMessage.IsOut
                        && topMessage.Id <= updateReadChannelInbox.MaxId)
                    {
                        dialog.UnreadCount = 0;
                        topMessage.SetUnread(false);
                        messages.Add(topMessage);
                    }

                    foreach (var messageBase in dialog.Messages)
                    {
                        var message = messageBase as TLMessageCommonBase;
                        if (message != null && message.IsUnread && !message.IsOut)
                        {
                            if (message.Id != 0 && message.Id < updateReadChannelInbox.MaxId)
                            {
                                message.SetUnread(false);
                                messages.Add(message);
                            }
                        }
                    }

                    if (notifyNewMessage)
                    {
                        Execute.BeginOnUIThread(() =>
                        {
                            foreach (var message in messages)
                            {
                                message.RaisePropertyChanged(() => message.IsUnread);
                            }

                            dialog.RaisePropertyChanged(() => dialog.TopMessageItem);
                            dialog.RaisePropertyChanged(() => dialog.Self);
                            dialog.RaisePropertyChanged(() => dialog.UnreadCount);
                            dialog.RaisePropertyChanged(() => dialog.UnreadMentionsCount);
                        });
                    }
                }

                _cacheService.Commit();

                return true;
            }

            // TODO: 24/07/2017 removed?
            //var updateReadMessages = update as TLUpdateReadMessagesContents;
            //if (updateReadMessages != null)
            //{
            //    var dialogs = new Dictionary<int, TLDialog>();
            //    var messages = new List<TLMessageCommonBase>(updateReadMessages.Messages.Count);
            //    foreach (var readMessageId in updateReadMessages.Messages)
            //    {
            //        var message = _cacheService.GetMessage(readMessageId) as TLMessageCommonBase;
            //        if (message != null)
            //        {
            //            messages.Add(message);

            //            var dialog = _cacheService.GetDialog(message);
            //            if (dialog != null && dialog.UnreadCount > 0)
            //            {
            //                dialog.UnreadCount = Math.Max(0, dialog.UnreadCount - 1);
            //                var topMessage = dialog.TopMessageItem;
            //                if (topMessage != null && topMessage.Id == readMessageId)
            //                {
            //                    dialogs[dialog.ReadInboxMaxId] = dialog;
            //                }
            //            }
            //        }
            //    }

            //    Execute.BeginOnUIThread(() =>
            //    {
            //        foreach (var message in messages)
            //        {
            //            message.SetUnread(false);
            //        }

            //        foreach (var dialogBase in dialogs.Values)
            //        {
            //            var dialog = dialogBase as TLDialog;
            //            if (dialog == null) continue;

            //            dialog.RaisePropertyChanged(() => dialog.TopMessageItem);
            //            dialog.RaisePropertyChanged(() => dialog.Self);
            //            dialog.RaisePropertyChanged(() => dialog.UnreadCount);
            //        }
            //    });

            //    return true;
            //}

            var deleteMessages = update as TLUpdateDeleteMessages;
            if (deleteMessages != null)
            {
                _cacheService.DeleteMessages(deleteMessages.Messages);

                return true;
            }

            var updateDeleteChannelMessages = update as TLUpdateDeleteChannelMessages;
            if (updateDeleteChannelMessages != null)
            {
                Execute.ShowDebugMessage(string.Format("updateDeleteChannelMessages channel_id={0} msgs=[{1}] channel_pts={2} channel_pts_count={3}", updateDeleteChannelMessages.ChannelId, string.Join(", ", updateDeleteChannelMessages.Messages), updateDeleteChannelMessages.Pts, updateDeleteChannelMessages.PtsCount));

                var channel = _cacheService.GetChat(updateDeleteChannelMessages.ChannelId) as TLChannel;
                if (channel != null)
                {
                    if (channel.Pts == null || channel.Pts.Value + updateDeleteChannelMessages.PtsCount != updateDeleteChannelMessages.Pts)
                    {
                        Execute.ShowDebugMessage(string.Format("channel_id={0} channel_pts={1} updateDeleteChannelMessages[channel_pts={2} channel_pts_count={3}]", channel.Id, channel.Pts, updateDeleteChannelMessages.Pts, updateDeleteChannelMessages.PtsCount));
                    }
                    channel.Pts = updateDeleteChannelMessages.Pts;
                }

                _cacheService.DeleteChannelMessages(updateDeleteChannelMessages.ChannelId, updateDeleteChannelMessages.Messages);

                return true;
            }

            var updateChannelAvailableMessages = update as TLUpdateChannelAvailableMessages;
            if (updateChannelAvailableMessages != null)
            {
                var channel = _cacheService.GetChat(updateChannelAvailableMessages.ChannelId);
                if (channel != null)
                {

                }

                _cacheService.ClearDialog(new TLPeerChannel { ChannelId = updateChannelAvailableMessages.ChannelId }, updateChannelAvailableMessages.AvailableMinId);
            }

            // TODO: No idea
            //var restoreMessages = update as TLUpdateRestoreMessages;
            //if (restoreMessages != null)
            //{
            //    return true;
            //}

            var updateChatAdmins = update as TLUpdateChatAdmins;
            if (updateChatAdmins != null)
            {
                var chat = _cacheService.GetChat(updateChatAdmins.ChatId) as TLChat;
                if (chat != null)
                {
                    chat.IsAdminsEnabled = updateChatAdmins.Enabled;
                    chat.Version = updateChatAdmins.Version;

                    _cacheService.Commit();
                }

                Execute.ShowDebugMessage(string.Format("TLUpdateChatAdmins chat_id={0} enabled={1} version={2}", updateChatAdmins.ChatId, updateChatAdmins.Enabled, updateChatAdmins.Version));

                Execute.BeginOnThreadPool(() => _eventAggregator.Publish(updateChatAdmins));

                return true;
            }

            var updateChatParticipantAdmin = update as TLUpdateChatParticipantAdmin;
            if (updateChatParticipantAdmin != null)
            {
                var chat = _cacheService.GetChat(updateChatParticipantAdmin.ChatId) as TLChat;
                if (chat != null)
                {
                    var userId = GetCurrentUserId();
                    if (updateChatParticipantAdmin.UserId == userId)
                    {
                        chat.IsAdmin = updateChatParticipantAdmin.IsAdmin;
                        chat.Version = updateChatParticipantAdmin.Version;

                        _cacheService.Commit();
                    }
                }

                Execute.ShowDebugMessage(string.Format("TLUpdateChatParticipantAdmin chat_id={0} user_id={1} is_admin={2} version={3}", updateChatParticipantAdmin.ChatId, updateChatParticipantAdmin.UserId, updateChatParticipantAdmin.IsAdmin, updateChatParticipantAdmin.Version));

                Execute.BeginOnThreadPool(() => _eventAggregator.Publish(updateChatParticipantAdmin));

                return true;
            }

            var updateChatParticipants = update as TLUpdateChatParticipants;
            if (updateChatParticipants != null)
            {
                var chatFull = _cacheService.GetFullChat(updateChatParticipants.Participants.ChatId) as TLChatFull;
                var chat = _cacheService.GetChat(updateChatParticipants.Participants.ChatId) as TLChat;
                if (chat != null && chatFull != null)
                {
                    chatFull.Participants = updateChatParticipants.Participants;
                    var participants = chatFull.Participants as TLChatParticipants;
                    if (participants != null)
                    {
                        chat.Version = participants.Version;
                    }

                    _cacheService.Commit();
                }

                Execute.ShowDebugMessage(string.Format("TLUpdateChatParticipants participants={0}", updateChatParticipants.Participants.GetType().Name));

                Execute.BeginOnThreadPool(() => _eventAggregator.Publish(updateChatParticipants));

                return true;
            }

            var userName = update as TLUpdateUserName;
            if (userName != null)
            {
                var user = _cacheService.GetUser(userName.UserId) as TLUser;
                if (user == null)
                {
                    return false;
                }

                user.FirstName = userName.FirstName;
                user.LastName = userName.LastName;
                user.Username = userName.Username;

                user.HasFirstName = user.FirstName != null;
                user.HasLastName = user.LastName != null;
                user.HasUsername = user.Username != null;

                user.RaisePropertyChanged(() => user.FirstName);
                user.RaisePropertyChanged(() => user.LastName);
                user.RaisePropertyChanged(() => user.Username);
                user.RaisePropertyChanged(() => user.FullName);
                user.RaisePropertyChanged(() => user.DisplayName);

                _cacheService.SyncUser(user, _ => { });

                // TODO
                //var userWithUserName = user as IUserName;
                //if (userWithUserName != null)
                //{
                //}

                Execute.BeginOnThreadPool(() => _eventAggregator.Publish(userName));

                return true;
            }

            var userPhoto = update as TLUpdateUserPhoto;
            if (userPhoto != null)
            {
                if (userPhoto.Date > 0 && (_date == null || _date.Value < userPhoto.Date))
                {
                    _date = userPhoto.Date;
                }

                var user = _cacheService.GetUser(userPhoto.UserId) as TLUser;
                if (user == null)
                {
                    return false;
                }

                user.Photo = userPhoto.Photo;
                user.HasPhoto = user.Photo != null;
                user.RaisePropertyChanged(() => user.PhotoSelf);

                _cacheService.SyncUser(user, _ => { });

                Execute.BeginOnThreadPool(() => _eventAggregator.Publish(userPhoto));
                //_cacheService.SyncUser(user, result => _eventAggregator.Publish(result));

                return true;
            }

            var userPhone = update as TLUpdateUserPhone;
            if (userPhone != null)
            {
                var user = _cacheService.GetUser(userPhone.UserId) as TLUser;
                if (user == null)
                {
                    return false;
                }

                user.Phone = userPhone.Phone;
                user.HasPhone = user.Phone != null;
                user.RaisePropertyChanged(() => user.Phone);

                _cacheService.SyncUser(user, _ => { });

                Execute.BeginOnThreadPool(() => user.RaisePropertyChanged(() => user.Phone));

                return true;
            }

            var contactRegistered = update as TLUpdateContactRegistered;
            if (contactRegistered != null)
            {
                if (contactRegistered.Date > 0 && (_date == null || _date.Value < contactRegistered.Date))
                {
                    _date = contactRegistered.Date;
                }

                if (_contactRegisteredList.ContainsKey(contactRegistered.UserId))
                {
                    return true;
                }

                _contactRegisteredList[contactRegistered.UserId] = contactRegistered.UserId;

                var user = _cacheService.GetUser(contactRegistered.UserId);

                if (user == null)
                {
                    GetFullUserAsync(new TLInputUser { UserId = contactRegistered.UserId, AccessHash = 0 },
                        userFull =>
                        {
                            // TODO: 06/05/2017
                            //user = userFull.ToUser();
                            CreateContactRegisteredMessage(contactRegistered, notifyNewMessage);
                        },
                        error =>
                        {

                        });
                }
                else
                {
                    CreateContactRegisteredMessage(contactRegistered, notifyNewMessage);
                }

                return true;
            }

            // TODO: 31/12/2016 removed?
            //var updateNewAuthorization = update as TLUpdateNewAuthorization;
            //if (updateNewAuthorization != null)
            //{
            //    if (updateNewAuthorization.Date > 0 && (_date == null || _date.Value < updateNewAuthorization.Date))
            //    {
            //        _date = updateNewAuthorization.Date;
            //    }

            //    Helpers.Execute.BeginOnThreadPool(() => _eventAggregator.Publish(updateNewAuthorization));

            //    return true;
            //}

            var updateDialogPinned = update as TLUpdateDialogPinned;
            if (updateDialogPinned != null)
            {
                var dialog = _cacheService.GetDialog(updateDialogPinned.Peer);
                if (dialog != null)
                {
                    dialog.IsPinned = updateDialogPinned.IsPinned;
                    dialog.RaisePropertyChanged(() => dialog.IsPinned);
                    _cacheService.Commit();

                    Execute.BeginOnThreadPool(() => _eventAggregator.Publish(updateDialogPinned));
                }

                return true;
            }

            var updatePinnedDialogs = update as TLUpdatePinnedDialogs;
            if (updatePinnedDialogs != null)
            {
                Execute.BeginOnThreadPool(() => _eventAggregator.Publish(updatePinnedDialogs));

                return true;
            }

            var updateContactLink = update as TLUpdateContactLink; // TODO: TLUpdateContactLinkBase;
            if (updateContactLink != null)
            {
                Execute.BeginOnThreadPool(() => _eventAggregator.Publish(updateContactLink));

                return true;
            }

            var updateChatParticipantAdd = update as TLUpdateChatParticipantAdd;
            if (updateChatParticipantAdd != null)
            {
                return true;
            }

            var updateChatParticipantDelete = update as TLUpdateChatParticipantDelete;
            if (updateChatParticipantDelete != null)
            {
                return true;
            }

            var updateNotifySettings = update as TLUpdateNotifySettings;
            if (updateNotifySettings != null)
            {
                var notifyPeer = updateNotifySettings.Peer as TLNotifyPeer;

                if (notifyPeer != null)
                {

                    var dialog = _cacheService.GetDialog(notifyPeer.Peer);
                    if (dialog != null)
                    {
                        dialog.NotifySettings = updateNotifySettings.NotifySettings;

                        var peerUser = dialog.Peer as TLPeerUser;
                        if (peerUser != null)
                        {
                            var user = _cacheService.GetFullUser(peerUser.Id);
                            if (user != null)
                            {
                                user.NotifySettings = updateNotifySettings.NotifySettings;
                                if (dialog.With != null)
                                {
                                    // TODO: 06/05/2017
                                    //var dialogUser = dialog.With as TLUserBase;
                                    //if (dialogUser != null)
                                    //{
                                    //    dialogUser.NotifySettings = updateNotifySettings.NotifySettings;
                                    //}
                                }
                            }
                        }

                        var peerChat = dialog.Peer as TLPeerChat;
                        if (peerChat != null)
                        {
                            var chat = _cacheService.GetFullChat(peerChat.Id);
                            if (chat != null)
                            {
                                chat.NotifySettings = updateNotifySettings.NotifySettings;
                                if (dialog.With != null)
                                {
                                    // TODO: 06/05/2017
                                    //var dialogChat = dialog.With as TLChatBase;
                                    //if (dialogChat != null)
                                    //{
                                    //    dialogChat.NotifySettings = updateNotifySettings.NotifySettings;
                                    //}
                                }
                            }
                        }

                        if (peerChat != null || peerUser != null)
                        {
                            _cacheService.Commit();
                        }

                        Helpers.Execute.BeginOnThreadPool(() => _eventAggregator.Publish(updateNotifySettings));
                    }
                }
                else
                {
                    Helpers.Execute.BeginOnThreadPool(() => _eventAggregator.Publish(updateNotifySettings));
                }

                return true;
            }

            var updateWebPage = update as TLUpdateWebPage;
            if (updateWebPage != null)
            {
                var message = _cacheService.GetMessage(updateWebPage.WebPage) as TLMessage;
                if (message != null)
                {
                    // TODO: message._media = new TLMessageMediaWebPage { Webpage = updateWebPage.Webpage };
                    message.Media = new TLMessageMediaWebPage { WebPage = updateWebPage.WebPage };

                    _cacheService.SyncMessage(message,
                        m =>
                        {
                            Helpers.Execute.BeginOnUIThread(() => message.RaisePropertyChanged(() => message.Media));
                        });
                }

                Helpers.Execute.BeginOnThreadPool(() => _eventAggregator.Publish(updateWebPage));

                return true;
            }

            var updateNewStickerSet = update as TLUpdateNewStickerSet;
            if (updateNewStickerSet != null)
            {
                Execute.ShowDebugMessage("TLUpdateNewStickeSet");

                Execute.BeginOnThreadPool(() => _eventAggregator.Publish(updateNewStickerSet));

                return true;
            }

            var updateStickerSetsOrder = update as TLUpdateStickerSetsOrder;
            if (updateStickerSetsOrder != null)
            {
                Execute.ShowDebugMessage("TLUpdateStickerSetsOrder56");

                //if (updateStickerSetsOrder.IsMasks)
                //{
                //    return true;
                //}

                Execute.BeginOnThreadPool(() => _eventAggregator.Publish(updateStickerSetsOrder));

                return true;
            }

            var updateStickerSets = update as TLUpdateStickerSets;
            if (updateStickerSets != null)
            {
                Execute.ShowDebugMessage("TLUpdateStickerSets");

                Execute.BeginOnThreadPool(() => _eventAggregator.Publish(updateStickerSets));

                return true;
            }

            var updateReadFeaturedStickers = update as TLUpdateReadFeaturedStickers;
            if (updateReadFeaturedStickers != null)
            {
                Execute.ShowDebugMessage("TLUpdateReadFeaturedStickers");

                Execute.BeginOnThreadPool(() => _eventAggregator.Publish(updateReadFeaturedStickers));

                return true;
            }

            var updateRecentStickers = update as TLUpdateRecentStickers;
            if (updateRecentStickers != null)
            {
                Execute.ShowDebugMessage("TLUpdateRecentStickers");

                Execute.BeginOnThreadPool(() => _eventAggregator.Publish(updateRecentStickers));

                return true;
            }

            var updateSavedGifs = update as TLUpdateSavedGifs;
            if (updateSavedGifs != null)
            {
                Execute.ShowDebugMessage("TLUpdateSavedGifs");

                //Execute.BeginOnThreadPool(() => _eventAggregator.Publish(updateSavedGifs));

                return true;
            }

            var updateBotInlineQuery = update as TLUpdateBotInlineQuery;
            if (updateBotInlineQuery != null)
            {
                Execute.ShowDebugMessage("TLUpdateBotInlineQuery");

                //Execute.BeginOnThreadPool(() => _eventAggregator.Publish(updateSavedGifs));

                return true;
            }

            var updateBotCallbackQuery = update as TLUpdateBotCallbackQuery;
            if (updateBotCallbackQuery != null)
            {
                Execute.ShowDebugMessage("TLUpdateBotCallbackQuery");

                //Execute.BeginOnThreadPool(() => _eventAggregator.Publish(updateSavedGifs));

                return true;
            }

            var updateBotInlineSend = update as TLUpdateBotInlineSend;
            if (updateBotInlineSend != null)
            {
                Execute.ShowDebugMessage("TLUpdateBotInlineSend");

                //Execute.BeginOnThreadPool(() => _eventAggregator.Publish(updateSavedGifs));

                return true;
            }

            var updateInlineBotCallbackQuery = update as TLUpdateInlineBotCallbackQuery;
            if (updateInlineBotCallbackQuery != null)
            {
                Execute.ShowDebugMessage("TLUpdateInlineBotCallbackQuery");

                //Execute.BeginOnThreadPool(() => _eventAggregator.Publish(updateSavedGifs));

                return true;
            }

            var updateDraftMessage = update as TLUpdateDraftMessage;
            if (updateDraftMessage != null)
            {
                //Execute.ShowDebugMessage("TLUpdateDraftMessage draft=" + updateDraftMessage.Draft);

                var dialog = _cacheService.GetDialog(updateDraftMessage.Peer) as TLDialog;
                if (dialog != null)
                {
                    dialog.Draft = updateDraftMessage.Draft;

                    _cacheService.Commit();
                }

                if (notifyNewMessage)
                {
                    Execute.BeginOnThreadPool(() => _eventAggregator.Publish(updateDraftMessage));
                }

                return true;
            }

            var updatePhoneCall = update as TLUpdatePhoneCall;
            if (updatePhoneCall != null)
            {
                Execute.BeginOnThreadPool(() => _eventAggregator.Publish(updatePhoneCall));

                return true;
            }

            return false;
        }

        private static void SetReadMaxId(ITLReadMaxId readMaxId, int maxId, bool outbox)
        {
            if (readMaxId == null) return;

            if (outbox)
            {
                if (readMaxId.ReadOutboxMaxId == null || readMaxId.ReadOutboxMaxId < maxId)
                {
                    readMaxId.ReadOutboxMaxId = maxId;
                }
            }
            else
            {
                if (readMaxId.ReadInboxMaxId == null || readMaxId.ReadInboxMaxId < maxId)
                {
                    readMaxId.ReadInboxMaxId = maxId;
                }
            }
        }

        private void ProcessNewMessageUpdate(TLMessageBase messageBase)
        {
            var message = messageBase as TLMessage;
            if (message != null && message.IsOut)
            {

            }
            else if (message != null && !message.IsOut && message.FromId.HasValue)
            {
                if (message.ToId is TLPeerUser)
                {
                    Execute.BeginOnThreadPool(() => _eventAggregator.Publish(new TLUpdateUserTyping { UserId = message.FromId.Value, Action = new TLSendMessageCancelAction() }));
                }
                else if (message.ToId is TLPeerChat || message.ToId is TLPeerChannel)
                {
                    Execute.BeginOnThreadPool(() => _eventAggregator.Publish(new TLUpdateChatUserTyping { ChatId = message.ToId.Id, UserId = message.FromId.Value, Action = new TLSendMessageCancelAction() }));
                }
            }

            var serviceMessage = messageBase as TLMessageService;
            if (serviceMessage != null)
            {
                var chatEditTitleAction = serviceMessage.Action as TLMessageActionChatEditTitle;
                if (chatEditTitleAction != null)
                {
                    var chatBase = _cacheService.GetChat(serviceMessage.ToId.Id);

                    var channel = chatBase as TLChannel;
                    if (channel != null)
                    {
                        channel.Title = chatEditTitleAction.Title;
                        channel.RaisePropertyChanged(() => channel.Title);
                        channel.RaisePropertyChanged(() => channel.DisplayName);
                    }

                    var chat = chatBase as TLChat;
                    if (chat != null)
                    {
                        chat.Title = chatEditTitleAction.Title;
                        chat.RaisePropertyChanged(() => chat.Title);
                        chat.RaisePropertyChanged(() => chat.DisplayName);
                    }
                }

                var chatEditPhotoAction = serviceMessage.Action as TLMessageActionChatEditPhoto;
                if (chatEditPhotoAction != null)
                {
                    var photo = chatEditPhotoAction.Photo as TLPhoto;
                    if (photo != null)
                    {
                        var small = photo.Thumb as TLPhotoSize;
                        var big = photo.Full as TLPhotoSize;

                        var chatBase = _cacheService.GetChat(serviceMessage.ToId.Id);

                        var channel = chatBase as TLChannel;
                        if (channel != null)
                        {
                            channel.Photo = new TLChatPhoto { PhotoSmall = small.Location, PhotoBig = big.Location };
                            channel.RaisePropertyChanged(() => channel.PhotoSelf);
                        }

                        var chat = chatBase as TLChat;
                        if (chat != null)
                        {
                            chat.Photo = new TLChatPhoto { PhotoSmall = small.Location, PhotoBig = big.Location };
                            chat.RaisePropertyChanged(() => chat.PhotoSelf);
                        }
                    }
                }

                var chatDeletePhotoAction = serviceMessage.Action as TLMessageActionChatDeletePhoto;
                if (chatDeletePhotoAction != null)
                {
                    var chatBase = _cacheService.GetChat(serviceMessage.ToId.Id);

                    var channel = chatBase as TLChannel;
                    if (channel != null)
                    {
                        channel.Photo = new TLChatPhotoEmpty();
                        channel.RaisePropertyChanged(() => channel.PhotoSelf);
                    }

                    var chat = chatBase as TLChat;
                    if (chat != null)
                    {
                        chat.Photo = new TLChatPhotoEmpty();
                        chat.RaisePropertyChanged(() => chat.PhotoSelf);
                    }
                }
            }
        }

        private bool? ProcessEncryptedChatUpdate(TLUpdateBase update)
        {
            // typing
            var updateEncryptedChatTyping = update as TLUpdateEncryptedChatTyping;
            if (updateEncryptedChatTyping != null)
            {
                _eventAggregator.Publish(updateEncryptedChatTyping);

                return true;
            }

            // reading
            var updateEncryptedMessagesRead = update as TLUpdateEncryptedMessagesRead;
            if (updateEncryptedMessagesRead != null)
            {
                //Helpers.Execute.ShowDebugMessage(updateEncryptedMessagesRead.ToString());

                // TODO: Encrypted
                //var encryptedChat = _cacheService.GetEncryptedChat(updateEncryptedMessagesRead.ChatId) as TLEncryptedChat;
                //if (encryptedChat != null)
                //{
                //    var items = _cacheService.GetDecryptedHistory(encryptedChat.Id, 100);
                //    Execute.BeginOnUIThread(() =>
                //    {
                //        for (var i = 0; i < items.Count; i++)
                //        {
                //            if (items[i].Out.Value)
                //            {
                //                if (items[i].Status == TLMessageState.Confirmed)
                //                //&& Items[i].Date.Value <= update.MaxDate.Value) // здесь надо учитывать смещение по времени
                //                {
                //                    items[i].Status = TLMessageState.Read;
                //                    items[i].RaisePropertyChanged(() => items[i].Status);

                //                    if (items[i].TTL != null && items[i].TTL.Value > 0)
                //                    {
                //                        var decryptedMessage = items[i] as TLDecryptedMessage17;
                //                        if (decryptedMessage != null)
                //                        {
                //                            var decryptedPhoto = decryptedMessage.Media as TLDecryptedMessageMediaPhoto;
                //                            if (decryptedPhoto != null && items[i].TTL.Value <= 60.0)
                //                            {
                //                                continue;
                //                            }

                //                            var decryptedVideo17 = decryptedMessage.Media as TLDecryptedMessageMediaVideo17;
                //                            if (decryptedVideo17 != null && items[i].TTL.Value <= 60.0)
                //                            {
                //                                continue;
                //                            }

                //                            var decryptedAudio17 = decryptedMessage.Media as TLDecryptedMessageMediaAudio17;
                //                            if (decryptedAudio17 != null && items[i].TTL.Value <= 60.0)
                //                            {
                //                                continue;
                //                            }

                //                            var decryptedDocument45 = decryptedMessage.Media as TLDecryptedMessageMediaDocument45;
                //                            if (decryptedDocument45 != null && (items[i].IsVoice() || items[i].IsVideo()) && items[i].TTL.Value <= 60.0)
                //                            {
                //                                continue;
                //                            }
                //                        }

                //                        items[i].DeleteDate = new long?(DateTime.Now.Ticks + encryptedChat.MessageTTL.Value * TimeSpan.TicksPerSecond);
                //                    }
                //                }
                //                else if (items[i].Status == TLMessageState.Read)
                //                {
                //                    var message = items[i] as TLDecryptedMessage;
                //                    if (message != null)
                //                    {
                //                        break;
                //                    }
                //                }
                //            }
                //        }

                //        var dialog = _cacheService.GetEncryptedDialog(encryptedChat.Id) as TLEncryptedDialog;
                //        if (dialog != null)
                //        {
                //            //dialog.UnreadCount = new int?(dialog.UnreadCount.Value - 1);
                //            var topMessage = dialog.TopMessage;
                //            if (topMessage != null)
                //            {
                //                dialog.RaisePropertyChanged(() => dialog.TopMessage);
                //            }
                //        }
                //    });
                //}

                //_eventAggregator.Publish(updateEncryptedMessagesRead);

                return true;
            }

            // message
            var updateNewEncryptedMessage = update as TLUpdateNewEncryptedMessage;
            if (updateNewEncryptedMessage != null)
            {
                // TODO: Encryption
                //var encryptedMessageBase = updateNewEncryptedMessage.Message;
                //if (encryptedMessageBase != null)
                //{
                //    var encryptedChat = _cacheService.GetEncryptedChat(encryptedMessageBase.ChatId) as TLEncryptedChat;
                //    if (encryptedChat == null)
                //    {
                //        var chat = _cacheService.GetEncryptedChat(encryptedMessageBase.ChatId);
                //        if (chat is TLEncryptedChatWaiting)
                //        {

                //        }
                //        //Execute.ShowDebugMessage(string.Format("updateNewEncryptedMessage chat_id={0} is not TLEncryptedChat ({1})", encryptedMessageBase.ChatId, chat != null? chat.GetType() : null));

                //        return true;
                //    }

                //    TLDecryptedMessageBase decryptedMessage = null;
                //    try
                //    {
                //        bool commitChat;
                //        decryptedMessage = GetDecryptedMessage(MTProtoService.Instance.CurrentUserId, encryptedChat, encryptedMessageBase, updateNewEncryptedMessage.Qts, out commitChat);
                //        if (commitChat)
                //        {
                //            _cacheService.Commit();
                //        }
                //    }
                //    catch (Exception ex)
                //    {
                //        Helpers.Execute.ShowDebugMessage("ProcessUpdate(TLUpdateNewEncryptedMessage) ex " + ex);
                //    }

                //    if (decryptedMessage == null) return true;

                //    var hasMessagesGap = true;
                //    var decryptedMessage17 = decryptedMessage as ISeqNo;
                //    var decryptedMessageService = decryptedMessage as TLDecryptedMessageService;
                //    var encryptedChat17 = encryptedChat as TLEncryptedChat17;
                //    var encryptedChat20 = encryptedChat as TLEncryptedChat20;
                //    var encryptedChat8 = encryptedChat;


                //    if (decryptedMessageService != null)
                //    {
                //        var readMessagesAction = decryptedMessageService.Action as TLDecryptedMessageActionReadMessages;
                //        if (readMessagesAction != null)
                //        {
                //            var items = _cacheService.GetDecryptedHistory(encryptedChat.Id.Value, 100);
                //            Execute.BeginOnUIThread(() =>
                //            {
                //                foreach (var randomId in readMessagesAction.RandomIds)
                //                {
                //                    foreach (var item in items)
                //                    {
                //                        if (item.RandomId.Value == randomId.Value)
                //                        {
                //                            item.Status = TLMessageState.Read;
                //                            if (item.TTL != null && item.TTL.Value > 0)
                //                            {
                //                                item.DeleteDate = new long?(DateTime.Now.Ticks + encryptedChat8.MessageTTL.Value * TimeSpan.TicksPerSecond);
                //                            }

                //                            var message = item as TLDecryptedMessage17;
                //                            if (message != null)
                //                            {
                //                                var decryptedMediaPhoto = message.Media as TLDecryptedMessageMediaPhoto;
                //                                if (decryptedMediaPhoto != null)
                //                                {
                //                                    if (decryptedMediaPhoto.TTLParams == null)
                //                                    {
                //                                        var ttlParams = new TTLParams();
                //                                        ttlParams.IsStarted = true;
                //                                        ttlParams.Total = message.TTL.Value;
                //                                        ttlParams.StartTime = DateTime.Now;
                //                                        ttlParams.Out = message.Out.Value;

                //                                        decryptedMediaPhoto.TTLParams = ttlParams;
                //                                    }
                //                                }

                //                                var decryptedMediaVideo17 = message.Media as TLDecryptedMessageMediaVideo17;
                //                                if (decryptedMediaVideo17 != null)
                //                                {
                //                                    if (decryptedMediaVideo17.TTLParams == null)
                //                                    {
                //                                        var ttlParams = new TTLParams();
                //                                        ttlParams.IsStarted = true;
                //                                        ttlParams.Total = message.TTL.Value;
                //                                        ttlParams.StartTime = DateTime.Now;
                //                                        ttlParams.Out = message.Out.Value;

                //                                        decryptedMediaVideo17.TTLParams = ttlParams;
                //                                    }
                //                                }

                //                                var decryptedMediaAudio17 = message.Media as TLDecryptedMessageMediaAudio17;
                //                                if (decryptedMediaAudio17 != null)
                //                                {
                //                                    if (decryptedMediaAudio17.TTLParams == null)
                //                                    {
                //                                        var ttlParams = new TTLParams();
                //                                        ttlParams.IsStarted = true;
                //                                        ttlParams.Total = message.TTL.Value;
                //                                        ttlParams.StartTime = DateTime.Now;
                //                                        ttlParams.Out = message.Out.Value;

                //                                        decryptedMediaAudio17.TTLParams = ttlParams;
                //                                    }
                //                                }

                //                                var decryptedMediaDocument45 = message.Media as TLDecryptedMessageMediaDocument45;
                //                                if (decryptedMediaDocument45 != null && (message.IsVoice() || message.IsVideo()))
                //                                {
                //                                    if (decryptedMediaDocument45.TTLParams == null)
                //                                    {
                //                                        var ttlParams = new TTLParams();
                //                                        ttlParams.IsStarted = true;
                //                                        ttlParams.Total = message.TTL.Value;
                //                                        ttlParams.StartTime = DateTime.Now;
                //                                        ttlParams.Out = message.Out.Value;

                //                                        decryptedMediaDocument45.TTLParams = ttlParams;
                //                                    }

                //                                    var message45 = message as TLDecryptedMessage45;
                //                                    if (message45 != null)
                //                                    {
                //                                        message45.SetListened();
                //                                    }
                //                                    decryptedMediaDocument45.NotListened = false;
                //                                    decryptedMediaDocument45.RaisePropertyChanged(() => decryptedMediaDocument45.NotListened);
                //                                }
                //                            }
                //                            break;
                //                        }
                //                    }
                //                }
                //            });

                //        }
                //    }

                //    var isDisplayedMessage = TLUtils.IsDisplayedDecryptedMessageInternal(decryptedMessage);
                //    if (!isDisplayedMessage)
                //    {
                //        decryptedMessage.Unread = false;
                //    }

                //    ProcessPFS(SendEncryptedServiceAsync, _cacheService, _eventAggregator, encryptedChat20, decryptedMessageService);

                //    if (decryptedMessage17 != null)
                //    {
                //        // если чат уже обновлен до нового слоя, то проверяем rawInSeqNo
                //        if (encryptedChat17 != null)
                //        {
                //            var chatRawInSeqNo = encryptedChat17.RawInSeqNo.Value;
                //            var messageRawInSeqNo = GetRawInFromReceivedMessage(MTProtoService.Instance.CurrentUserId, encryptedChat17, decryptedMessage17);

                //            if (messageRawInSeqNo == chatRawInSeqNo)
                //            {
                //                hasMessagesGap = false;
                //                encryptedChat17.RawInSeqNo = new int?(encryptedChat17.RawInSeqNo.Value + 1);
                //                _cacheService.SyncEncryptedChat(encryptedChat17, result => { });
                //            }
                //            else
                //            {
                //                Helpers.Execute.ShowDebugMessage(string.Format("TLUpdateNewEncryptedMessage messageRawInSeqNo != chatRawInSeqNo + 1 chatId={0} chatRawInSeqNo={1} messageRawInSeqNo={2}", encryptedChat17.Id, chatRawInSeqNo, messageRawInSeqNo));
                //            }
                //        }
                //        // обновляем до нового слоя при получении любого сообщения с более высоким слоем
                //        else if (encryptedChat8 != null)
                //        {
                //            hasMessagesGap = false;

                //            var newLayer = Constants.SecretSupportedLayer;
                //            if (decryptedMessageService != null)
                //            {
                //                var actionNotifyLayer = decryptedMessageService.Action as TLDecryptedMessageActionNotifyLayer;
                //                if (actionNotifyLayer != null)
                //                {
                //                    if (actionNotifyLayer.Layer.Value <= Constants.SecretSupportedLayer)
                //                    {
                //                        newLayer = actionNotifyLayer.Layer.Value;
                //                    }
                //                }
                //            }

                //            var layer = new int?(newLayer);
                //            var rawInSeqNo = 1;      // только что получил сообщение по новому слою
                //            var rawOutSeqNo = 0;

                //            UpgradeSecretChatLayerAndSendNotification(SendEncryptedServiceAsync, _cacheService, _eventAggregator, encryptedChat8, layer, rawInSeqNo, rawOutSeqNo);
                //        }
                //    }
                //    else if (decryptedMessageService != null)
                //    {
                //        hasMessagesGap = false;
                //        var notifyLayerAction = decryptedMessageService.Action as TLDecryptedMessageActionNotifyLayer;
                //        if (notifyLayerAction != null)
                //        {
                //            if (encryptedChat17 != null)
                //            {
                //                var newLayer = Constants.SecretSupportedLayer;
                //                if (notifyLayerAction.Layer.Value <= Constants.SecretSupportedLayer)
                //                {
                //                    newLayer = notifyLayerAction.Layer.Value;
                //                }

                //                var layer = new int?(newLayer);
                //                var rawInSeqNo = 0;
                //                var rawOutSewNo = 0;

                //                UpgradeSecretChatLayerAndSendNotification(SendEncryptedServiceAsync, _cacheService, _eventAggregator, encryptedChat17, layer, rawInSeqNo, rawOutSewNo);
                //            }
                //            else if (encryptedChat8 != null)
                //            {
                //                var newLayer = Constants.SecretSupportedLayer;
                //                if (notifyLayerAction.Layer.Value <= Constants.SecretSupportedLayer)
                //                {
                //                    newLayer = notifyLayerAction.Layer.Value;
                //                }

                //                var layer = new int?(newLayer);
                //                var rawInSeqNo = 0;
                //                var rawOutSewNo = 0;

                //                UpgradeSecretChatLayerAndSendNotification(SendEncryptedServiceAsync, _cacheService, _eventAggregator, encryptedChat8, layer, rawInSeqNo, rawOutSewNo);
                //            }
                //        }
                //    }
                //    else
                //    {
                //        hasMessagesGap = false;
                //    }

                //    if (hasMessagesGap)
                //    {
                //        Helpers.Execute.ShowDebugMessage("catch gap " + decryptedMessage);
                //        //return true;
                //    }

                //    var decryptedMessageService17 = decryptedMessage as TLDecryptedMessageService17;
                //    if (decryptedMessageService17 != null)
                //    {
                //        var resendAction = decryptedMessageService17.Action as TLDecryptedMessageActionResend;
                //        if (resendAction != null)
                //        {
                //            Helpers.Execute.ShowDebugMessage(string.Format("TLDecryptedMessageActionResend start_seq_no={0} end_seq_no={1}", resendAction.StartSeqNo, resendAction.EndSeqNo));

                //            //_cacheService.GetDecryptedHistory()
                //        }

                //    }

                //    var syncMessageFlag = IsSyncRequierd(decryptedMessage);

                //    _eventAggregator.Publish(decryptedMessage);

                //    if (syncMessageFlag)
                //    {
                //        _cacheService.SyncDecryptedMessage(decryptedMessage, encryptedChat, cachedMessage =>
                //        {
                //            SetState(null, null, updateNewEncryptedMessage.Qts, null, null, "TLUpdateNewEncryptedMessage");
                //        });
                //    }
                //    else
                //    {
                //        SetState(null, null, updateNewEncryptedMessage.Qts, null, null, "TLUpdateNewEncryptedMessage");
                //    }

                //    return true;
                //}
            }

            // creating, new layer
            var updateEncryption = update as TLUpdateEncryption;
            if (updateEncryption != null)
            {
                // TODO: Encryption
                //var chatRequested = updateEncryption.Chat as TLEncryptedChatRequested;

                //if (chatRequested != null)
                //{
                //    _cacheService.SyncEncryptedChat(updateEncryption.Chat, result => _eventAggregator.Publish(result));

                //    var message = new TLDecryptedMessageService
                //    {
                //        RandomId = TLLong.Random(),
                //        RandomBytes = TLString.Random(Constants.MinRandomBytesLength),
                //        ChatId = chatRequested.Id,
                //        Action = new TLDecryptedMessageActionEmpty(),
                //        FromId = MTProtoService.Instance.CurrentUserId,
                //        Date = chatRequested.Date,
                //        Out = new TLBool(false),
                //        Unread = new TLBool(false),
                //        Status = TLMessageState.Read
                //    };

                //    _cacheService.SyncDecryptedMessage(message, chatRequested, result => { });

                //    GetDHConfigAsync(0, 0,
                //        result =>
                //        {
                //            var dhConfig = (TLDHConfig)result;
                //            if (!TLUtils.CheckPrime(dhConfig.P.Data, dhConfig.G.Value))
                //            {
                //                return;
                //            }
                //            if (!TLUtils.CheckGaAndGb(chatRequested.GA.Data, dhConfig.P.Data))
                //            {
                //                return;
                //            }

                //            //TODO: precalculate gb to improve speed
                //            var bBytes = new byte[256];
                //            var random = new SecureRandom();
                //            random.NextBytes(bBytes);
                //            //var b = TLString.FromBigEndianData(bBytes);
                //            var p = dhConfig.P;
                //            var g = dhConfig.G;

                //            updateEncryption.Chat.P = p;
                //            updateEncryption.Chat.G = g;

                //            var gbBytes = MTProtoService.GetGB(bBytes, dhConfig.G, dhConfig.P);
                //            var gb = TLString.FromBigEndianData(gbBytes);

                //            var key = MTProtoService.GetAuthKey(bBytes, chatRequested.GA.ToBytes(), dhConfig.P.ToBytes());
                //            var keyHash = Utils.ComputeSHA1(key);
                //            var keyFingerprint = new long?(BitConverter.ToInt64(keyHash, 12));

                //            AcceptEncryptionAsync(
                //                new TLInputEncryptedChat
                //                {
                //                    AccessHash = chatRequested.AccessHash,
                //                    ChatId = chatRequested.Id
                //                },
                //                gb,
                //                keyFingerprint,
                //                chat =>
                //                {
                //                    chat.P = p;
                //                    chat.G = g;
                //                    chat.Key = TLString.FromBigEndianData(key);
                //                    chat.KeyFingerprint = keyFingerprint;

                //                    _cacheService.SyncEncryptedChat(chat, r2 => _eventAggregator.Publish(r2));
                //                },
                //                er =>
                //                {
                //                    Helpers.Execute.ShowDebugMessage("messages.acceptEncryption " + er);
                //                });

                //        },
                //        error =>
                //        {
                //            Helpers.Execute.ShowDebugMessage("messages.getDhConfig error " + error);
                //        });
                //}

                //var encryptedChat = updateEncryption.Chat as TLEncryptedChat;
                //if (encryptedChat != null)
                //{
                //    var waitingChat = _cacheService.GetEncryptedChat(encryptedChat.Id) as TLEncryptedChatWaiting;

                //    if (waitingChat != null)
                //    {
                //        var dialog = _cacheService.GetEncryptedDialog(encryptedChat.Id) as TLEncryptedDialog;
                //        if (dialog != null)
                //        {
                //            var serviceMessage = dialog.TopMessage as TLDecryptedMessageService;
                //            if (serviceMessage != null)
                //            {
                //                var action = serviceMessage.Action as TLDecryptedMessageActionEmpty;
                //                if (action != null)
                //                {
                //                    serviceMessage.Unread = new TLBool(true);
                //                    serviceMessage.Status = TLMessageState.Confirmed;
                //                }
                //            }
                //        }

                //        // уведомление о слое, если начали сами чат
                //        if (Constants.SecretSupportedLayer >= 17)
                //        {
                //            _cacheService.SyncEncryptedChat(encryptedChat,
                //                syncedChat =>
                //                {
                //                    var currentUserId = MTProtoService.Instance.CurrentUserId;
                //                    var clientTicksDelta = MTProtoService.Instance.ClientTicksDelta;

                //                    var notifyLayerAction = new TLDecryptedMessageActionNotifyLayer();
                //                    notifyLayerAction.Layer = new int?(Constants.SecretSupportedLayer);

                //                    // уведомляем в старом слое, чтобы не сломать предыдущие версии клиентов
                //                    var notifyLayerMessage = new TLDecryptedMessageService
                //                    {
                //                        Action = notifyLayerAction,
                //                        RandomId = TLLong.Random(),
                //                        RandomBytes = TLString.Random(Constants.MinRandomBytesLength),

                //                        FromId = currentUserId,
                //                        Out = true,
                //                        Unread = false,
                //                        Date = TLUtils.DateToUniversalTimeTLInt(clientTicksDelta, DateTime.Now),
                //                        Status = TLMessageState.Confirmed,

                //                        ChatId = encryptedChat.Id
                //                    };

                //                    _cacheService.SyncDecryptedMessage(notifyLayerMessage, syncedChat,
                //                        messageResult =>
                //                        {
                //                            SendEncryptedServiceAsync(
                //                                new TLInputEncryptedChat
                //                                {
                //                                    AccessHash = encryptedChat.AccessHash,
                //                                    ChatId = encryptedChat.Id
                //                                },
                //                                notifyLayerMessage.RandomId,
                //                                TLUtils.EncryptMessage(notifyLayerMessage, (TLEncryptedChat)syncedChat),
                //                                sentEncryptedMessage =>
                //                                {
                //                                    notifyLayerMessage.Status = TLMessageState.Confirmed;
                //                                    _cacheService.SyncSendingDecryptedMessage(encryptedChat.Id, sentEncryptedMessage.Date, notifyLayerMessage.RandomId, m => { });
                //                                },
                //                                error =>
                //                                {
                //                                    Helpers.Execute.ShowDebugMessage("messages.sendEncryptedService error " + error);
                //                                });
                //                        });
                //                });
                //        }
                //    }

                //    var encryptedChat17 = _cacheService.GetEncryptedChat(encryptedChat.Id) as TLEncryptedChat17;
                //    if (encryptedChat17 != null)
                //    {
                //        updateEncryption.Chat = encryptedChat17;
                //    }

                //    _cacheService.SyncEncryptedChat(updateEncryption.Chat,
                //        r =>
                //        {
                //            _eventAggregator.Publish(r);
                //        });
                //}
                //else
                //{
                //    _cacheService.SyncEncryptedChat(updateEncryption.Chat,
                //        r =>
                //        {
                //            _eventAggregator.Publish(r);
                //        });
                //}

                //return true;
            }

            return null;
        }

        private void CreateContactRegisteredMessage(TLUpdateContactRegistered updateContactRegistered, bool notifyNewMessage)
        {
            var user = _cacheService.GetUser(updateContactRegistered.UserId);

            if (user != null)
            {
                var currentUserId = MTProtoService.Current.CurrentUserId;
                var message = new TLMessageService
                {
                    Flags = 0,
                    Id = 0,
                    FromId = user.Id,
                    ToId = new TLPeerUser { Id = currentUserId },
                    State = TLMessageState.Confirmed,
                    IsOut = false,
                    IsUnread = false,
                    Date = updateContactRegistered.Date,
                    // TODO: local object 
                    // Action = new TLMessageActionContactRegistered { UserId = user.Id },
                    RandomId = TLLong.Random()
                };

                Execute.BeginOnThreadPool(() => _eventAggregator.Publish(user));

                var dialog = _cacheService.GetDialog(new TLPeerUser { Id = user.Id });
                if (dialog == null)
                {
                    _cacheService.SyncMessage(message, notifyNewMessage, notifyNewMessage,
                        cachedMessage =>
                        {
                            if (notifyNewMessage)
                            {
                                Execute.BeginOnThreadPool(() => _eventAggregator.Publish(cachedMessage));
                            }
                        });
                }
            }
        }

        #region TODO: Encrypted
        //        public static void ProcessPFS(SendEncryptedServiceAction sendEncryptedServiceActionAsync, ICacheService cacheService, ITelegramEventAggregator eventAggregator, TLEncryptedChat20 encryptedChat, TLDecryptedMessageService decryptedMessageService)
        //        {
        //            if (encryptedChat == null) return;
        //            if (decryptedMessageService == null) return;

        //            var abortKey = decryptedMessageService.Action as TLDecryptedMessageActionAbortKey;
        //            if (abortKey != null)
        //            {
        //                encryptedChat.PFS_A = null;
        //                encryptedChat.PFS_ExchangeId = null;
        //                cacheService.SyncEncryptedChat(encryptedChat, cachedChat =>
        //                {

        //                });

        //                return;
        //            }

        //            var noop = decryptedMessageService.Action as TLDecryptedMessageActionNoop;
        //            if (noop != null)
        //            {
        //                return;
        //            }

        //            var commitKey = decryptedMessageService.Action as TLDecryptedMessageActionCommitKey;
        //            if (commitKey != null)
        //            {
        //                encryptedChat.PFS_A = null;
        //                encryptedChat.PFS_ExchangeId = null;
        //                encryptedChat.Key = encryptedChat.PFS_Key;
        //                encryptedChat.PFS_Key = null;
        //                cacheService.SyncEncryptedChat(encryptedChat, cachedChat =>
        //                {
        //                    eventAggregator.Publish(encryptedChat);

        //                    var actionNoop = new TLDecryptedMessageActionNoop();

        //                    SendEncryptedServiceActionAsync(sendEncryptedServiceActionAsync, cacheService, eventAggregator, encryptedChat, actionNoop,
        //                        (message, result) =>
        //                        {

        //                        });
        //                });

        //                return;
        //            }

        //            var requestKey = decryptedMessageService.Action as TLDecryptedMessageActionRequestKey;
        //            if (requestKey != null)
        //            {
        //                var bBytes = new byte[256];
        //                var random = new SecureRandom();
        //                random.NextBytes(bBytes);
        //                var p = encryptedChat.P;
        //                var g = encryptedChat.G;

        //                var gbBytes = MTProtoService.GetGB(bBytes, g, p);
        //                var gb = TLString.FromBigEndianData(gbBytes);

        //                encryptedChat.PFS_A = TLString.FromBigEndianData(bBytes);
        //                encryptedChat.PFS_ExchangeId = requestKey.ExchangeId;

        //                if (!TLUtils.CheckGaAndGb(requestKey.GA.Data, encryptedChat.P.Data))
        //                {
        //                    return;
        //                }

        //                var key = MTProtoService.GetAuthKey(encryptedChat.PFS_A.Data, requestKey.GA.ToBytes(), encryptedChat.P.ToBytes());
        //                var keyHash = Utils.ComputeSHA1(key);
        //                var keyFingerprint = new long?(BitConverter.ToInt64(keyHash, 12));

        //                encryptedChat.PFS_Key = TLString.FromBigEndianData(key);
        //                encryptedChat.PFS_KeyFingerprint = keyFingerprint;
        //                cacheService.SyncEncryptedChat(encryptedChat, cachedChat =>
        //                {
        //                    var actionAcceptKey = new TLDecryptedMessageActionAcceptKey
        //                    {
        //                        ExchangeId = encryptedChat.PFS_ExchangeId,
        //                        KeyFingerprint = keyFingerprint,
        //                        GB = gb
        //                    };

        //                    SendEncryptedServiceActionAsync(sendEncryptedServiceActionAsync, cacheService, eventAggregator, encryptedChat, actionAcceptKey,
        //                        (message, result) =>
        //                        {

        //                        });
        //                });

        //                return;
        //            }

        //            var acceptKey = decryptedMessageService.Action as TLDecryptedMessageActionAcceptKey;
        //            if (acceptKey != null)
        //            {
        //                if (!TLUtils.CheckGaAndGb(acceptKey.GB.Data, encryptedChat.P.Data))
        //                {
        //                    return;
        //                }

        //                var key = MTProtoService.GetAuthKey(encryptedChat.PFS_A.Data, acceptKey.GB.ToBytes(), encryptedChat.P.ToBytes());
        //                var keyHash = Utils.ComputeSHA1(key);
        //                var keyFingerprint = new long?(BitConverter.ToInt64(keyHash, 12));

        //                // abort for keyfingerprint != acceptKey.keyFingerprint
        //                if (keyFingerprint.Value != acceptKey.KeyFingerprint.Value)
        //                {
        //                    var actionAbortKey = new TLDecryptedMessageActionAbortKey
        //                    {
        //                        ExchangeId = encryptedChat.PFS_ExchangeId
        //                    };

        //                    SendEncryptedServiceActionAsync(sendEncryptedServiceActionAsync, cacheService, eventAggregator, encryptedChat, actionAbortKey,
        //                        (message, result) =>
        //                        {
        //                            encryptedChat.PFS_A = null;
        //                            encryptedChat.PFS_ExchangeId = null;

        //                            eventAggregator.Publish(encryptedChat);
        //                            cacheService.Commit();
        //                        });

        //                    return;
        //                }

        //                encryptedChat.PFS_Key = TLString.FromBigEndianData(key);
        //                encryptedChat.PFS_KeyFingerprint = keyFingerprint;
        //                cacheService.SyncEncryptedChat(encryptedChat, cachedChat =>
        //                {
        //                    var actionCommitKey = new TLDecryptedMessageActionCommitKey
        //                    {
        //                        ExchangeId = encryptedChat.PFS_ExchangeId,
        //                        KeyFingerprint = keyFingerprint
        //                    };

        //                    SendEncryptedServiceActionAsync(sendEncryptedServiceActionAsync, cacheService, eventAggregator, encryptedChat, actionCommitKey,
        //                        (message, result) =>
        //                        {
        //                            encryptedChat.PFS_ExchangeId = null;
        //                            if (encryptedChat.PFS_Key != null)
        //                            {
        //                                encryptedChat.Key = encryptedChat.PFS_Key;
        //                            }
        //                            encryptedChat.PFS_A = null;
        //                            encryptedChat.PFS_KeyFingerprint = null;
        //                            cacheService.SyncEncryptedChat(encryptedChat, cachedChat2 =>
        //                            {
        //                                eventAggregator.Publish(encryptedChat);
        //                            });
        //                        });
        //                });

        //                return;
        //            }
        //        }

        //        private static void SendEncryptedServiceActionAsync(SendEncryptedServiceAction sendEncryptedServiceAsync, ICacheService cacheService, ITelegramEventAggregator eventAggregator, TLEncryptedChat20 encryptedChat, TLDecryptedMessageActionBase action, Action<TLDecryptedMessageBase, TLSentEncryptedMessage> callback)
        //        {
        //            if (encryptedChat == null) return;

        //            var randomId = TLLong.Random();

        //            var currentUserId = MTProtoService.Instance.CurrentUserId;
        //            var clientTicksDelta = MTProtoService.Instance.ClientTicksDelta;

        //            var inSeqNo = TLUtils.GetInSeqNo(currentUserId, encryptedChat);
        //            var outSeqNo = TLUtils.GetOutSeqNo(currentUserId, encryptedChat);

        //            encryptedChat.RawOutSeqNo = new int?(encryptedChat.RawOutSeqNo.Value + 1);

        //            var message = new TLDecryptedMessageService17
        //            {
        //                Action = action,
        //                RandomId = randomId,
        //                RandomBytes = TLString.Random(Constants.MinRandomBytesLength),
        //                ChatId = encryptedChat.Id,
        //                FromId = currentUserId,
        //                Out = true,
        //                Unread = false,
        //                Date = TLUtils.DateToUniversalTimeTLInt(clientTicksDelta, DateTime.Now),
        //                Status = TLMessageState.Sending,
        //                TTL = 0,
        //                InSeqNo = inSeqNo,
        //                OutSeqNo = outSeqNo
        //            };

        //            var decryptedMessageLayer17 = TLUtils.GetDecryptedMessageLayer(encryptedChat.Layer, inSeqNo, outSeqNo, message);

        //            cacheService.SyncDecryptedMessage(
        //                message,
        //                encryptedChat,
        //                messageResult =>
        //                {
        //                    sendEncryptedServiceAsync(
        //                        new TLInputEncryptedChat
        //                        {
        //                            AccessHash = encryptedChat.AccessHash,
        //                            ChatId = encryptedChat.Id
        //                        },
        //                        randomId,
        //                        TLUtils.EncryptMessage(decryptedMessageLayer17, encryptedChat),
        //                        result =>
        //                        {
        //                            message.Status = TLMessageState.Confirmed;
        //                            cacheService.SyncSendingDecryptedMessage(encryptedChat.Id, result.Date, message.RandomId,
        //                                m =>
        //                                {
        //#if DEBUG
        //                                    eventAggregator.Publish(message);
        //#endif
        //                                    callback?.Invoke(message, result);
        //                                });
        //                        },
        //                        error => { Helpers.Execute.ShowDebugMessage("messages.sendEncryptedService error " + error); });
        //                });
        //        }

        //        public static void UpgradeSecretChatLayerAndSendNotification(SendEncryptedServiceAction sendEncryptedServiceAsync, ICacheService cacheService, ITelegramEventAggregator eventAggregator, TLEncryptedChat encryptedChat, int? layer, int? rawInSeqNo, int? rawOutSeqNo)
        //        {
        //            var newEncryptedChat = new TLEncryptedChat20();
        //            newEncryptedChat.Layer = layer;

        //            newEncryptedChat.RawInSeqNo = rawInSeqNo;
        //            newEncryptedChat.RawOutSeqNo = rawOutSeqNo;

        //            newEncryptedChat.Id = encryptedChat.Id;
        //            newEncryptedChat.AccessHash = encryptedChat.AccessHash;
        //            newEncryptedChat.Date = encryptedChat.Date;
        //            newEncryptedChat.AdminId = encryptedChat.AdminId;
        //            newEncryptedChat.ParticipantId = encryptedChat.ParticipantId;
        //            newEncryptedChat.GAorB = encryptedChat.GAorB;

        //            newEncryptedChat.CustomFlags = encryptedChat.CustomFlags;
        //            if (encryptedChat.OriginalKey != null) newEncryptedChat.OriginalKey = encryptedChat.OriginalKey;
        //            if (encryptedChat.ExtendedKey != null) newEncryptedChat.ExtendedKey = encryptedChat.ExtendedKey;
        //            newEncryptedChat.Key = encryptedChat.Key;
        //            newEncryptedChat.KeyFingerprint = encryptedChat.KeyFingerprint;
        //            newEncryptedChat.P = encryptedChat.P;
        //            newEncryptedChat.G = encryptedChat.G;
        //            newEncryptedChat.A = encryptedChat.A;
        //            newEncryptedChat.MessageTTL = encryptedChat.MessageTTL;

        //            cacheService.SyncEncryptedChat(newEncryptedChat,
        //                result =>
        //                {
        //                    eventAggregator.Publish(newEncryptedChat);

        //                    var currentUserId = MTProtoService.Instance.CurrentUserId;
        //                    var clientTicksDelta = MTProtoService.Instance.ClientTicksDelta;

        //                    var randomId = TLLong.Random();

        //                    var notifyLayerAction = new TLDecryptedMessageActionNotifyLayer();
        //                    notifyLayerAction.Layer = new int?(Constants.SecretSupportedLayer);

        //                    var inSeqNo = TLUtils.GetInSeqNo(currentUserId, newEncryptedChat);
        //                    var outSeqNo = TLUtils.GetOutSeqNo(currentUserId, newEncryptedChat);

        //                    var newEncryptedChat17 = cacheService.GetEncryptedChat(newEncryptedChat.Id) as TLEncryptedChat17;
        //                    if (newEncryptedChat17 != null)
        //                    {
        //                        newEncryptedChat17.RawOutSeqNo = new int?(newEncryptedChat17.RawOutSeqNo.Value + 1);
        //                    }

        //                    var decryptedMessageService17 = new TLDecryptedMessageService17
        //                    {
        //                        Action = notifyLayerAction,
        //                        RandomId = randomId,
        //                        RandomBytes = TLString.Random(Constants.MinRandomBytesLength),

        //                        ChatId = encryptedChat.Id,
        //                        FromId = currentUserId,
        //                        Out = true,
        //                        Unread = false,
        //                        Date = TLUtils.DateToUniversalTimeTLInt(clientTicksDelta, DateTime.Now),
        //                        Status = TLMessageState.Sending,

        //                        TTL = 0,
        //                        InSeqNo = inSeqNo,
        //                        OutSeqNo = outSeqNo
        //                    };

        //                    var decryptedMessageLayer17 = TLUtils.GetDecryptedMessageLayer(newEncryptedChat17.Layer, inSeqNo, outSeqNo, decryptedMessageService17);

        //                    cacheService.SyncDecryptedMessage(
        //                        decryptedMessageService17,
        //                        encryptedChat,
        //                        messageResult =>
        //                        {
        //                            sendEncryptedServiceAsync(
        //                                new TLInputEncryptedChat
        //                                {
        //                                    AccessHash = encryptedChat.AccessHash,
        //                                    ChatId = encryptedChat.Id
        //                                },
        //                                randomId,
        //                                TLUtils.EncryptMessage(decryptedMessageLayer17, encryptedChat),
        //                                sentEncryptedMessage =>
        //                                {
        //                                    decryptedMessageService17.Status = TLMessageState.Confirmed;
        //                                    cacheService.SyncSendingDecryptedMessage(encryptedChat.Id, sentEncryptedMessage.Date, decryptedMessageService17.RandomId,
        //                                        m =>
        //                                        {
        //#if DEBUG
        //                                            eventAggregator.Publish(decryptedMessageService17);
        //#endif
        //                                        });
        //                                },
        //                                error =>
        //                                {
        //                                    Helpers.Execute.ShowDebugMessage("messages.sendEncryptedService error " + error);
        //                                });
        //                        });
        //                });
        //        }

        //        public static int GetRawInFromReceivedMessage(int? currentUserId, TLEncryptedChat17 chat, ISeqNo message)
        //        {
        //            var isAdmin = chat.AdminId.Value == currentUserId.Value;
        //            var x = isAdmin ? 0 : 1;
        //            return (message.OutSeqNo.Value - x) / 2;
        //        }

        //        public static bool IsSyncRequierd(TLDecryptedMessageBase decryptedMessage)
        //        {
        //            return true;
        //        }
        #endregion

        private readonly object _clientSeqLock = new object();

        private readonly Dictionary<int, Tuple<DateTime, TLUpdatesState>> _lostSeq = new Dictionary<int, Tuple<DateTime, TLUpdatesState>>();

        private void UpdateLostSeq(IList<int> seqList, bool cleanupMissingSeq = false)
        {
            lock (_clientSeqLock)
            {
                if (ClientSeq != null)
                {
                    if (seqList.Count > 0)
                    {
                        // add missing items
                        if (seqList[0] > ClientSeq.Value + 1)
                        {
                            for (var i = ClientSeq.Value + 1; i < seqList[0]; i++)
                            {
                                _lostSeq[i] = new Tuple<DateTime, TLUpdatesState>(DateTime.Now, new TLUpdatesState { Seq = ClientSeq ?? 0, Pts = _pts ?? 0, Date = _date ?? 0, Qts = _qts ?? 0 });
                            }
                        }

                        // remove received items
                        for (var i = 0; i < seqList.Count; i++)
                        {
                            if (_lostSeq.ContainsKey(seqList[i]))
                            {
                                TLUtils.WriteLine(
                                    DateTime.Now.ToString("HH:mm:ss.fff", CultureInfo.InvariantCulture) + " remove from Missing Seq List seq=" +
                                    seqList[i] + " time=" + (DateTime.Now - _lostSeq[seqList[i]].Item1), LogSeverity.Error);
                                _lostSeq.Remove(seqList[i]);
                            }
                        }
                    }
                }

                // cleanup (updates.getDifference, set initState, etc)
                if (cleanupMissingSeq)
                {
                    _lostSeq.Clear();
                }

                if (seqList.Count > 0)
                {
                    var lastSeqValue = seqList.Last();
                    var maxSeqValue = Math.Max(lastSeqValue, ClientSeq != null ? ClientSeq.Value : -1);
                    ClientSeq = new int?(maxSeqValue);
                }

                if (_lostSeq.Count > 0)
                {
                    var missingSeqInfo = new StringBuilder();
                    foreach (var keyValue in _lostSeq)
                    {
                        missingSeqInfo.AppendLine(string.Format("seq={0}, date={1}", keyValue.Key,
                            keyValue.Value.Item1.ToString("HH:mm:ss.fff", CultureInfo.InvariantCulture)));
                    }

                    StartLostSeqTimer();

                    TLUtils.WriteLine(
                        DateTime.Now.ToString("HH:mm:ss.fff", CultureInfo.InvariantCulture) + " Missing Seq List\n" +
                        missingSeqInfo, LogSeverity.Error);
                }
            }
        }

        private readonly object _clientPtsLock = new object();

        private readonly Dictionary<int, Tuple<DateTime, TLUpdatesState>> _lostPts = new Dictionary<int, Tuple<DateTime, TLUpdatesState>>();

        private void UpdateLostPts(IList<int> ptsList, bool cleanupMissingPts = false)
        {
            lock (_clientPtsLock)
            {
                if (_pts != null)
                {
                    if (ptsList.Count > 0)
                    {
                        // add missing items
                        if (ptsList[0] > _pts.Value + 1)
                        {
                            for (var i = _pts.Value + 1; i < ptsList[0]; i++)
                            {
                                _lostPts[i] = new Tuple<DateTime, TLUpdatesState>(DateTime.Now, new TLUpdatesState { Seq = ClientSeq.Value, Pts = _pts.Value, Date = _date.Value, Qts = _qts.Value });
                            }
                        }

                        // remove received items
                        for (var i = 0; i < ptsList.Count; i++)
                        {
                            if (_lostPts.ContainsKey(ptsList[i]))
                            {
                                TLUtils.WriteLine(DateTime.Now.ToString("HH:mm:ss.fff", CultureInfo.InvariantCulture) + " remove from Missing Pts List pts=" + ptsList[i] + " time=" + (DateTime.Now - _lostPts[ptsList[i]].Item1), LogSeverity.Error);
                                _lostPts.Remove(ptsList[i]);
                            }
                        }
                    }
                }

                // cleanup (updates.getDifference, set initState, etc)
                if (cleanupMissingPts)
                {
                    _lostPts.Clear();
                }

                if (ptsList.Count > 0)
                {
                    var lastPtsValue = ptsList.Last();
                    var maxPtsValue = Math.Max(lastPtsValue, _pts != null ? _pts.Value : -1);
                    _pts = new int?(maxPtsValue);
                }

                if (_lostPts.Count > 0)
                {
                    var missingPtsInfo = new StringBuilder();
                    foreach (var keyValue in _lostPts)
                    {
                        missingPtsInfo.AppendLine(string.Format("pts={0}, date={1}", keyValue.Key,
                            keyValue.Value.Item1.ToString("HH:mm:ss.fff", CultureInfo.InvariantCulture)));
                    }

                    StartLostPtsTimer();

                    TLUtils.WriteLine(
                        DateTime.Now.ToString("HH:mm:ss.fff", CultureInfo.InvariantCulture) + " Missing Pts List\n" +
                        missingPtsInfo, LogSeverity.Error);
                }
            }
        }

        private void ProcessUpdates(IList<TLUpdatesBase> updatesList, IList<TLUpdatesTooLong> updatesTooLong = null, bool notifyNewMessage = true)
        {
            try
            {
#if DEBUG
                if (updatesTooLong != null && updatesTooLong.Count > 0)
                {
                    //NOTE to get AUTH_KEY_UNREGISTERED
                    GetStateAsync?.Invoke(
                        result =>
                        {

                        },
                        error =>
                        {
                            Helpers.Execute.ShowDebugMessage("account.updateStatus error " + error);
                        });
#if LOG_CLIENTSEQ
                    Helpers.Execute.ShowDebugMessage(string.Format("{0} updatesTooLong clientSeq={1} pts={2}", DateTime.Now.ToString("HH:mm:ss.fff", CultureInfo.InvariantCulture), ClientSeq, _pts));
                    TLUtils.WriteLine(string.Format("{0} updatesTooLong seq={1} pts={2}", DateTime.Now.ToString("HH:mm:ss.fff", CultureInfo.InvariantCulture), ClientSeq, _pts), LogSeverity.Error);
                    //TLUtils.WriteLine(DateTime.Now.ToString("HH:mm:ss.fff", CultureInfo.InvariantCulture) + " updatesTooLong clientSeq=" + ClientSeq, LogSeverity.Error);
#endif
                }
#endif

                var seqList = updatesList.SelectMany(updates => updates.GetSeq()).OrderBy(x => x).ToList();
                var ptsList = updatesList.SelectMany(updates => updates.GetPts()).OrderBy(x => x).ToList();

                /*#if DEBUG
                                if (seqList.Count > 0)
                                {
                                    var showDebugInfo = false;
                                    for (var i = 0; i < seqList.Count; i++)
                                    {
                                        if (seqList[i].Value == 0)
                                        {
                                            showDebugInfo = true;
                                            break;
                                        }
                                    }

                                    // only TLUpdateUserStatus here
                                    if (showDebugInfo)
                                    {
                                        var updateListInfo = new StringBuilder();
                                        foreach (var updatesBase in updateList)
                                        {
                                            updateListInfo.AppendLine(updatesBase.ToString());
                                        }
                                        Helpers.Execute.ShowDebugMessage("ProcessTransportMessage seqs=0 " + updateListInfo);
                                    }
                                }
                #endif*/

#if LOG_CLIENTSEQ
                if (ptsList.Count > 0 || seqList.Count > 0)
                {
                    var builder = new StringBuilder();
                    builder.AppendLine(string.Format("{0} ProcessTransportMessage", DateTime.Now.ToString("HH:mm:ss.fff", CultureInfo.InvariantCulture)));
                    builder.AppendLine(string.Format("clientSeq={0} seqList={1}", ClientSeq, seqList.Count == 0 ? "null" : string.Join(", ", seqList)));
                    builder.AppendLine(string.Format("pts={0} ptsList={1}", _pts, ptsList.Count == 0 ? "null" : string.Join(", ", ptsList)));
                    TLUtils.WriteLine(builder.ToString(), LogSeverity.Error);
                }
#endif
                if (GetDifferenceRequired(updatesList))
                {
                    var stopwatch = Stopwatch.StartNew();
                    Logs.Log.Write("UpdatesService.ProcessUpdates StartGetDifference");
                    GetDifference(1000, () =>
                    {
                        var elapsed = stopwatch.Elapsed;
                        Logs.Log.Write("UpdatesService.ProcessUpdates StopGetDifference time=" + elapsed);
                    });
                    return;
                }

                var processUpdates = false;
                if (updatesList.Count > 0)
                {
                    if (seqList.Count > 0)
                    {
                        UpdateLostSeq(seqList);
                    }

                    if (ptsList.Count > 0)
                    {
                        UpdateLostPts(ptsList);
                    }

                    processUpdates = true;
                }

                if (processUpdates)
                {
                    ProcessReading(updatesList);
                    foreach (var updatesItem in updatesList)
                    {
                        ProcessUpdatesInternal(updatesItem, notifyNewMessage);
                    }
                }

                return;
            }
            catch (Exception e)
            {
                TLUtils.WriteLine("Error during processing update: ", LogSeverity.Error);
                TLUtils.WriteException(e);
            }
        }

        private bool GetDifferenceRequired(IList<TLUpdatesBase> updatesList)
        {
            var getDifferenceRequired = false;
            for (int i = 0; i < updatesList.Count; i++)
            {
                var updatesShortChatMessage = updatesList[i] as TLUpdateShortChatMessage;
                if (updatesShortChatMessage != null)
                {
                    var user = _cacheService.GetUser(updatesShortChatMessage.FromId);
                    if (user == null)
                    {
                        var logString =
                            string.Format("ProcessUpdates.UpdatesShortChatMessage: user is missing (userId={0}, msgId={1})",
                                updatesShortChatMessage.FromId, updatesShortChatMessage.Id);
                        Logs.Log.Write(logString);
                        getDifferenceRequired = true;
                        break;
                    }
                    var chat = _cacheService.GetChat(updatesShortChatMessage.ChatId);
                    if (chat == null)
                    {
                        var logString =
                            string.Format("ProcessUpdates.UpdatesShortChatMessage: chat is missing (chatId={0}, msgId={1})",
                                updatesShortChatMessage.ChatId, updatesShortChatMessage.Id);
                        Logs.Log.Write(logString);
                        getDifferenceRequired = true;
                        break;
                    }
                }

                var updatesShortMessage = updatesList[i] as TLUpdateShortMessage;
                if (updatesShortMessage != null)
                {
                    var user = _cacheService.GetUser(updatesShortMessage.UserId);
                    if (user == null)
                    {
                        var logString =
                            string.Format("ProcessUpdates.UpdatesShortMessage: user is missing (userId={0}, msgId={1})",
                                updatesShortMessage.UserId, updatesShortMessage.Id);
                        Logs.Log.Write(logString);
                        getDifferenceRequired = true;
                        break;
                    }
                }
            }
            return getDifferenceRequired;
        }

        private void ProcessReading(IList<TLUpdatesBase> updatesList)
        {
            var readHistoryInboxList = new List<TLUpdateBase>();
            var readHistoryOutboxList = new List<TLUpdateBase>();

            var newChatMessageList = new List<TLUpdateNewMessage>();
            var newMessageList = new List<TLUpdateNewMessage>();
            var shortChatMessageList = new List<TLUpdateShortChatMessage>();
            var shortMessageList = new List<TLUpdateShortMessage>();

            foreach (var updatesBase in updatesList)
            {
                var updatesShort = updatesBase as TLUpdateShort;
                if (updatesShort != null)
                {
                    GetReadingUpdates(updatesShort.Update, readHistoryInboxList, readHistoryOutboxList, newChatMessageList, newMessageList);

                    continue;
                }

                var updates = updatesBase as TLUpdates;
                if (updates != null)
                {
                    foreach (var updateBase in updates.Updates)
                    {
                        GetReadingUpdates(updateBase, readHistoryInboxList, readHistoryOutboxList, newChatMessageList, newMessageList);
                    }

                    continue;
                }

                var shortChatMessage = updatesBase as TLUpdateShortChatMessage;
                if (shortChatMessage != null
                    && shortChatMessage.IsUnread)
                {
                    shortChatMessageList.Add(shortChatMessage);
                    continue;
                }

                var shortMessage = updatesBase as TLUpdateShortMessage;
                if (shortMessage != null
                    && shortMessage.IsUnread)
                {
                    shortMessageList.Add(shortMessage);
                    continue;
                }
            }

            ProcessReadingUpdates(false, readHistoryInboxList, shortChatMessageList, newChatMessageList, shortMessageList, newMessageList);
            ProcessReadingUpdates(true, readHistoryOutboxList, shortChatMessageList, newChatMessageList, shortMessageList, newMessageList);
        }

        private static void ProcessReadingUpdates(
            bool outbox, IList<TLUpdateBase> readHistoryList,
            IList<TLUpdateShortChatMessage> shortChatMessageList,
            IList<TLUpdateNewMessage> newChatMessageList,
            IList<TLUpdateShortMessage> shortMessageList,
            IList<TLUpdateNewMessage> newMessageList)
        {
            if (readHistoryList.Count == 0) return;

            foreach (var readHistory in readHistoryList)
            {
                int maxId;
                TLPeerBase peer;
                if (readHistory is TLUpdateReadHistoryInbox)
                {
                    maxId = ((TLUpdateReadHistoryInbox)readHistory).MaxId;
                    peer = ((TLUpdateReadHistoryInbox)readHistory).Peer;
                }
                else
                {
                    maxId = ((TLUpdateReadHistoryOutbox)readHistory).MaxId;
                    peer = ((TLUpdateReadHistoryOutbox)readHistory).Peer;
                }

                var peerChat = peer as TLPeerChat;
                if (peerChat != null)
                {
                    for (var i = 0; i < shortChatMessageList.Count; i++)
                    {
                        if (shortChatMessageList[i].IsOut == outbox
                            && peerChat.Id == shortChatMessageList[i].ChatId
                            && maxId >= shortChatMessageList[i].Id)
                        {
                            shortChatMessageList[i].IsUnread = false;
                            shortChatMessageList.RemoveAt(i--);
                        }
                    }

                    for (var i = 0; i < newChatMessageList.Count; i++)
                    {
                        var message = newChatMessageList[i].Message as TLMessageCommonBase;
                        if (message != null && message.IsOut == outbox)
                        {
                            if (message.IsOut == outbox
                                && peerChat.Id == message.ToId.Id
                                && maxId >= message.Id)
                            {
                                message.SetUnreadSilent(false);
                                newChatMessageList.RemoveAt(i--);
                            }
                        }
                    }
                    continue;
                }

                var peerUser = peer as TLPeerUser;
                if (peerUser != null)
                {
                    for (var i = 0; i < shortMessageList.Count; i++)
                    {
                        if (shortMessageList[i].IsOut == outbox
                            && peerUser.Id == shortMessageList[i].UserId
                            && maxId >= shortMessageList[i].Id)
                        {
                            shortMessageList[i].IsUnread = false;
                            shortMessageList.RemoveAt(i--);
                        }
                    }

                    for (var i = 0; i < newMessageList.Count; i++)
                    {
                        var message = newMessageList[i].Message as TLMessageCommonBase;
                        if (message != null)
                        {
                            if (message.IsOut == outbox
                                && peerUser.Id == message.FromId.Value
                                && maxId >= message.Id)
                            {
                                message.SetUnreadSilent(false);
                                newMessageList.RemoveAt(i--);
                            }
                        }
                    }
                    continue;
                }
            }
        }

        private static void GetReadingUpdates(TLUpdateBase updateBase,
            IList<TLUpdateBase> readHistoryInboxList,
            IList<TLUpdateBase> readHistoryOutboxList,
            IList<TLUpdateNewMessage> newChatMessageList,
            IList<TLUpdateNewMessage> newMessageList)
        {
            var readHistoryInbox = updateBase as TLUpdateReadHistoryInbox;
            if (readHistoryInbox != null)
            {
                readHistoryInboxList.Add(readHistoryInbox);
                return;
            }

            var readHistoryOutbox = updateBase as TLUpdateReadHistoryOutbox;
            if (readHistoryOutbox != null)
            {
                readHistoryOutboxList.Add(readHistoryOutbox);
                return;
            }

            var newMessage = updateBase as TLUpdateNewMessage;
            if (newMessage != null)
            {
                var message = newMessage.Message as TLMessageCommonBase;
                if (message != null
                    && message.IsUnread)
                {
                    var peerChat = message.ToId as TLPeerChat;
                    if (peerChat != null)
                    {
                        newChatMessageList.Add(newMessage);
                        return;
                    }

                    var peerUser = message.ToId as TLPeerUser;
                    if (peerUser != null)
                    {
                        newMessageList.Add(newMessage);
                        return;
                    }
                }
            }
        }

        public void ProcessUpdates(TLUpdatesBase updates, bool notifyNewMessages = false)
        {
            var updatesList = new List<TLUpdatesBase> { updates };

            var updatesTooLongList = new List<TLUpdatesTooLong>();
            var updatesTooLong = updates as TLUpdatesTooLong;
            if (updatesTooLong != null)
            {
                updatesTooLongList.Add(updatesTooLong);
            }

            ProcessUpdates(updatesList, updatesTooLongList, notifyNewMessages);
        }

        public void ProcessTransportMessage(TLTransportMessage transportMessage)
        {
            try
            {
                var isUpdating = false;
                lock (_getDifferenceRequestRoot)
                {
                    if (_getDifferenceRequests.Count > 0)
                    {
                        isUpdating = true;
                    }
                }

                if (isUpdating)
                {
                    //Execute.ShowDebugMessage("UpdatesService.ProcessTransportMessage Skip");
                    return;
                }

                var updatesList = TLUtils.FindInnerObjects<TLUpdatesBase>(transportMessage).ToList();
                var updatesTooLong = TLUtils.FindInnerObjects<TLUpdatesTooLong>(transportMessage).ToList();

                ProcessUpdates(updatesList, updatesTooLong);
            }
            catch (Exception e)
            {
                TLUtils.WriteLine("Error during processing update: ", LogSeverity.Error);
                TLUtils.WriteException(e);
            }
        }

        private readonly object _stateRoot = new object();

        public void LoadStateAndUpdate(Action callback)
        {
            var id = new Random().Next(999);
            TLUtils.WritePerformance(">>Loading current state and updating");

            if (_pts == null || _date == null || _qts == null)
            {
                var state = TLUtils.OpenObjectFromMTProtoFile<TLUpdatesState>(_stateRoot, Constants.StateFileName);
#if DEBUG_UPDATES
                state.Pts = 140000;
#endif

                SetState(state, "setFileState");
                TLUtils.WritePerformance("Current state: " + state);

                FileUtils.Copy(_stateRoot, Constants.StateFileName, Constants.TempStateFileName);
            }

            Logs.Log.Write(string.Format("UpdatesService.LoadStateAndUpdate {0} client_state=[p={1} d={2} q={3}]", id, _pts, _date, _qts));

            LoadFileState();

            var stopwatch = Stopwatch.StartNew();
            Logs.Log.Write(string.Format("UpdatesService.LoadStateAndUpdate {0} start GetDifference", id));
            AddRequest(id);
            //TLObject.LogNotify = true;
            //TelegramEventAggregator.LogPublish = true;

            GetDifference(id, () =>
            {
                var elapsed = stopwatch.Elapsed;
                Logs.Log.Write(string.Format("UpdatesService.LoadStateAndUpdate {0} stop GetDifference elapsed={1}", id, elapsed));


                //TLObject.LogNotify = false;
                //TelegramEventAggregator.LogPublish = false;
                RemoveRequest(id);
                callback?.Invoke();
            });
        }

        private readonly object _differenceSyncRoot = new object();

        private readonly object _differenceTimeSyncRoot = new object();

        private void LoadFileState()
        {
            var stopwatch = Stopwatch.StartNew();
            var difference = TLUtils.OpenObjectFromMTProtoFile<TLVector<TLUpdatesDifferenceBase>>(_differenceSyncRoot, Constants.DifferenceFileName);

            Logs.Log.Write("UpdatesService.LoadStateAndUpdate start LoadFileState");

            if (difference != null && difference.Count > 0)
            {
                CleanupDifference(difference);

                var ptsList = string.Join(", ", difference.OfType<TLUpdatesDifference>().Select(x => x.State.Pts));
                Logs.Log.Write(string.Format("UpdatesService.LoadStateAndUpdate ptsList=[{0}]", ptsList));

                foreach (var differenceBase in difference)
                {
                    var stopwatchProcessDiff = Stopwatch.StartNew();
                    var diff = differenceBase as TLUpdatesDifference;
                    if (diff != null)
                    {
                        diff.ProcessReading();

                        var resetEvent = new ManualResetEvent(false);

                        lock (_clientSeqLock)
                        {
                            SetState(diff.State, "loadFileState");
                        }
                        ProcessDifference(diff, () => resetEvent.Set());
#if DEBUG
                        resetEvent.WaitOne();
#else
                        resetEvent.WaitOne(10000);
#endif

                        var otherInfo = new StringBuilder();
                        if (diff.OtherUpdates.Count > 0)
                        {
                            otherInfo.AppendLine();
                            for (var i = 0; i < diff.OtherUpdates.Count; i++)
                            {
                                otherInfo.AppendLine(diff.OtherUpdates[i].ToString());
                            }
                        }

                        Logs.Log.Write(string.Format("UpdatesService.LoadFileState processDiff state=[{0}] messages={1} other={2} elapsed={3}{4}", diff.State, diff.NewMessages.Count, diff.OtherUpdates.Count, stopwatchProcessDiff.Elapsed, otherInfo));
                    }
                }

                Logs.Log.Write("UpdatesService.LoadStateAndUpdate LoadFileState publish UpdateCompletedEventArgs");

                Execute.BeginOnThreadPool(() => _eventAggregator.Publish(new UpdateCompletedEventArgs()));
            }

            Logs.Log.Write("UpdatesService.LoadStateAndUpdate stop LoadFileState elapsed=" + stopwatch.Elapsed);

            FileUtils.Copy(_differenceSyncRoot, Constants.DifferenceFileName, Constants.TempDifferenceFileName);
            FileUtils.Delete(_differenceSyncRoot, Constants.DifferenceFileName);
            FileUtils.Delete(_differenceTimeSyncRoot, Constants.DifferenceTimeFileName);
        }

        private void CleanupDifference(TLVector<TLUpdatesDifferenceBase> list)
        {
            var updateChannelTooLongCache = new Dictionary<int, int>();
            var updateChannelCache = new Dictionary<int, int>();

            foreach (var differenceBase in list)
            {
                var differenceSlice = differenceBase as TLUpdatesDifference;
                if (differenceSlice != null)
                {
                    differenceSlice.ProcessReading();

                    var updates = differenceSlice.OtherUpdates;
                    for (var i = 0; i < updates.Count; i++)
                    {
                        var updateChannelTooLong = updates[i] as TLUpdateChannelTooLong;
                        if (updateChannelTooLong != null)
                        {
                            if (updateChannelTooLongCache.ContainsKey(updateChannelTooLong.ChannelId))
                            {
                                updates.RemoveAt(i--);
                            }
                            else
                            {
                                updateChannelTooLongCache[updateChannelTooLong.ChannelId] = updateChannelTooLong.ChannelId;
                            }
                        }
                    }
                }
            }

            foreach (var differenceBase in list)
            {
                var differenceSlice = differenceBase as TLUpdatesDifference;
                if (differenceSlice != null)
                {
                    differenceSlice.ProcessReading();

                    var updates = differenceSlice.OtherUpdates;
                    for (var i = 0; i < updates.Count; i++)
                    {
                        var updateChannel = updates[i] as TLUpdateChannel;
                        if (updateChannel != null)
                        {
                            if (updateChannelTooLongCache.ContainsKey(updateChannel.ChannelId))
                            {
                                updates.RemoveAt(i--);
                            }
                            else if (updateChannelCache.ContainsKey(updateChannel.ChannelId))
                            {
                                updates.RemoveAt(i--);
                            }
                            else
                            {
                                updateChannelCache[updateChannel.ChannelId] = updateChannel.ChannelId;
                            }
                        }
                    }
                }
            }
        }

        public void SaveState()
        {
            Logs.Log.Write(string.Format("UpdatesService.SaveState date={0} pts={1} qts={2} seq={3} unread_count={4}", _date?.ToString() ?? "null", _pts?.ToString() ?? "null", _qts?.ToString() ?? "null", ClientSeq?.ToString() ?? "null", _unreadCount?.ToString() ?? "null"));

            TLUtils.WritePerformance("<<Saving current state");
            TLUtils.SaveObjectToMTProtoFile(_stateRoot, Constants.StateFileName, new TLUpdatesState { Date = _date ?? -1, Pts = _pts ?? -1, Qts = _qts ?? -1, Seq = ClientSeq ?? -1, UnreadCount = _unreadCount ?? -1 });
        }

        public TLUpdatesState GetState()
        {
            return new TLUpdatesState { Date = _date ?? -1, Pts = _pts ?? -1, Qts = _qts ?? -1, Seq = ClientSeq ?? -1, UnreadCount = _unreadCount ?? -1 };
        }

        public void SaveStateSnapshot(string toDirectoryName)
        {
            FileUtils.Copy(_differenceSyncRoot, Constants.TempStateFileName, Path.Combine(toDirectoryName, Constants.StateFileName));
            FileUtils.Copy(_differenceSyncRoot, Constants.TempDifferenceFileName, Path.Combine(toDirectoryName, Constants.DifferenceFileName));
        }

        public void LoadStateSnapshot(string fromDirectoryName)
        {
            var state = TLUtils.OpenObjectFromMTProtoFile<TLUpdatesState>(_stateRoot, Path.Combine(fromDirectoryName, Constants.StateFileName));
            if (state != null)
            {
                lock (_clientSeqLock)
                {
                    ClientSeq = state.Seq;
                }
                _date = state.Date < 0 ? _date : state.Date;
                _pts = state.Pts < 0 ? _pts : state.Pts;
                _qts = state.Qts < 0 ? _qts : state.Qts;
                _unreadCount = state.UnreadCount < 0 ? _unreadCount : state.UnreadCount;
                SaveState();
            }

            FileUtils.Copy(_differenceSyncRoot, Path.Combine(fromDirectoryName, Constants.DifferenceFileName), Constants.DifferenceFileName);
        }

        public void ClearState()
        {
            _date = null;
            _pts = null;
            _qts = null;
            ClientSeq = null;
            _unreadCount = null;
            FileUtils.Delete(_stateRoot, Constants.StateFileName);
        }
    }

    public class DCOptionsUpdatedEventArgs : EventArgs
    {
        public TLUpdateDCOptions Update { get; set; }
    }

    public class UpdatingEventArgs : EventArgs { }

    public class UpdateCompletedEventArgs : EventArgs
    {
        public IList<TLUpdateChannelTooLong> UpdateChannelTooLongList { get; set; }
    }

    public class UpdateChannelsEventArgs : EventArgs
    {
        public IList<TLUpdateChannelTooLong> UpdateChannelTooLongList { get; set; }
    }

    public class ChannelUpdateCompletedEventArgs
    {
        public int ChannelId { get; set; }
    }
}<|MERGE_RESOLUTION|>--- conflicted
+++ resolved
@@ -1336,19 +1336,11 @@
                 {
                     var commonMessage = _cacheService.GetMessage(readMessageId) as TLMessageCommonBase;
                     if (commonMessage != null)
-<<<<<<< HEAD
                     {
                         messages.Add(commonMessage);
                     }
                     else
                     {
-=======
-                    {
-                        messages.Add(commonMessage);
-                    }
-                    else
-                    {
->>>>>>> a2587b73
                         messagesId.Add(readMessageId);
                     }
                 }
@@ -1377,7 +1369,6 @@
                                 photoMedia.Caption = null;
                                 photoMedia.HasPhoto = false;
                                 photoMedia.HasCaption = false;
-<<<<<<< HEAD
 
                                 Execute.BeginOnThreadPool(() => _eventAggregator.Publish(new MessageExpiredEventArgs(message)));
                             }
@@ -1390,20 +1381,6 @@
 
                                 Execute.BeginOnThreadPool(() => _eventAggregator.Publish(new MessageExpiredEventArgs(message)));
                             }
-=======
-
-                                Execute.BeginOnThreadPool(() => _eventAggregator.Publish(new MessageExpiredEventArgs(message)));
-                            }
-                            else if (message.Media is TLMessageMediaDocument documentMedia && documentMedia.HasTTLSeconds)
-                            {
-                                documentMedia.Document = null;
-                                documentMedia.Caption = null;
-                                documentMedia.HasDocument = false;
-                                documentMedia.HasCaption = false;
-
-                                Execute.BeginOnThreadPool(() => _eventAggregator.Publish(new MessageExpiredEventArgs(message)));
-                            }
->>>>>>> a2587b73
                         }
                     }
                 });
