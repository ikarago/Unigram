--- conflicted
+++ resolved
@@ -7,15 +7,12 @@
 using Telegram.Api.Extensions;
 using Telegram.Api.Services.Cache;
 using Telegram.Api.TL;
+using Telegram.Api.TL.Channels.Methods;
 using Telegram.Api.TL.Methods;
 using Telegram.Api.TL.Messages.Methods;
 using Telegram.Api.TL.Messages;
-<<<<<<< HEAD
 using Telegram.Api.Native.TL;
 using Telegram.Api.Native;
-=======
-using Telegram.Api.TL.Channels.Methods;
->>>>>>> 675f57e1
 
 namespace Telegram.Api.Services
 {
@@ -36,16 +33,12 @@
             SendAsyncInternal("messages.readMessageContents", int.MaxValue, message, callback, fastCallback, faultCallback);
         }
 
-<<<<<<< HEAD
-        private void SendEncryptedAsyncInternal(TLMessagesSendEncrypted message, Action<TLMessagesSentEncryptedMessage> callback, Action fastCallback, Action<TLRPCError> faultCallback)
-=======
         private void ReadMessageContentsAsyncInternal(TLChannelsReadMessageContents message, Action<bool> callback, Action fastCallback, Action<TLRPCError> faultCallback)
         {
-            SendAsyncInternal("channels.readMessageContents", int.MaxValue, message, callback, fastCallback, faultCallback);
+            SendAsyncInternal("channels.readMessageContents", int.MaxValue, message, callback, fastCallback, faultCallback, RequestFlag.InvokeAfter);
         }
 
         private void SendEncryptedAsyncInternal(TLMessagesSendEncrypted message, Action<TLMessagesSentEncryptedMessage> callback, Action fastCallback, Action<TLRPCError> faultCallback) 
->>>>>>> 675f57e1
         {
             SendAsyncInternal("messages.sendEncrypted", Constants.MessageSendingInterval, message, callback, fastCallback, faultCallback, RequestFlag.InvokeAfter);
         }
