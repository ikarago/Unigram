--- conflicted
+++ resolved
@@ -129,20 +129,7 @@
             var obj = new TLMessagesGetInlineBotResults { Flags = 0, Bot = bot, Peer = peer, GeoPoint = geoPoint, Query = query, Offset = offset };
 
             const string caption = "messages.getInlineBotResults";
-<<<<<<< HEAD
             SendInformativeMessage(caption, obj, callback, faultCallback, flags: RequestFlag.FailOnServerError);
-=======
-            SendInformativeMessage<TLMessagesBotResults>(caption, obj, 
-                result =>
-                {
-                    _cacheService.SyncUsers(result.Users,
-                        r =>
-                        {
-                            callback?.Invoke(result);
-                        });
-                },
-                faultCallback);
->>>>>>> cfe6e163
         }
 
         public void SetInlineBotResultsAsync(bool gallery, bool pr, long queryId, TLVector<TLInputBotInlineResultBase> results, int cacheTime, string nextOffset, TLInlineBotSwitchPM switchPM, Action<bool> callback, Action<TLRPCError> faultCallback = null)
