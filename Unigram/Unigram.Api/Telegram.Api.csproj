﻿<?xml version="1.0" encoding="utf-8"?>
<Project ToolsVersion="14.0" DefaultTargets="Build" xmlns="http://schemas.microsoft.com/developer/msbuild/2003">
  <Import Project="$(MSBuildExtensionsPath)\$(MSBuildToolsVersion)\Microsoft.Common.props" Condition="Exists('$(MSBuildExtensionsPath)\$(MSBuildToolsVersion)\Microsoft.Common.props')" />
  <PropertyGroup>
    <Configuration Condition=" '$(Configuration)' == '' ">Debug</Configuration>
    <Platform Condition=" '$(Platform)' == '' ">x86</Platform>
    <ProjectGuid>{B1979F0B-11E6-4759-A54D-853B13139AA0}</ProjectGuid>
    <OutputType>Library</OutputType>
    <AppDesignerFolder>Properties</AppDesignerFolder>
    <RootNamespace>Telegram.Api</RootNamespace>
    <AssemblyName>Telegram.Api</AssemblyName>
    <DefaultLanguage>en</DefaultLanguage>
    <TargetPlatformIdentifier>UAP</TargetPlatformIdentifier>
    <TargetPlatformVersion>10.0.14393.0</TargetPlatformVersion>
    <TargetPlatformMinVersion>10.0.14393.0</TargetPlatformMinVersion>
    <MinimumVisualStudioVersion>14</MinimumVisualStudioVersion>
    <FileAlignment>512</FileAlignment>
    <ProjectTypeGuids>{A5A43C5B-DE2A-4C0C-9213-0A381AF9435A};{FAE04EC0-301F-11D3-BF4B-00C04F79EFBC}</ProjectTypeGuids>
  </PropertyGroup>
  <PropertyGroup Condition="'$(Configuration)|$(Platform)' == 'Debug|x86'">
    <PlatformTarget>x86</PlatformTarget>
    <DebugSymbols>true</DebugSymbols>
    <OutputPath>bin\x86\Debug\</OutputPath>
    <DefineConstants>TRACE;DEBUG;NETFX_CORE;WINDOWS_UWP;WIN_RT</DefineConstants>
    <NoWarn>;2008</NoWarn>
    <DebugType>full</DebugType>
    <PlatformTarget>x86</PlatformTarget>
    <UseVSHostingProcess>false</UseVSHostingProcess>
    <ErrorReport>prompt</ErrorReport>
  </PropertyGroup>
  <PropertyGroup Condition="'$(Configuration)|$(Platform)' == 'Debug|ARM'">
    <PlatformTarget>ARM</PlatformTarget>
    <DebugSymbols>true</DebugSymbols>
    <OutputPath>bin\ARM\Debug\</OutputPath>
    <DefineConstants>TRACE;DEBUG;NETFX_CORE;WINDOWS_UWP;WIN_RT</DefineConstants>
    <NoWarn>;2008</NoWarn>
    <DebugType>full</DebugType>
    <PlatformTarget>ARM</PlatformTarget>
    <UseVSHostingProcess>false</UseVSHostingProcess>
    <ErrorReport>prompt</ErrorReport>
  </PropertyGroup>
  <PropertyGroup Condition="'$(Configuration)|$(Platform)' == 'Debug|x64'">
    <PlatformTarget>x64</PlatformTarget>
    <DebugSymbols>true</DebugSymbols>
    <OutputPath>bin\x64\Debug\</OutputPath>
    <DefineConstants>TRACE;DEBUG;NETFX_CORE;WINDOWS_UWP;WIN_RT</DefineConstants>
    <NoWarn>;2008</NoWarn>
    <DebugType>full</DebugType>
    <PlatformTarget>x64</PlatformTarget>
    <UseVSHostingProcess>false</UseVSHostingProcess>
    <ErrorReport>prompt</ErrorReport>
  </PropertyGroup>
  <PropertyGroup Condition="'$(Configuration)|$(Platform)' == 'Release|x86'">
    <PlatformTarget>x86</PlatformTarget>
    <OutputPath>bin\x86\Release\</OutputPath>
    <DefineConstants>TRACE;NETFX_CORE;WINDOWS_UWP;WIN_RT</DefineConstants>
    <Optimize>true</Optimize>
    <NoWarn>;2008</NoWarn>
    <DebugType>pdbonly</DebugType>
    <PlatformTarget>x86</PlatformTarget>
    <UseVSHostingProcess>false</UseVSHostingProcess>
    <ErrorReport>prompt</ErrorReport>
  </PropertyGroup>
  <PropertyGroup Condition="'$(Configuration)|$(Platform)' == 'Release|ARM'">
    <PlatformTarget>ARM</PlatformTarget>
    <OutputPath>bin\ARM\Release\</OutputPath>
    <DefineConstants>TRACE;NETFX_CORE;WINDOWS_UWP;WIN_RT</DefineConstants>
    <Optimize>true</Optimize>
    <NoWarn>;2008</NoWarn>
    <DebugType>pdbonly</DebugType>
    <PlatformTarget>ARM</PlatformTarget>
    <UseVSHostingProcess>false</UseVSHostingProcess>
    <ErrorReport>prompt</ErrorReport>
  </PropertyGroup>
  <PropertyGroup Condition="'$(Configuration)|$(Platform)' == 'Release|x64'">
    <PlatformTarget>x64</PlatformTarget>
    <OutputPath>bin\x64\Release\</OutputPath>
    <DefineConstants>TRACE;NETFX_CORE;WINDOWS_UWP;WIN_RT</DefineConstants>
    <Optimize>true</Optimize>
    <NoWarn>;2008</NoWarn>
    <DebugType>pdbonly</DebugType>
    <PlatformTarget>x64</PlatformTarget>
    <UseVSHostingProcess>false</UseVSHostingProcess>
    <ErrorReport>prompt</ErrorReport>
  </PropertyGroup>
  <PropertyGroup>
    <RestoreProjectStyle>PackageReference</RestoreProjectStyle>
  </PropertyGroup>
  <ItemGroup>
    <Compile Include="Constants.cs" />
    <Compile Include="Constants.Secret.cs" />
    <Compile Include="Helpers\PhoneNumber.cs" />
    <Compile Include="Services\Cache\Context\ChatsContext.cs" />
    <Compile Include="Services\Cache\Context\CreateDatabase.cs" />
    <Compile Include="Services\Cache\Context\DialogsContext.cs" />
    <Compile Include="Services\Cache\Context\UsersContext.cs" />
    <Compile Include="Services\FileManager\DownloadAudioFileManager.cs" />
    <Compile Include="Services\FileManager\DownloadDocumentFileManager.cs" />
    <Compile Include="Services\FileManager\DownloadableItem.cs" />
    <Compile Include="Services\FileManager\DownloadablePart.cs" />
    <Compile Include="Services\FileManager\DownloadOperation.cs" />
    <Compile Include="Services\FileManager\DownloadWebFileManager.cs" />
    <Compile Include="Services\FileManager\EventArgs\DownloadingCanceledEventArgs.cs" />
    <Compile Include="Services\FileManager\DownloadEncryptedFileManager.cs" />
    <Compile Include="Services\FileManager\DownloadFileManager.cs" />
    <Compile Include="Services\FileManager\EventArgs\UploadingCanceledEventArgs.cs" />
    <Compile Include="Services\FileManager\EventArgs\UploadProgressChangedEventArgs.cs" />
    <Compile Include="Services\FileManager\EventArgs\DownloadProgressChangedEventArgs.cs" />
    <Compile Include="Services\FileManager\FileLoader.cs" />
    <Compile Include="Services\FileManager\FileLoadOperation.cs" />
    <Compile Include="Services\FileManager\UploadableItem.cs" />
    <Compile Include="Services\FileManager\UploadablePart.cs" />
    <Compile Include="Services\FileManager\UploadManager.cs" />
    <Compile Include="Services\FileManager\DownloadVideoFileManager.cs" />
    <Compile Include="Services\FileManager\Worker.cs" />
    <Compile Include="Services\IMTProtoService.Async.cs" />
    <Compile Include="Services\MTProtoService.Async.cs" />
    <Compile Include="Services\MTProtoService.Payments.cs" />
    <Compile Include="Services\MTProtoService.Phone.cs" />
    <Compile Include="Services\Stats\StatsService.cs" />
    <Compile Include="TLExtensions.cs" />
    <Compile Include="Helpers\SettingsHelper.cs" />
    <Compile Include="Services\MTProtoResponse.cs" />
    <Compile Include="Services\MTProtoService.Channel.cs" />
    <Compile Include="TL\Account\Methods\TLAccountChangePhone.cs" />
    <Compile Include="TL\Account\Methods\TLAccountCheckUsername.cs" />
    <Compile Include="TL\Account\Methods\TLAccountConfirmPhone.cs" />
    <Compile Include="TL\Account\Methods\TLAccountDeleteAccount.cs" />
    <Compile Include="TL\Account\Methods\TLAccountGetAccountTTL.cs" />
    <Compile Include="TL\Account\Methods\TLAccountGetAuthorizations.cs" />
    <Compile Include="TL\Account\Methods\TLAccountGetNotifySettings.cs" />
    <Compile Include="TL\Account\Methods\TLAccountGetPassword.cs" />
    <Compile Include="TL\Account\Methods\TLAccountGetPasswordSettings.cs" />
    <Compile Include="TL\Account\Methods\TLAccountGetPrivacy.cs" />
    <Compile Include="TL\Account\Methods\TLAccountGetTmpPassword.cs" />
    <Compile Include="TL\Account\Methods\TLAccountGetWallPapers.cs" />
    <Compile Include="TL\Account\Methods\TLAccountRegisterDevice.cs" />
    <Compile Include="TL\Account\Methods\TLAccountReportPeer.cs" />
    <Compile Include="TL\Account\Methods\TLAccountResetAuthorization.cs" />
    <Compile Include="TL\Account\Methods\TLAccountResetNotifySettings.cs" />
    <Compile Include="TL\Account\Methods\TLAccountSendChangePhoneCode.cs" />
    <Compile Include="TL\Account\Methods\TLAccountSendConfirmPhoneCode.cs" />
    <Compile Include="TL\Account\Methods\TLAccountSetAccountTTL.cs" />
    <Compile Include="TL\Account\Methods\TLAccountSetPrivacy.cs" />
    <Compile Include="TL\Account\Methods\TLAccountUnregisterDevice.cs" />
    <Compile Include="TL\Account\Methods\TLAccountUpdateDeviceLocked.cs" />
    <Compile Include="TL\Account\Methods\TLAccountUpdateNotifySettings.cs" />
    <Compile Include="TL\Account\Methods\TLAccountUpdatePasswordSettings.cs" />
    <Compile Include="TL\Account\Methods\TLAccountUpdateProfile.cs" />
    <Compile Include="TL\Account\Methods\TLAccountUpdateStatus.cs" />
    <Compile Include="TL\Account\Methods\TLAccountUpdateUsername.cs" />
    <Compile Include="TL\Account\TLAccountAuthorizations.cs" />
    <Compile Include="TL\Account\TLAccountNoPassword.cs" />
    <Compile Include="TL\Account\TLAccountPassword.cs" />
    <Compile Include="TL\Account\TLAccountPasswordBase.cs" />
    <Compile Include="TL\Account\TLAccountPasswordInputSettings.cs" />
    <Compile Include="TL\Account\TLAccountPasswordSettings.cs" />
    <Compile Include="TL\Account\TLAccountPrivacyRules.cs" />
    <Compile Include="TL\Account\TLAccountTmpPassword.cs" />
    <Compile Include="TL\Auth\Methods\TLAuthBindTempAuthKey.cs" />
    <Compile Include="TL\Auth\Methods\TLAuthCancelCode.cs" />
    <Compile Include="TL\Auth\Methods\TLAuthCheckPassword.cs" />
    <Compile Include="TL\Auth\Methods\TLAuthCheckPhone.cs" />
    <Compile Include="TL\Auth\Methods\TLAuthDropTempAuthKeys.cs" />
    <Compile Include="TL\Auth\Methods\TLAuthExportAuthorization.cs" />
    <Compile Include="TL\Auth\Methods\TLAuthImportAuthorization.cs" />
    <Compile Include="TL\Auth\Methods\TLAuthImportBotAuthorization.cs" />
    <Compile Include="TL\Auth\Methods\TLAuthLogOut.cs" />
    <Compile Include="TL\Auth\Methods\TLAuthRecoverPassword.cs" />
    <Compile Include="TL\Auth\Methods\TLAuthRequestPasswordRecovery.cs" />
    <Compile Include="TL\Auth\Methods\TLAuthResendCode.cs" />
    <Compile Include="TL\Auth\Methods\TLAuthResetAuthorizations.cs" />
    <Compile Include="TL\Auth\Methods\TLAuthSendCode.cs" />
    <Compile Include="TL\Auth\Methods\TLAuthSendInvites.cs" />
    <Compile Include="TL\Auth\Methods\TLAuthSignIn.cs" />
    <Compile Include="TL\Auth\Methods\TLAuthSignUp.cs" />
    <Compile Include="TL\Auth\TLAuthAuthorization.cs" />
    <Compile Include="TL\Auth\TLAuthCheckedPhone.cs" />
    <Compile Include="TL\Auth\TLAuthCodeTypeBase.cs" />
    <Compile Include="TL\Auth\TLAuthCodeTypeCall.cs" />
    <Compile Include="TL\Auth\TLAuthCodeTypeFlashCall.cs" />
    <Compile Include="TL\Auth\TLAuthCodeTypeSms.cs" />
    <Compile Include="TL\Auth\TLAuthPasswordRecovery.cs" />
    <Compile Include="TL\Auth\TLAuthSentCode.cs" />
    <Compile Include="TL\Auth\TLAuthSentCodeTypeApp.cs" />
    <Compile Include="TL\Auth\TLAuthSentCodeTypeBase.cs" />
    <Compile Include="TL\Auth\TLAuthSentCodeTypeCall.cs" />
    <Compile Include="TL\Auth\TLAuthSentCodeTypeFlashCall.cs" />
    <Compile Include="TL\Auth\TLAuthSentCodeTypeSms.cs" />
    <Compile Include="TL\Bots\Methods\TLBotsAnswerWebhookJSONQuery.cs" />
    <Compile Include="TL\Bots\Methods\TLBotsSendCustomRequest.cs" />
    <Compile Include="TL\Channels\Methods\TLChannelsCheckUsername.cs" />
    <Compile Include="TL\Channels\Methods\TLChannelsCreateChannel.cs" />
    <Compile Include="TL\Channels\Methods\TLChannelsDeleteChannel.cs" />
    <Compile Include="TL\Channels\Methods\TLChannelsDeleteMessages.cs" />
    <Compile Include="TL\Channels\Methods\TLChannelsDeleteUserHistory.cs" />
    <Compile Include="TL\Channels\Methods\TLChannelsEditAbout.cs" />
    <Compile Include="TL\Channels\Methods\TLChannelsEditAdmin.cs" />
    <Compile Include="TL\Channels\Methods\TLChannelsEditBanned.cs" />
    <Compile Include="TL\Channels\Methods\TLChannelsEditPhoto.cs" />
    <Compile Include="TL\Channels\Methods\TLChannelsEditTitle.cs" />
    <Compile Include="TL\Channels\Methods\TLChannelsExportInvite.cs" />
    <Compile Include="TL\Channels\Methods\TLChannelsExportMessageLink.cs" />
    <Compile Include="TL\Channels\Methods\TLChannelsGetAdminedPublicChannels.cs" />
    <Compile Include="TL\Channels\Methods\TLChannelsGetAdminLog.cs" />
    <Compile Include="TL\Channels\Methods\TLChannelsGetChannels.cs" />
    <Compile Include="TL\Channels\Methods\TLChannelsGetFullChannel.cs" />
    <Compile Include="TL\Channels\Methods\TLChannelsGetMessages.cs" />
    <Compile Include="TL\Channels\Methods\TLChannelsGetParticipant.cs" />
    <Compile Include="TL\Channels\Methods\TLChannelsGetParticipants.cs" />
    <Compile Include="TL\Channels\Methods\TLChannelsInviteToChannel.cs" />
    <Compile Include="TL\Channels\Methods\TLChannelsJoinChannel.cs" />
    <Compile Include="TL\Channels\Methods\TLChannelsLeaveChannel.cs" />
    <Compile Include="TL\Channels\Methods\TLChannelsReadHistory.cs" />
    <Compile Include="TL\Channels\Methods\TLChannelsReportSpam.cs" />
    <Compile Include="TL\Channels\Methods\TLChannelsToggleInvites.cs" />
    <Compile Include="TL\Channels\Methods\TLChannelsToggleSignatures.cs" />
    <Compile Include="TL\Channels\Methods\TLChannelsUpdatePinnedMessage.cs" />
    <Compile Include="TL\Channels\Methods\TLChannelsUpdateUsername.cs" />
    <Compile Include="TL\Channels\TLChannelsAdminLogResults.cs" />
    <Compile Include="TL\Channels\TLChannelsChannelParticipant.cs" />
    <Compile Include="TL\Channels\TLChannelsChannelParticipants.cs" />
    <Compile Include="TL\Contacts\Methods\TLContactsBlock.cs" />
    <Compile Include="TL\Contacts\Methods\TLContactsDeleteContact.cs" />
    <Compile Include="TL\Contacts\Methods\TLContactsDeleteContacts.cs" />
    <Compile Include="TL\Contacts\Methods\TLContactsExportCard.cs" />
    <Compile Include="TL\Contacts\Methods\TLContactsGetBlocked.cs" />
    <Compile Include="TL\Contacts\Methods\TLContactsGetContacts.cs" />
    <Compile Include="TL\Contacts\Methods\TLContactsGetStatuses.cs" />
    <Compile Include="TL\Contacts\Methods\TLContactsGetTopPeers.cs" />
    <Compile Include="TL\Contacts\Methods\TLContactsImportCard.cs" />
    <Compile Include="TL\Contacts\Methods\TLContactsImportContacts.cs" />
    <Compile Include="TL\Contacts\Methods\TLContactsResetTopPeerRating.cs" />
    <Compile Include="TL\Contacts\Methods\TLContactsResolveUsername.cs" />
    <Compile Include="TL\Contacts\Methods\TLContactsSearch.cs" />
    <Compile Include="TL\Contacts\Methods\TLContactsUnblock.cs" />
    <Compile Include="TL\Contacts\TLContactsBlocked.cs" />
    <Compile Include="TL\Contacts\TLContactsBlockedBase.cs" />
    <Compile Include="TL\Contacts\TLContactsBlockedSlice.cs" />
    <Compile Include="TL\Contacts\TLContactsContacts.cs" />
    <Compile Include="TL\Contacts\TLContactsContactsBase.cs" />
    <Compile Include="TL\Contacts\TLContactsContactsNotModified.cs" />
    <Compile Include="TL\Contacts\TLContactsFound.cs" />
    <Compile Include="TL\Contacts\TLContactsImportedContacts.cs" />
    <Compile Include="TL\Contacts\TLContactsLink.cs" />
    <Compile Include="TL\Contacts\TLContactsResolvedPeer.cs" />
    <Compile Include="TL\Contacts\TLContactsTopPeers.cs" />
    <Compile Include="TL\Contacts\TLContactsTopPeersBase.cs" />
    <Compile Include="TL\Contacts\TLContactsTopPeersNotModified.cs" />
    <Compile Include="TL\Contest\Methods\TLContestSaveDeveloperInfo.cs" />
    <Compile Include="TL\Core\ITLChannelInviter.cs" />
    <Compile Include="TL\Core\ITLDialogWith.cs" />
    <Compile Include="TL\Core\ITLInputPeer.cs" />
    <Compile Include="TL\Core\ITLMessageMediaCaption.cs" />
    <Compile Include="TL\Core\ITLMultiChannelPts.cs" />
    <Compile Include="TL\Core\ITLRandomId.cs" />
    <Compile Include="TL\Core\ITLReadMaxId.cs" />
    <Compile Include="TL\Core\ITLTransferable.cs" />
    <Compile Include="TL\Core\TLActionInfo.cs" />
    <Compile Include="TL\Core\TLInt.cs" />
    <Compile Include="TL\Core\TLMessageActionUnreadMessages.cs" />
    <Compile Include="TL\Core\TLTuple.cs" />
    <Compile Include="TL\Core\TLMessageActionAdminLogEvent.cs" />
    <Compile Include="TL\Core\TLMessageActionBotInfo.cs" />
    <Compile Include="TL\Core\TLPhoneCallState.cs" />
    <Compile Include="TL\Core\TLMessageActionDate.cs" />
    <Compile Include="TL\Core\TLMessagesContainer.cs" />
    <Compile Include="TL\Help\Methods\TLHelpGetAppChangelog.cs" />
    <Compile Include="TL\Help\Methods\TLHelpGetAppUpdate.cs" />
    <Compile Include="TL\Help\Methods\TLHelpGetCdnConfig.cs" />
    <Compile Include="TL\Help\Methods\TLHelpGetConfig.cs" />
    <Compile Include="TL\Help\Methods\TLHelpGetInviteText.cs" />
    <Compile Include="TL\Help\Methods\TLHelpGetNearestDC.cs" />
    <Compile Include="TL\Help\Methods\TLHelpGetSupport.cs" />
    <Compile Include="TL\Help\Methods\TLHelpGetTermsOfService.cs" />
    <Compile Include="TL\Help\Methods\TLHelpSaveAppLog.cs" />
    <Compile Include="TL\Help\Methods\TLHelpSetBotUpdatesStatus.cs" />
    <Compile Include="TL\Help\TLHelpAppUpdate.cs" />
    <Compile Include="TL\Help\TLHelpAppUpdateBase.cs" />
    <Compile Include="TL\Help\TLHelpInviteText.cs" />
    <Compile Include="TL\Help\TLHelpNoAppUpdate.cs" />
    <Compile Include="TL\Help\TLHelpSupport.cs" />
    <Compile Include="TL\Help\TLHelpTermsOfService.cs" />
    <Compile Include="TL\LangPack\Methods\TLLangPackGetDifference.cs" />
    <Compile Include="TL\LangPack\Methods\TLLangPackGetLangPack.cs" />
    <Compile Include="TL\LangPack\Methods\TLLangPackGetLanguages.cs" />
    <Compile Include="TL\LangPack\Methods\TLLangPackGetStrings.cs" />
<<<<<<< HEAD
    <Compile Include="TL\Core\TLMessageActionAdminLogEvent.cs" />
    <Compile Include="TL\Core\TLMessageActionBotInfo.cs" />
    <Compile Include="TL\Core\TLPhoneCallState.cs" />
    <Compile Include="TL\Core\TLMessageActionDate.cs" />
    <Compile Include="TL\Core\TLMessagesContainer.cs" />
=======
>>>>>>> 20d5763a
    <Compile Include="TL\Messages\Methods\TLMessagesAcceptEncryption.cs" />
    <Compile Include="TL\Messages\Methods\TLMessagesAddChatUser.cs" />
    <Compile Include="TL\Messages\Methods\TLMessagesCheckChatInvite.cs" />
    <Compile Include="TL\Messages\Methods\TLMessagesClearRecentStickers.cs" />
    <Compile Include="TL\Messages\Methods\TLMessagesCreateChat.cs" />
    <Compile Include="TL\Messages\Methods\TLMessagesDeleteChatUser.cs" />
    <Compile Include="TL\Messages\Methods\TLMessagesDeleteHistory.cs" />
    <Compile Include="TL\Messages\Methods\TLMessagesDeleteMessages.cs" />
    <Compile Include="TL\Messages\Methods\TLMessagesDiscardEncryption.cs" />
    <Compile Include="TL\Messages\Methods\TLMessagesEditChatAdmin.cs" />
    <Compile Include="TL\Messages\Methods\TLMessagesEditChatPhoto.cs" />
    <Compile Include="TL\Messages\Methods\TLMessagesEditChatTitle.cs" />
    <Compile Include="TL\Messages\Methods\TLMessagesEditInlineBotMessage.cs" />
    <Compile Include="TL\Messages\Methods\TLMessagesEditMessage.cs" />
    <Compile Include="TL\Messages\Methods\TLMessagesExportChatInvite.cs" />
    <Compile Include="TL\Messages\Methods\TLMessagesForwardMessage.cs" />
    <Compile Include="TL\Messages\Methods\TLMessagesForwardMessages.cs" />
    <Compile Include="TL\Messages\Methods\TLMessagesGetAllChats.cs" />
    <Compile Include="TL\Messages\Methods\TLMessagesGetAllDrafts.cs" />
    <Compile Include="TL\Messages\Methods\TLMessagesGetAllStickers.cs" />
    <Compile Include="TL\Messages\Methods\TLMessagesGetArchivedStickers.cs" />
    <Compile Include="TL\Messages\Methods\TLMessagesGetAttachedStickers.cs" />
    <Compile Include="TL\Messages\Methods\TLMessagesGetBotCallbackAnswer.cs" />
    <Compile Include="TL\Messages\Methods\TLMessagesGetChats.cs" />
    <Compile Include="TL\Messages\Methods\TLMessagesGetCommonChats.cs" />
    <Compile Include="TL\Messages\Methods\TLMessagesGetDHConfig.cs" />
    <Compile Include="TL\Messages\Methods\TLMessagesGetDialogs.cs" />
    <Compile Include="TL\Messages\Methods\TLMessagesGetDocumentByHash.cs" />
    <Compile Include="TL\Messages\Methods\TLMessagesGetFeaturedStickers.cs" />
    <Compile Include="TL\Messages\Methods\TLMessagesGetFullChat.cs" />
    <Compile Include="TL\Messages\Methods\TLMessagesGetGameHighScores.cs" />
    <Compile Include="TL\Messages\Methods\TLMessagesGetHistory.cs" />
    <Compile Include="TL\Messages\Methods\TLMessagesGetInlineBotResults.cs" />
    <Compile Include="TL\Messages\Methods\TLMessagesGetInlineGameHighScores.cs" />
    <Compile Include="TL\Messages\Methods\TLMessagesGetMaskStickers.cs" />
    <Compile Include="TL\Messages\Methods\TLMessagesGetMessageEditData.cs" />
    <Compile Include="TL\Messages\Methods\TLMessagesGetMessages.cs" />
    <Compile Include="TL\Messages\Methods\TLMessagesGetMessagesViews.cs" />
    <Compile Include="TL\Messages\Methods\TLMessagesGetPeerDialogs.cs" />
    <Compile Include="TL\Messages\Methods\TLMessagesGetPeerSettings.cs" />
    <Compile Include="TL\Messages\Methods\TLMessagesGetPinnedDialogs.cs" />
    <Compile Include="TL\Messages\Methods\TLMessagesGetRecentStickers.cs" />
    <Compile Include="TL\Messages\Methods\TLMessagesGetSavedGifs.cs" />
    <Compile Include="TL\Messages\Methods\TLMessagesGetStickerSet.cs" />
    <Compile Include="TL\Messages\Methods\TLMessagesGetWebPage.cs" />
    <Compile Include="TL\Messages\Methods\TLMessagesGetWebPagePreview.cs" />
    <Compile Include="TL\Messages\Methods\TLMessagesHideReportSpam.cs" />
    <Compile Include="TL\Messages\Methods\TLMessagesImportChatInvite.cs" />
    <Compile Include="TL\Messages\Methods\TLMessagesInstallStickerSet.cs" />
    <Compile Include="TL\Messages\Methods\TLMessagesMigrateChat.cs" />
    <Compile Include="TL\Messages\Methods\TLMessagesReadEncryptedHistory.cs" />
    <Compile Include="TL\Messages\Methods\TLMessagesReadFeaturedStickers.cs" />
    <Compile Include="TL\Messages\Methods\TLMessagesReadHistory.cs" />
    <Compile Include="TL\Messages\Methods\TLMessagesReadMessageContents.cs" />
    <Compile Include="TL\Messages\Methods\TLMessagesReceivedMessages.cs" />
    <Compile Include="TL\Messages\Methods\TLMessagesReceivedQueue.cs" />
    <Compile Include="TL\Messages\Methods\TLMessagesReorderPinnedDialogs.cs" />
    <Compile Include="TL\Messages\Methods\TLMessagesReorderStickerSets.cs" />
    <Compile Include="TL\Messages\Methods\TLMessagesReportEncryptedSpam.cs" />
    <Compile Include="TL\Messages\Methods\TLMessagesReportSpam.cs" />
    <Compile Include="TL\Messages\Methods\TLMessagesRequestEncryption.cs" />
    <Compile Include="TL\Messages\Methods\TLMessagesSaveDraft.cs" />
    <Compile Include="TL\Messages\Methods\TLMessagesSaveGif.cs" />
    <Compile Include="TL\Messages\Methods\TLMessagesSaveRecentSticker.cs" />
    <Compile Include="TL\Messages\Methods\TLMessagesSearch.cs" />
    <Compile Include="TL\Messages\Methods\TLMessagesSearchGifs.cs" />
    <Compile Include="TL\Messages\Methods\TLMessagesSearchGlobal.cs" />
    <Compile Include="TL\Messages\Methods\TLMessagesSendEncrypted.cs" />
    <Compile Include="TL\Messages\Methods\TLMessagesSendEncryptedFile.cs" />
    <Compile Include="TL\Messages\Methods\TLMessagesSendEncryptedService.cs" />
    <Compile Include="TL\Messages\Methods\TLMessagesSendInlineBotResult.cs" />
    <Compile Include="TL\Messages\Methods\TLMessagesSendMedia.cs" />
    <Compile Include="TL\Messages\Methods\TLMessagesSendMessage.cs" />
    <Compile Include="TL\Messages\Methods\TLMessagesSendScreenshotNotification.cs" />
    <Compile Include="TL\Messages\Methods\TLMessagesSetBotCallbackAnswer.cs" />
    <Compile Include="TL\Messages\Methods\TLMessagesSetBotPrecheckoutResults.cs" />
    <Compile Include="TL\Messages\Methods\TLMessagesSetBotShippingResults.cs" />
    <Compile Include="TL\Messages\Methods\TLMessagesSetEncryptedTyping.cs" />
    <Compile Include="TL\Messages\Methods\TLMessagesSetGameScore.cs" />
    <Compile Include="TL\Messages\Methods\TLMessagesSetInlineBotResults.cs" />
    <Compile Include="TL\Messages\Methods\TLMessagesSetInlineGameScore.cs" />
    <Compile Include="TL\Messages\Methods\TLMessagesSetTyping.cs" />
    <Compile Include="TL\Messages\Methods\TLMessagesStartBot.cs" />
    <Compile Include="TL\Messages\Methods\TLMessagesToggleChatAdmins.cs" />
    <Compile Include="TL\Messages\Methods\TLMessagesToggleDialogPin.cs" />
    <Compile Include="TL\Messages\Methods\TLMessagesUninstallStickerSet.cs" />
    <Compile Include="TL\Messages\Methods\TLMessagesUploadMedia.cs" />
    <Compile Include="TL\Messages\TLMessagesAffectedHistory.cs" />
    <Compile Include="TL\Messages\TLMessagesAffectedMessages.cs" />
    <Compile Include="TL\Messages\TLMessagesAllStickers.cs" />
    <Compile Include="TL\Messages\TLMessagesAllStickersBase.cs" />
    <Compile Include="TL\Messages\TLMessagesAllStickersNotModified.cs" />
    <Compile Include="TL\Messages\TLMessagesArchivedStickers.cs" />
    <Compile Include="TL\Messages\TLMessagesBotCallbackAnswer.cs" />
    <Compile Include="TL\Messages\TLMessagesBotResults.cs" />
    <Compile Include="TL\Messages\TLMessagesChannelMessages.cs" />
    <Compile Include="TL\Messages\TLMessagesChatFull.cs" />
    <Compile Include="TL\Messages\TLMessagesChats.cs" />
    <Compile Include="TL\Messages\TLMessagesChatsBase.cs" />
    <Compile Include="TL\Messages\TLMessagesChatsSlice.cs" />
    <Compile Include="TL\Messages\TLMessagesDHConfig.cs" />
    <Compile Include="TL\Messages\TLMessagesDHConfigBase.cs" />
    <Compile Include="TL\Messages\TLMessagesDHConfigNotModified.cs" />
    <Compile Include="TL\Messages\TLMessagesDialogs.cs" />
    <Compile Include="TL\Messages\TLMessagesDialogsBase.cs" />
    <Compile Include="TL\Messages\TLMessagesDialogsSlice.cs" />
    <Compile Include="TL\Messages\TLMessagesFeaturedStickers.cs" />
    <Compile Include="TL\Messages\TLMessagesFeaturedStickersBase.cs" />
    <Compile Include="TL\Messages\TLMessagesFeaturedStickersNotModified.cs" />
    <Compile Include="TL\Messages\TLMessagesFoundGifs.cs" />
    <Compile Include="TL\Messages\TLMessagesHighScores.cs" />
    <Compile Include="TL\Messages\TLMessagesMessageEditData.cs" />
    <Compile Include="TL\Messages\TLMessagesMessages.cs" />
    <Compile Include="TL\Messages\TLMessagesMessagesBase.cs" />
    <Compile Include="TL\Messages\TLMessagesMessagesSlice.cs" />
    <Compile Include="TL\Messages\TLMessagesPeerDialogs.cs" />
    <Compile Include="TL\Messages\TLMessagesRecentStickers.cs" />
    <Compile Include="TL\Messages\TLMessagesRecentStickersBase.cs" />
    <Compile Include="TL\Messages\TLMessagesRecentStickersNotModified.cs" />
    <Compile Include="TL\Messages\TLMessagesSavedGifs.cs" />
    <Compile Include="TL\Messages\TLMessagesSavedGifsBase.cs" />
    <Compile Include="TL\Messages\TLMessagesSavedGifsNotModified.cs" />
    <Compile Include="TL\Messages\TLMessagesSentEncryptedFile.cs" />
    <Compile Include="TL\Messages\TLMessagesSentEncryptedMessage.cs" />
    <Compile Include="TL\Messages\TLMessagesSentEncryptedMessageBase.cs" />
    <Compile Include="TL\Messages\TLMessagesStickers.cs" />
    <Compile Include="TL\Messages\TLMessagesStickersBase.cs" />
    <Compile Include="TL\Messages\TLMessagesStickerSet.cs" />
    <Compile Include="TL\Messages\TLMessagesStickerSetInstallResultArchive.cs" />
    <Compile Include="TL\Messages\TLMessagesStickerSetInstallResultBase.cs" />
    <Compile Include="TL\Messages\TLMessagesStickerSetInstallResultSuccess.cs" />
    <Compile Include="TL\Messages\TLMessagesStickersNotModified.cs" />
    <Compile Include="TL\Methods\TLInitConnection.cs" />
    <Compile Include="TL\Methods\TLInvokeAfterMsg.cs" />
    <Compile Include="TL\Methods\TLInvokeAfterMsgs.cs" />
    <Compile Include="TL\Methods\TLInvokeWithLayer.cs" />
    <Compile Include="TL\Methods\TLInvokeWithoutUpdates.cs" />
    <Compile Include="TL\Partial\TLAuthorization.Partial.cs" />
    <Compile Include="TL\Partial\TLBotInlineResultBase.Partial.cs" />
    <Compile Include="TL\Partial\TLChannelAdminLogEvent.Partial.cs" />
    <Compile Include="TL\Partial\TLChannelFull.Partial.cs" />
    <Compile Include="TL\Partial\TLChannelParticipantBase.Partial.cs" />
    <Compile Include="TL\Partial\TLChatParticipantBase.Partial.cs" />
    <Compile Include="TL\Partial\TLDraftMessageBase.Partial.cs" />
    <Compile Include="TL\Partial\TLGeoPointBase.Partial.cs" />
    <Compile Include="TL\Partial\TLInputFileLocationBase.Partial.cs" />
    <Compile Include="TL\Partial\TLInputPeerBase.Partial.cs" />
    <Compile Include="TL\Partial\TLMessageMediaBase.Partial.cs" />
    <Compile Include="TL\Partial\TLMessageMediaContact.Partial.cs" />
    <Compile Include="TL\Partial\TLMessageMediaDocument.Partial.cs" />
    <Compile Include="TL\Partial\TLMessageMediaPhoto.Partial.cs" />
    <Compile Include="TL\Partial\TLMessagesStickerSet.Partial.cs" />
    <Compile Include="TL\Partial\TLPeerBase.Partial.cs" />
    <Compile Include="TL\Partial\TLChannel.Partial.cs" />
    <Compile Include="TL\Partial\TLChat.Partial.cs" />
    <Compile Include="TL\Partial\TLChatPhoto.Partial.cs" />
    <Compile Include="TL\Partial\TLChatPhotoBase.Partial.cs" />
    <Compile Include="TL\Partial\TLContactsContactsBase.Partial.cs" />
    <Compile Include="TL\Partial\TLContactsImportedContacts.Partial.cs" />
    <Compile Include="TL\Partial\TLDialog.Partial.cs" />
    <Compile Include="TL\Partial\TLDocument.Partial.cs" />
    <Compile Include="TL\Partial\TLFileLocation.Partial.cs" />
    <Compile Include="TL\Partial\TLFileLocationBase.Partial.cs" />
    <Compile Include="TL\Partial\TLMessagesDialogsBase.Partial.cs" />
    <Compile Include="TL\Partial\TLMessagesMessagesBase.Partial.cs" />
    <Compile Include="TL\Partial\TLPhoneCallBase.Partial.cs" />
    <Compile Include="TL\Partial\TLPhoneConnection.Partial.cs" />
    <Compile Include="TL\Partial\TLPhoto.Partial.cs" />
    <Compile Include="TL\Partial\TLPhotoBase.Partial.cs" />
    <Compile Include="TL\Partial\TLStickerSet.Partial.cs" />
    <Compile Include="TL\Partial\TLUpdateBase.Partial.cs" />
    <Compile Include="TL\Partial\TLUpdatesBase.Partial.cs" />
    <Compile Include="TL\Partial\TLUpdatesDifferenceBase.Partial.cs" />
    <Compile Include="TL\Partial\TLUser.Partial.cs" />
    <Compile Include="TL\Partial\TLUserBase.Partial.cs" />
    <Compile Include="TL\Partial\TLUserFull.Partial.cs" />
    <Compile Include="TL\Partial\TLChatBase.Partial.cs" />
  </ItemGroup>
  <ItemGroup>
    <Compile Include="Aggregator\EventAggregator.cs" />
    <Compile Include="Aggregator\ExtensionMethods.cs" />
    <Compile Include="Extensions\HttpWebRequestExtensions.cs" />
    <Compile Include="Extensions\StreamExtensions.cs" />
    <Compile Include="Extensions\TLObjectExtensions.cs" />
    <Compile Include="Helpers\Execute.cs" />
    <Compile Include="Helpers\FileUtils.cs" />
    <Compile Include="Helpers\Utils.cs" />
    <Compile Include="Logs\Log.cs" />
    <Compile Include="Properties\AssemblyInfo.cs" />
    <Compile Include="Services\Cache\Context.cs" />
    <Compile Include="Services\Cache\EventArgs\DialogAddedEventArgs.cs" />
    <Compile Include="Services\Cache\EventArgs\TopMessageUpdatedEventArgs.cs" />
    <Compile Include="Services\Cache\ICacheService.cs" />
    <Compile Include="Services\Cache\InMemoryCacheService.cs" />
    <Compile Include="Services\Cache\InMemoryDatabase.cs" />
    <Compile Include="Services\Connection\ConnectionService.cs" />
    <Compile Include="Services\DeviceInfo\IDeviceInfoService.cs" />
    <Compile Include="Services\IMTProtoService.cs" />
    <Compile Include="Services\MTProtoService.Account.cs" />
    <Compile Include="Services\MTProtoService.Auth.cs" />
    <Compile Include="Services\MTProtoService.ByTransport.cs" />
    <Compile Include="Services\MTProtoService.Config.cs" />
    <Compile Include="Services\MTProtoService.Contacts.cs" />
    <Compile Include="Services\MTProtoService.cs" />
    <Compile Include="Services\MTProtoService.DHKeyExchange.cs" />
    <Compile Include="Services\MTProtoService.Help.cs" />
    <Compile Include="Services\MTProtoService.Helpers.cs" />
    <Compile Include="Services\MTProtoService.Messages.cs" />
    <Compile Include="Services\MTProtoService.Photos.cs" />
    <Compile Include="Services\MTProtoService.SecretChats.cs" />
    <Compile Include="Services\MTProtoService.SendingQueue.cs" />
    <Compile Include="Services\MTProtoService.Updates.cs" />
    <Compile Include="Services\MTProtoService.Upload.cs" />
    <Compile Include="Services\MTProtoService.Users.cs" />
    <Compile Include="Services\ServiceBase.cs" />
    <Compile Include="Services\Updates\IUpdatesService.cs" />
    <Compile Include="Services\Updates\ReceiveUpdatesEventArgs.cs" />
    <Compile Include="Services\Updates\UpdatesBySeqComparer.cs" />
    <Compile Include="Services\Updates\UpdatesService.cs" />
    <Compile Include="TL\Core\ITLMultiPts.cs" />
    <Compile Include="TL\Core\TLErrorCode.cs" />
    <Compile Include="TL\Core\TLErrorType.cs" />
    <Compile Include="TL\Core\TLFactory.Base.cs" />
    <Compile Include="TL\Core\TLLong.cs" />
    <Compile Include="TL\Core\TLMessageState.cs" />
    <Compile Include="TL\Core\TLObject.cs" />
    <Compile Include="TL\Core\TLUtils.cs" />
    <Compile Include="TL\Core\TLUtils.Log.cs" />
    <Compile Include="TL\Core\TLVector.cs" />
    <Compile Include="TL\Partial\TLChatFullBase.Partial.cs" />
    <Compile Include="TL\Partial\TLMessageBase.Partial.cs" />
    <Compile Include="TL\Partial\TLUserProfilePhoto.Partial.cs" />
    <Compile Include="TL\Partial\TLUserProfilePhotoBase.Partial.cs" />
    <Compile Include="TL\Partial\TLWallPaper.Partial.cs" />
    <Compile Include="TL\Partial\TLWallPaperSolid.cs" />
    <Compile Include="TL\Partial\TLWebDocument.Partial.cs" />
    <Compile Include="TL\Partial\TLWebPageBase.Partial.cs" />
    <Compile Include="TL\Payments\Methods\TLPaymentsClearSavedInfo.cs" />
    <Compile Include="TL\Payments\Methods\TLPaymentsGetPaymentForm.cs" />
    <Compile Include="TL\Payments\Methods\TLPaymentsGetPaymentReceipt.cs" />
    <Compile Include="TL\Payments\Methods\TLPaymentsGetSavedInfo.cs" />
    <Compile Include="TL\Payments\Methods\TLPaymentsSendPaymentForm.cs" />
    <Compile Include="TL\Payments\Methods\TLPaymentsValidateRequestedInfo.cs" />
    <Compile Include="TL\Payments\TLPaymentsPaymentForm.cs" />
    <Compile Include="TL\Payments\TLPaymentsPaymentReceipt.cs" />
    <Compile Include="TL\Payments\TLPaymentsPaymentResult.cs" />
    <Compile Include="TL\Payments\TLPaymentsPaymentResultBase.cs" />
    <Compile Include="TL\Payments\TLPaymentsPaymentVerficationNeeded.cs" />
    <Compile Include="TL\Payments\TLPaymentsSavedInfo.cs" />
    <Compile Include="TL\Payments\TLPaymentsValidatedRequestedInfo.cs" />
    <Compile Include="TL\Phone\Methods\TLPhoneAcceptCall.cs" />
    <Compile Include="TL\Phone\Methods\TLPhoneConfirmCall.cs" />
    <Compile Include="TL\Phone\Methods\TLPhoneDiscardCall.cs" />
    <Compile Include="TL\Phone\Methods\TLPhoneGetCallConfig.cs" />
    <Compile Include="TL\Phone\Methods\TLPhoneReceivedCall.cs" />
    <Compile Include="TL\Phone\Methods\TLPhoneRequestCall.cs" />
    <Compile Include="TL\Phone\Methods\TLPhoneSaveCallDebug.cs" />
    <Compile Include="TL\Phone\Methods\TLPhoneSetCallRating.cs" />
    <Compile Include="TL\Phone\TLPhonePhoneCall.cs" />
    <Compile Include="TL\Photos\Methods\TLPhotosDeletePhotos.cs" />
    <Compile Include="TL\Photos\Methods\TLPhotosGetUserPhotos.cs" />
    <Compile Include="TL\Photos\Methods\TLPhotosUpdateProfilePhoto.cs" />
    <Compile Include="TL\Photos\Methods\TLPhotosUploadProfilePhoto.cs" />
    <Compile Include="TL\Photos\TLPhotosPhoto.cs" />
    <Compile Include="TL\Photos\TLPhotosPhotos.cs" />
    <Compile Include="TL\Photos\TLPhotosPhotosBase.cs" />
    <Compile Include="TL\Photos\TLPhotosPhotosSlice.cs" />
    <Compile Include="TL\Stickers\Methods\TLStickersAddStickerToSet.cs" />
    <Compile Include="TL\Stickers\Methods\TLStickersChangeStickerPosition.cs" />
    <Compile Include="TL\Stickers\Methods\TLStickersCreateStickerSet.cs" />
    <Compile Include="TL\Stickers\Methods\TLStickersRemoveStickerFromSet.cs" />
    <Compile Include="TL\Storage\TLStorageFileGif.cs" />
    <Compile Include="TL\Storage\TLStorageFileJpeg.cs" />
    <Compile Include="TL\Storage\TLStorageFileMov.cs" />
    <Compile Include="TL\Storage\TLStorageFileMp3.cs" />
    <Compile Include="TL\Storage\TLStorageFileMp4.cs" />
    <Compile Include="TL\Storage\TLStorageFilePartial.cs" />
    <Compile Include="TL\Storage\TLStorageFilePdf.cs" />
    <Compile Include="TL\Storage\TLStorageFilePng.cs" />
    <Compile Include="TL\Storage\TLStorageFileTypeBase.cs" />
    <Compile Include="TL\Storage\TLStorageFileUnknown.cs" />
    <Compile Include="TL\Storage\TLStorageFileWebp.cs" />
    <Compile Include="TL\TLAccountDaysTTL.cs" />
    <Compile Include="TL\TLAuthorization.cs" />
    <Compile Include="TL\TLBotCommand.cs" />
    <Compile Include="TL\TLBotInfo.cs" />
    <Compile Include="TL\TLBotInlineMediaResult.cs" />
    <Compile Include="TL\TLBotInlineMessageBase.cs" />
    <Compile Include="TL\TLBotInlineMessageMediaAuto.cs" />
    <Compile Include="TL\TLBotInlineMessageMediaContact.cs" />
    <Compile Include="TL\TLBotInlineMessageMediaGeo.cs" />
    <Compile Include="TL\TLBotInlineMessageMediaVenue.cs" />
    <Compile Include="TL\TLBotInlineMessageText.cs" />
    <Compile Include="TL\TLBotInlineResult.cs" />
    <Compile Include="TL\TLBotInlineResultBase.cs" />
<<<<<<< HEAD
=======
    <Compile Include="TL\TLCdnConfig.cs" />
    <Compile Include="TL\TLCdnFileHash.cs" />
    <Compile Include="TL\TLCdnPublicKey.cs" />
>>>>>>> 20d5763a
    <Compile Include="TL\TLChannel.cs" />
    <Compile Include="TL\TLChannelAdminLogEvent.cs" />
    <Compile Include="TL\TLChannelAdminLogEventActionBase.cs" />
    <Compile Include="TL\TLChannelAdminLogEventActionChangeAbout.cs" />
    <Compile Include="TL\TLChannelAdminLogEventActionChangePhoto.cs" />
    <Compile Include="TL\TLChannelAdminLogEventActionChangeTitle.cs" />
    <Compile Include="TL\TLChannelAdminLogEventActionChangeUsername.cs" />
    <Compile Include="TL\TLChannelAdminLogEventActionDeleteMessage.cs" />
    <Compile Include="TL\TLChannelAdminLogEventActionEditMessage.cs" />
    <Compile Include="TL\TLChannelAdminLogEventActionParticipantInvite.cs" />
    <Compile Include="TL\TLChannelAdminLogEventActionParticipantJoin.cs" />
    <Compile Include="TL\TLChannelAdminLogEventActionParticipantLeave.cs" />
    <Compile Include="TL\TLChannelAdminLogEventActionParticipantToggleAdmin.cs" />
    <Compile Include="TL\TLChannelAdminLogEventActionParticipantToggleBan.cs" />
    <Compile Include="TL\TLChannelAdminLogEventActionToggleInvites.cs" />
    <Compile Include="TL\TLChannelAdminLogEventActionToggleSignatures.cs" />
    <Compile Include="TL\TLChannelAdminLogEventActionUpdatePinned.cs" />
    <Compile Include="TL\TLChannelAdminLogEventsFilter.cs" />
    <Compile Include="TL\TLChannelAdminRights.cs" />
    <Compile Include="TL\TLChannelBannedRights.cs" />
    <Compile Include="TL\TLChannelForbidden.cs" />
    <Compile Include="TL\TLChannelFull.cs" />
    <Compile Include="TL\TLChannelMessagesFilter.cs" />
    <Compile Include="TL\TLChannelMessagesFilterBase.cs" />
    <Compile Include="TL\TLChannelMessagesFilterEmpty.cs" />
    <Compile Include="TL\TLChannelParticipant.cs" />
    <Compile Include="TL\TLChannelParticipantAdmin.cs" />
    <Compile Include="TL\TLChannelParticipantBanned.cs" />
    <Compile Include="TL\TLChannelParticipantBase.cs" />
    <Compile Include="TL\TLChannelParticipantCreator.cs" />
    <Compile Include="TL\TLChannelParticipantsAdmins.cs" />
    <Compile Include="TL\TLChannelParticipantsBanned.cs" />
    <Compile Include="TL\TLChannelParticipantsBots.cs" />
    <Compile Include="TL\TLChannelParticipantSelf.cs" />
    <Compile Include="TL\TLChannelParticipantsFilterBase.cs" />
    <Compile Include="TL\TLChannelParticipantsKicked.cs" />
    <Compile Include="TL\TLChannelParticipantsRecent.cs" />
    <Compile Include="TL\TLChannelParticipantsSearch.cs" />
    <Compile Include="TL\TLChat.cs" />
    <Compile Include="TL\TLChatBase.cs" />
    <Compile Include="TL\TLChatEmpty.cs" />
    <Compile Include="TL\TLChatForbidden.cs" />
    <Compile Include="TL\TLChatFull.cs" />
    <Compile Include="TL\TLChatFullBase.cs" />
    <Compile Include="TL\TLChatInvite.cs" />
    <Compile Include="TL\TLChatInviteAlready.cs" />
    <Compile Include="TL\TLChatInviteBase.cs" />
    <Compile Include="TL\TLChatInviteEmpty.cs" />
    <Compile Include="TL\TLChatInviteExported.cs" />
    <Compile Include="TL\TLChatParticipant.cs" />
    <Compile Include="TL\TLChatParticipantAdmin.cs" />
    <Compile Include="TL\TLChatParticipantBase.cs" />
    <Compile Include="TL\TLChatParticipantCreator.cs" />
    <Compile Include="TL\TLChatParticipants.cs" />
    <Compile Include="TL\TLChatParticipantsBase.cs" />
    <Compile Include="TL\TLChatParticipantsForbidden.cs" />
    <Compile Include="TL\TLChatPhoto.cs" />
    <Compile Include="TL\TLChatPhotoBase.cs" />
    <Compile Include="TL\TLChatPhotoEmpty.cs" />
    <Compile Include="TL\TLContact.cs" />
    <Compile Include="TL\TLContactBlocked.cs" />
    <Compile Include="TL\TLContactLinkBase.cs" />
    <Compile Include="TL\TLContactLinkContact.cs" />
    <Compile Include="TL\TLContactLinkHasPhone.cs" />
    <Compile Include="TL\TLContactLinkNone.cs" />
    <Compile Include="TL\TLContactLinkUnknown.cs" />
    <Compile Include="TL\TLContactStatus.cs" />
    <Compile Include="TL\TLDataJSON.cs" />
    <Compile Include="TL\TLDialog.cs" />
    <Compile Include="TL\TLDocument.cs" />
    <Compile Include="TL\TLDocumentAttributeAnimated.cs" />
    <Compile Include="TL\TLDocumentAttributeAudio.cs" />
    <Compile Include="TL\TLDocumentAttributeBase.cs" />
    <Compile Include="TL\TLDocumentAttributeFilename.cs" />
    <Compile Include="TL\TLDocumentAttributeHasStickers.cs" />
    <Compile Include="TL\TLDocumentAttributeImageSize.cs" />
    <Compile Include="TL\TLDocumentAttributeSticker.cs" />
    <Compile Include="TL\TLDocumentAttributeVideo.cs" />
    <Compile Include="TL\TLDocumentBase.cs" />
    <Compile Include="TL\TLDocumentEmpty.cs" />
    <Compile Include="TL\TLDraftMessage.cs" />
    <Compile Include="TL\TLDraftMessageBase.cs" />
    <Compile Include="TL\TLDraftMessageEmpty.cs" />
    <Compile Include="TL\TLEncryptedChat.cs" />
    <Compile Include="TL\TLEncryptedChatBase.cs" />
    <Compile Include="TL\TLEncryptedChatDiscarded.cs" />
    <Compile Include="TL\TLEncryptedChatEmpty.cs" />
    <Compile Include="TL\TLEncryptedChatRequested.cs" />
    <Compile Include="TL\TLEncryptedChatWaiting.cs" />
    <Compile Include="TL\TLEncryptedFile.cs" />
    <Compile Include="TL\TLEncryptedFileBase.cs" />
    <Compile Include="TL\TLEncryptedFileEmpty.cs" />
    <Compile Include="TL\TLEncryptedMessage.cs" />
    <Compile Include="TL\TLEncryptedMessageBase.cs" />
    <Compile Include="TL\TLEncryptedMessageService.cs" />
    <Compile Include="TL\TLExportedChatInviteBase.cs" />
    <Compile Include="TL\TLExportedMessageLink.cs" />
    <Compile Include="TL\TLFactory.cs" />
    <Compile Include="TL\TLFileLocation.cs" />
    <Compile Include="TL\TLFileLocationBase.cs" />
    <Compile Include="TL\TLFileLocationUnavailable.cs" />
    <Compile Include="TL\TLFoundGif.cs" />
    <Compile Include="TL\TLFoundGifBase.cs" />
    <Compile Include="TL\TLFoundGifCached.cs" />
    <Compile Include="TL\TLGame.cs" />
    <Compile Include="TL\TLGeoPoint.cs" />
    <Compile Include="TL\TLGeoPointBase.cs" />
    <Compile Include="TL\TLGeoPointEmpty.cs" />
    <Compile Include="TL\TLHighScore.cs" />
    <Compile Include="TL\TLImportedContact.cs" />
    <Compile Include="TL\TLInlineBotSwitchPM.cs" />
    <Compile Include="TL\TLInputAppEvent.cs" />
    <Compile Include="TL\TLInputBotInlineMessageBase.cs" />
    <Compile Include="TL\TLInputBotInlineMessageGame.cs" />
    <Compile Include="TL\TLInputBotInlineMessageID.cs" />
    <Compile Include="TL\TLInputBotInlineMessageMediaAuto.cs" />
    <Compile Include="TL\TLInputBotInlineMessageMediaContact.cs" />
    <Compile Include="TL\TLInputBotInlineMessageMediaGeo.cs" />
    <Compile Include="TL\TLInputBotInlineMessageMediaVenue.cs" />
    <Compile Include="TL\TLInputBotInlineMessageText.cs" />
    <Compile Include="TL\TLInputBotInlineResult.cs" />
    <Compile Include="TL\TLInputBotInlineResultBase.cs" />
    <Compile Include="TL\TLInputBotInlineResultDocument.cs" />
    <Compile Include="TL\TLInputBotInlineResultGame.cs" />
    <Compile Include="TL\TLInputBotInlineResultPhoto.cs" />
    <Compile Include="TL\TLInputChannel.cs" />
    <Compile Include="TL\TLInputChannelBase.cs" />
    <Compile Include="TL\TLInputChannelEmpty.cs" />
    <Compile Include="TL\TLInputChatPhoto.cs" />
    <Compile Include="TL\TLInputChatPhotoBase.cs" />
    <Compile Include="TL\TLInputChatPhotoEmpty.cs" />
    <Compile Include="TL\TLInputChatUploadedPhoto.cs" />
    <Compile Include="TL\TLInputContactBase.cs" />
    <Compile Include="TL\TLInputDocument.cs" />
    <Compile Include="TL\TLInputDocumentBase.cs" />
    <Compile Include="TL\TLInputDocumentEmpty.cs" />
    <Compile Include="TL\TLInputDocumentFileLocation.cs" />
    <Compile Include="TL\TLInputEncryptedChat.cs" />
    <Compile Include="TL\TLInputEncryptedFile.cs" />
    <Compile Include="TL\TLInputEncryptedFileBase.cs" />
    <Compile Include="TL\TLInputEncryptedFileBigUploaded.cs" />
    <Compile Include="TL\TLInputEncryptedFileEmpty.cs" />
    <Compile Include="TL\TLInputEncryptedFileLocation.cs" />
    <Compile Include="TL\TLInputEncryptedFileUploaded.cs" />
    <Compile Include="TL\TLInputFile.cs" />
    <Compile Include="TL\TLInputFileBase.cs" />
    <Compile Include="TL\TLInputFileBig.cs" />
    <Compile Include="TL\TLInputFileLocation.cs" />
    <Compile Include="TL\TLInputFileLocationBase.cs" />
    <Compile Include="TL\TLInputGameBase.cs" />
    <Compile Include="TL\TLInputGameID.cs" />
    <Compile Include="TL\TLInputGameShortName.cs" />
    <Compile Include="TL\TLInputGeoPoint.cs" />
    <Compile Include="TL\TLInputGeoPointBase.cs" />
    <Compile Include="TL\TLInputGeoPointEmpty.cs" />
    <Compile Include="TL\TLInputMediaBase.cs" />
    <Compile Include="TL\TLInputMediaContact.cs" />
    <Compile Include="TL\TLInputMediaDocument.cs" />
    <Compile Include="TL\TLInputMediaDocumentExternal.cs" />
    <Compile Include="TL\TLInputMediaEmpty.cs" />
    <Compile Include="TL\TLInputMediaGame.cs" />
    <Compile Include="TL\TLInputMediaGeoPoint.cs" />
    <Compile Include="TL\TLInputMediaGifExternal.cs" />
    <Compile Include="TL\TLInputMediaInvoice.cs" />
    <Compile Include="TL\TLInputMediaPhoto.cs" />
    <Compile Include="TL\TLInputMediaPhotoExternal.cs" />
    <Compile Include="TL\TLInputMediaUploadedDocument.cs" />
    <Compile Include="TL\TLInputMediaUploadedPhoto.cs" />
    <Compile Include="TL\TLInputMediaVenue.cs" />
    <Compile Include="TL\TLInputMessageEntityMentionName.cs" />
    <Compile Include="TL\TLInputMessagesFilterChatPhotos.cs" />
    <Compile Include="TL\TLInputMessagesFilterDocument.cs" />
    <Compile Include="TL\TLInputMessagesFilterEmpty.cs" />
    <Compile Include="TL\TLInputMessagesFilterGif.cs" />
    <Compile Include="TL\TLInputMessagesFilterMusic.cs" />
    <Compile Include="TL\TLInputMessagesFilterPhoneCalls.cs" />
    <Compile Include="TL\TLInputMessagesFilterPhotos.cs" />
    <Compile Include="TL\TLInputMessagesFilterPhotoVideo.cs" />
    <Compile Include="TL\TLInputMessagesFilterPhotoVideoDocuments.cs" />
    <Compile Include="TL\TLInputMessagesFilterRoundVideo.cs" />
    <Compile Include="TL\TLInputMessagesFilterRoundVoice.cs" />
    <Compile Include="TL\TLInputMessagesFilterUrl.cs" />
    <Compile Include="TL\TLInputMessagesFilterVideo.cs" />
    <Compile Include="TL\TLInputMessagesFilterVoice.cs" />
    <Compile Include="TL\TLInputNotifyAll.cs" />
    <Compile Include="TL\TLInputNotifyChats.cs" />
    <Compile Include="TL\TLInputNotifyPeer.cs" />
    <Compile Include="TL\TLInputNotifyPeerBase.cs" />
    <Compile Include="TL\TLInputNotifyUsers.cs" />
    <Compile Include="TL\TLInputPaymentCredentials.cs" />
    <Compile Include="TL\TLInputPaymentCredentialsBase.cs" />
    <Compile Include="TL\TLInputPaymentCredentialsSaved.cs" />
    <Compile Include="TL\TLInputPeerBase.cs" />
    <Compile Include="TL\TLInputPeerChannel.cs" />
    <Compile Include="TL\TLInputPeerChat.cs" />
    <Compile Include="TL\TLInputPeerEmpty.cs" />
    <Compile Include="TL\TLInputPeerNotifyEventsAll.cs" />
    <Compile Include="TL\TLInputPeerNotifyEventsBase.cs" />
    <Compile Include="TL\TLInputPeerNotifyEventsEmpty.cs" />
    <Compile Include="TL\TLInputPeerNotifySettings.cs" />
    <Compile Include="TL\TLInputPeerSelf.cs" />
    <Compile Include="TL\TLInputPeerUser.cs" />
    <Compile Include="TL\TLInputPhoneCall.cs" />
    <Compile Include="TL\TLInputPhoneContact.cs" />
    <Compile Include="TL\TLInputPhoto.cs" />
    <Compile Include="TL\TLInputPhotoBase.cs" />
    <Compile Include="TL\TLInputPhotoEmpty.cs" />
    <Compile Include="TL\TLInputPrivacyKeyBase.cs" />
    <Compile Include="TL\TLInputPrivacyKeyChatInvite.cs" />
    <Compile Include="TL\TLInputPrivacyKeyPhoneCall.cs" />
    <Compile Include="TL\TLInputPrivacyKeyStatusTimestamp.cs" />
    <Compile Include="TL\TLInputPrivacyRuleBase.cs" />
    <Compile Include="TL\TLInputPrivacyValueAllowAll.cs" />
    <Compile Include="TL\TLInputPrivacyValueAllowContacts.cs" />
    <Compile Include="TL\TLInputPrivacyValueAllowUsers.cs" />
    <Compile Include="TL\TLInputPrivacyValueDisallowAll.cs" />
    <Compile Include="TL\TLInputPrivacyValueDisallowContacts.cs" />
    <Compile Include="TL\TLInputPrivacyValueDisallowUsers.cs" />
    <Compile Include="TL\TLInputReportReasonOther.cs" />
    <Compile Include="TL\TLInputReportReasonPornography.cs" />
    <Compile Include="TL\TLInputReportReasonSpam.cs" />
    <Compile Include="TL\TLInputReportReasonViolence.cs" />
    <Compile Include="TL\TLInputStickeredMediaBase.cs" />
    <Compile Include="TL\TLInputStickeredMediaDocument.cs" />
    <Compile Include="TL\TLInputStickeredMediaPhoto.cs" />
    <Compile Include="TL\TLInputStickerSetBase.cs" />
    <Compile Include="TL\TLInputStickerSetEmpty.cs" />
    <Compile Include="TL\TLInputStickerSetID.cs" />
    <Compile Include="TL\TLInputStickerSetItem.cs" />
    <Compile Include="TL\TLInputStickerSetShortName.cs" />
    <Compile Include="TL\TLInputUser.cs" />
    <Compile Include="TL\TLInputUserBase.cs" />
    <Compile Include="TL\TLInputUserEmpty.cs" />
    <Compile Include="TL\TLInputUserSelf.cs" />
    <Compile Include="TL\TLInputWebDocument.cs" />
    <Compile Include="TL\TLInputWebFileLocation.cs" />
    <Compile Include="TL\TLInvoice.cs" />
    <Compile Include="TL\TLKeyboardButton.cs" />
    <Compile Include="TL\TLKeyboardButtonBase.cs" />
    <Compile Include="TL\TLKeyboardButtonBuy.cs" />
    <Compile Include="TL\TLKeyboardButtonCallback.cs" />
    <Compile Include="TL\TLKeyboardButtonGame.cs" />
    <Compile Include="TL\TLKeyboardButtonRequestGeoLocation.cs" />
    <Compile Include="TL\TLKeyboardButtonRequestPhone.cs" />
    <Compile Include="TL\TLKeyboardButtonRow.cs" />
    <Compile Include="TL\TLKeyboardButtonSwitchInline.cs" />
    <Compile Include="TL\TLKeyboardButtonUrl.cs" />
    <Compile Include="TL\TLLabeledPrice.cs" />
    <Compile Include="TL\TLLangPackDifference.cs" />
    <Compile Include="TL\TLLangPackLanguage.cs" />
    <Compile Include="TL\TLLangPackString.cs" />
    <Compile Include="TL\TLLangPackStringBase.cs" />
    <Compile Include="TL\TLLangPackStringDeleted.cs" />
    <Compile Include="TL\TLLangPackStringPluralized.cs" />
    <Compile Include="TL\TLMaskCoords.cs" />
    <Compile Include="TL\TLMessage.cs" />
    <Compile Include="TL\TLMessageActionBase.cs" />
    <Compile Include="TL\TLMessageActionChannelCreate.cs" />
    <Compile Include="TL\TLMessageActionChannelMigrateFrom.cs" />
    <Compile Include="TL\TLMessageActionChatAddUser.cs" />
    <Compile Include="TL\TLMessageActionChatCreate.cs" />
    <Compile Include="TL\TLMessageActionChatDeletePhoto.cs" />
    <Compile Include="TL\TLMessageActionChatDeleteUser.cs" />
    <Compile Include="TL\TLMessageActionChatEditPhoto.cs" />
    <Compile Include="TL\TLMessageActionChatEditTitle.cs" />
    <Compile Include="TL\TLMessageActionChatJoinedByLink.cs" />
    <Compile Include="TL\TLMessageActionChatMigrateTo.cs" />
    <Compile Include="TL\TLMessageActionEmpty.cs" />
    <Compile Include="TL\TLMessageActionGameScore.cs" />
    <Compile Include="TL\TLMessageActionHistoryClear.cs" />
    <Compile Include="TL\TLMessageActionPaymentSent.cs" />
    <Compile Include="TL\TLMessageActionPaymentSentMe.cs" />
    <Compile Include="TL\TLMessageActionPhoneCall.cs" />
    <Compile Include="TL\TLMessageActionPinMessage.cs" />
    <Compile Include="TL\TLMessageActionScreenshotTaken.cs" />
    <Compile Include="TL\TLMessageBase.cs" />
    <Compile Include="TL\TLMessageCommonBase.cs" />
    <Compile Include="TL\TLMessageEmpty.cs" />
    <Compile Include="TL\TLMessageEntityBase.cs" />
    <Compile Include="TL\TLMessageEntityBold.cs" />
    <Compile Include="TL\TLMessageEntityBotCommand.cs" />
    <Compile Include="TL\TLMessageEntityCode.cs" />
    <Compile Include="TL\TLMessageEntityEmail.cs" />
    <Compile Include="TL\TLMessageEntityHashtag.cs" />
    <Compile Include="TL\TLMessageEntityItalic.cs" />
    <Compile Include="TL\TLMessageEntityMention.cs" />
    <Compile Include="TL\TLMessageEntityMentionName.cs" />
    <Compile Include="TL\TLMessageEntityPre.cs" />
    <Compile Include="TL\TLMessageEntityTextUrl.cs" />
    <Compile Include="TL\TLMessageEntityUnknown.cs" />
    <Compile Include="TL\TLMessageEntityUrl.cs" />
    <Compile Include="TL\TLMessageFwdHeader.cs" />
    <Compile Include="TL\TLMessageMediaBase.cs" />
    <Compile Include="TL\TLMessageMediaContact.cs" />
    <Compile Include="TL\TLMessageMediaDocument.cs" />
    <Compile Include="TL\TLMessageMediaEmpty.cs" />
    <Compile Include="TL\TLMessageMediaGame.cs" />
    <Compile Include="TL\TLMessageMediaGeo.cs" />
    <Compile Include="TL\TLMessageMediaInvoice.cs" />
    <Compile Include="TL\TLMessageMediaPhoto.cs" />
    <Compile Include="TL\TLMessageMediaUnsupported.cs" />
    <Compile Include="TL\TLMessageMediaVenue.cs" />
    <Compile Include="TL\TLMessageMediaWebPage.cs" />
    <Compile Include="TL\TLMessageRange.cs" />
    <Compile Include="TL\TLMessageService.cs" />
    <Compile Include="TL\TLMessagesFilterBase.cs" />
    <Compile Include="TL\TLNearestDC.cs" />
    <Compile Include="TL\TLNotifyAll.cs" />
    <Compile Include="TL\TLNotifyChats.cs" />
    <Compile Include="TL\TLNotifyPeer.cs" />
    <Compile Include="TL\TLNotifyPeerBase.cs" />
    <Compile Include="TL\TLNotifyUsers.cs" />
    <Compile Include="TL\TLPageBase.cs" />
    <Compile Include="TL\TLPageBlockAnchor.cs" />
    <Compile Include="TL\TLPageBlockAudio.cs" />
    <Compile Include="TL\TLPageBlockAuthorDate.cs" />
    <Compile Include="TL\TLPageBlockBase.cs" />
    <Compile Include="TL\TLPageBlockBlockquote.cs" />
    <Compile Include="TL\TLPageBlockChannel.cs" />
    <Compile Include="TL\TLPageBlockCollage.cs" />
    <Compile Include="TL\TLPageBlockCover.cs" />
    <Compile Include="TL\TLPageBlockDivider.cs" />
    <Compile Include="TL\TLPageBlockEmbed.cs" />
    <Compile Include="TL\TLPageBlockEmbedPost.cs" />
    <Compile Include="TL\TLPageBlockFooter.cs" />
    <Compile Include="TL\TLPageBlockHeader.cs" />
    <Compile Include="TL\TLPageBlockList.cs" />
    <Compile Include="TL\TLPageBlockParagraph.cs" />
    <Compile Include="TL\TLPageBlockPhoto.cs" />
    <Compile Include="TL\TLPageBlockPreformatted.cs" />
    <Compile Include="TL\TLPageBlockPullquote.cs" />
    <Compile Include="TL\TLPageBlockSlideshow.cs" />
    <Compile Include="TL\TLPageBlockSubheader.cs" />
    <Compile Include="TL\TLPageBlockSubtitle.cs" />
    <Compile Include="TL\TLPageBlockTitle.cs" />
    <Compile Include="TL\TLPageBlockUnsupported.cs" />
    <Compile Include="TL\TLPageBlockVideo.cs" />
    <Compile Include="TL\TLPageFull.cs" />
    <Compile Include="TL\TLPagePart.cs" />
    <Compile Include="TL\TLPaymentCharge.cs" />
    <Compile Include="TL\TLPaymentRequestedInfo.cs" />
    <Compile Include="TL\TLPaymentSavedCredentialsBase.cs" />
    <Compile Include="TL\TLPaymentSavedCredentialsCard.cs" />
    <Compile Include="TL\TLPeerBase.cs" />
    <Compile Include="TL\TLPeerChannel.cs" />
    <Compile Include="TL\TLPeerChat.cs" />
    <Compile Include="TL\TLPeerNotifyEventsAll.cs" />
    <Compile Include="TL\TLPeerNotifyEventsBase.cs" />
    <Compile Include="TL\TLPeerNotifyEventsEmpty.cs" />
    <Compile Include="TL\TLPeerNotifySettings.cs" />
    <Compile Include="TL\TLPeerNotifySettingsBase.cs" />
    <Compile Include="TL\TLPeerNotifySettingsEmpty.cs" />
    <Compile Include="TL\TLPeerSettings.cs" />
    <Compile Include="TL\TLPeerUser.cs" />
    <Compile Include="TL\TLPhoneCall.cs" />
    <Compile Include="TL\TLPhoneCallAccepted.cs" />
    <Compile Include="TL\TLPhoneCallBase.cs" />
    <Compile Include="TL\TLPhoneCallDiscarded.cs" />
    <Compile Include="TL\TLPhoneCallDiscardReasonBase.cs" />
    <Compile Include="TL\TLPhoneCallDiscardReasonBusy.cs" />
    <Compile Include="TL\TLPhoneCallDiscardReasonDisconnect.cs" />
    <Compile Include="TL\TLPhoneCallDiscardReasonHangup.cs" />
    <Compile Include="TL\TLPhoneCallDiscardReasonMissed.cs" />
    <Compile Include="TL\TLPhoneCallEmpty.cs" />
    <Compile Include="TL\TLPhoneCallProtocol.cs" />
    <Compile Include="TL\TLPhoneCallRequested.cs" />
    <Compile Include="TL\TLPhoneCallWaiting.cs" />
    <Compile Include="TL\TLPhoneConnection.cs" />
    <Compile Include="TL\TLPhoto.cs" />
    <Compile Include="TL\TLPhotoBase.cs" />
    <Compile Include="TL\TLPhotoCachedSize.cs" />
    <Compile Include="TL\TLPhotoEmpty.cs" />
    <Compile Include="TL\TLPhotoSize.cs" />
    <Compile Include="TL\TLPhotoSizeBase.cs" />
    <Compile Include="TL\TLPhotoSizeEmpty.cs" />
<<<<<<< HEAD
=======
    <Compile Include="TL\TLPong.cs" />
    <Compile Include="TL\TLPopularContact.cs" />
>>>>>>> 20d5763a
    <Compile Include="TL\TLPostAddress.cs" />
    <Compile Include="TL\TLPrivacyKeyBase.cs" />
    <Compile Include="TL\TLPrivacyKeyChatInvite.cs" />
    <Compile Include="TL\TLPrivacyKeyPhoneCall.cs" />
    <Compile Include="TL\TLPrivacyKeyStatusTimestamp.cs" />
    <Compile Include="TL\TLPrivacyRuleBase.cs" />
    <Compile Include="TL\TLPrivacyValueAllowAll.cs" />
    <Compile Include="TL\TLPrivacyValueAllowContacts.cs" />
    <Compile Include="TL\TLPrivacyValueAllowUsers.cs" />
    <Compile Include="TL\TLPrivacyValueDisallowAll.cs" />
    <Compile Include="TL\TLPrivacyValueDisallowContacts.cs" />
    <Compile Include="TL\TLPrivacyValueDisallowUsers.cs" />
    <Compile Include="TL\TLReceivedNotifyMessage.cs" />
    <Compile Include="TL\TLReplyInlineMarkup.cs" />
    <Compile Include="TL\TLReplyKeyboardForceReply.cs" />
    <Compile Include="TL\TLReplyKeyboardHide.cs" />
    <Compile Include="TL\TLReplyKeyboardMarkup.cs" />
    <Compile Include="TL\TLReplyMarkupBase.cs" />
    <Compile Include="TL\TLReportReasonBase.cs" />
    <Compile Include="TL\TLRichTextBase.cs" />
    <Compile Include="TL\TLSendMessageActionBase.cs" />
    <Compile Include="TL\TLSendMessageCancelAction.cs" />
    <Compile Include="TL\TLSendMessageChooseContactAction.cs" />
    <Compile Include="TL\TLSendMessageGamePlayAction.cs" />
    <Compile Include="TL\TLSendMessageGeoLocationAction.cs" />
    <Compile Include="TL\TLSendMessageRecordAudioAction.cs" />
    <Compile Include="TL\TLSendMessageRecordRoundAction.cs" />
    <Compile Include="TL\TLSendMessageRecordVideoAction.cs" />
    <Compile Include="TL\TLSendMessageTypingAction.cs" />
    <Compile Include="TL\TLSendMessageUploadAudioAction.cs" />
    <Compile Include="TL\TLSendMessageUploadDocumentAction.cs" />
    <Compile Include="TL\TLSendMessageUploadPhotoAction.cs" />
    <Compile Include="TL\TLSendMessageUploadRoundAction.cs" />
    <Compile Include="TL\TLSendMessageUploadVideoAction.cs" />
    <Compile Include="TL\TLShippingOption.cs" />
    <Compile Include="TL\TLStickerPack.cs" />
    <Compile Include="TL\TLStickerSet.cs" />
    <Compile Include="TL\TLStickerSetCovered.cs" />
    <Compile Include="TL\TLStickerSetCoveredBase.cs" />
    <Compile Include="TL\TLStickerSetMultiCovered.cs" />
    <Compile Include="TL\TLTextBold.cs" />
    <Compile Include="TL\TLTextConcat.cs" />
    <Compile Include="TL\TLTextEmail.cs" />
    <Compile Include="TL\TLTextEmpty.cs" />
    <Compile Include="TL\TLTextFixed.cs" />
    <Compile Include="TL\TLTextItalic.cs" />
    <Compile Include="TL\TLTextPlain.cs" />
    <Compile Include="TL\TLTextStrike.cs" />
    <Compile Include="TL\TLTextUnderline.cs" />
    <Compile Include="TL\TLTextUrl.cs" />
    <Compile Include="TL\TLTopPeer.cs" />
    <Compile Include="TL\TLTopPeerCategoryBase.cs" />
    <Compile Include="TL\TLTopPeerCategoryBotsInline.cs" />
    <Compile Include="TL\TLTopPeerCategoryBotsPM.cs" />
    <Compile Include="TL\TLTopPeerCategoryChannels.cs" />
    <Compile Include="TL\TLTopPeerCategoryCorrespondents.cs" />
    <Compile Include="TL\TLTopPeerCategoryGroups.cs" />
    <Compile Include="TL\TLTopPeerCategoryPeers.cs" />
    <Compile Include="TL\TLTopPeerCategoryPhoneCalls.cs" />
    <Compile Include="TL\TLType.cs" />
    <Compile Include="TL\TLUpdateBase.cs" />
    <Compile Include="TL\TLUpdateBotCallbackQuery.cs" />
    <Compile Include="TL\TLUpdateBotInlineQuery.cs" />
    <Compile Include="TL\TLUpdateBotInlineSend.cs" />
    <Compile Include="TL\TLUpdateBotPrecheckoutQuery.cs" />
    <Compile Include="TL\TLUpdateBotShippingQuery.cs" />
    <Compile Include="TL\TLUpdateBotWebhookJSON.cs" />
    <Compile Include="TL\TLUpdateBotWebhookJSONQuery.cs" />
    <Compile Include="TL\TLUpdateChannel.cs" />
    <Compile Include="TL\TLUpdateChannelMessageViews.cs" />
    <Compile Include="TL\TLUpdateChannelPinnedMessage.cs" />
    <Compile Include="TL\TLUpdateChannelTooLong.cs" />
    <Compile Include="TL\TLUpdateChannelWebPage.cs" />
    <Compile Include="TL\TLUpdateChatAdmins.cs" />
    <Compile Include="TL\TLUpdateChatParticipantAdd.cs" />
    <Compile Include="TL\TLUpdateChatParticipantAdmin.cs" />
    <Compile Include="TL\TLUpdateChatParticipantDelete.cs" />
    <Compile Include="TL\TLUpdateChatParticipants.cs" />
    <Compile Include="TL\TLUpdateChatUserTyping.cs" />
    <Compile Include="TL\TLUpdateConfig.cs" />
    <Compile Include="TL\TLUpdateContactLink.cs" />
    <Compile Include="TL\TLUpdateContactRegistered.cs" />
    <Compile Include="TL\TLUpdateDCOptions.cs" />
    <Compile Include="TL\TLUpdateDeleteChannelMessages.cs" />
    <Compile Include="TL\TLUpdateDeleteMessages.cs" />
    <Compile Include="TL\TLUpdateDialogPinned.cs" />
    <Compile Include="TL\TLUpdateDraftMessage.cs" />
    <Compile Include="TL\TLUpdateEditChannelMessage.cs" />
    <Compile Include="TL\TLUpdateEditMessage.cs" />
    <Compile Include="TL\TLUpdateEncryptedChatTyping.cs" />
    <Compile Include="TL\TLUpdateEncryptedMessagesRead.cs" />
    <Compile Include="TL\TLUpdateEncryption.cs" />
    <Compile Include="TL\TLUpdateInlineBotCallbackQuery.cs" />
    <Compile Include="TL\TLUpdateLangPack.cs" />
    <Compile Include="TL\TLUpdateLangPackTooLong.cs" />
    <Compile Include="TL\TLUpdateMessageID.cs" />
    <Compile Include="TL\TLUpdateNewChannelMessage.cs" />
    <Compile Include="TL\TLUpdateNewEncryptedMessage.cs" />
    <Compile Include="TL\TLUpdateNewMessage.cs" />
    <Compile Include="TL\TLUpdateNewStickerSet.cs" />
    <Compile Include="TL\TLUpdateNotifySettings.cs" />
    <Compile Include="TL\TLUpdatePhoneCall.cs" />
    <Compile Include="TL\TLUpdatePinnedDialogs.cs" />
    <Compile Include="TL\TLUpdatePrivacy.cs" />
    <Compile Include="TL\TLUpdatePtsChanged.cs" />
    <Compile Include="TL\TLUpdateReadChannelInbox.cs" />
    <Compile Include="TL\TLUpdateReadChannelOutbox.cs" />
    <Compile Include="TL\TLUpdateReadFeaturedStickers.cs" />
    <Compile Include="TL\TLUpdateReadHistoryInbox.cs" />
    <Compile Include="TL\TLUpdateReadHistoryOutbox.cs" />
    <Compile Include="TL\TLUpdateReadMessagesContents.cs" />
    <Compile Include="TL\TLUpdateRecentStickers.cs" />
    <Compile Include="TL\TLUpdates.cs" />
    <Compile Include="TL\TLUpdateSavedGifs.cs" />
    <Compile Include="TL\TLUpdatesBase.cs" />
    <Compile Include="TL\TLUpdatesCombined.cs" />
    <Compile Include="TL\TLUpdateServiceNotification.cs" />
    <Compile Include="TL\TLUpdateShort.cs" />
    <Compile Include="TL\TLUpdateShortChatMessage.cs" />
    <Compile Include="TL\TLUpdateShortMessage.cs" />
    <Compile Include="TL\TLUpdateShortSentMessage.cs" />
    <Compile Include="TL\TLUpdateStickerSets.cs" />
    <Compile Include="TL\TLUpdateStickerSetsOrder.cs" />
    <Compile Include="TL\TLUpdatesTooLong.cs" />
    <Compile Include="TL\TLUpdateUserBlocked.cs" />
    <Compile Include="TL\TLUpdateUserName.cs" />
    <Compile Include="TL\TLUpdateUserPhone.cs" />
    <Compile Include="TL\TLUpdateUserPhoto.cs" />
    <Compile Include="TL\TLUpdateUserStatus.cs" />
    <Compile Include="TL\TLUpdateUserTyping.cs" />
    <Compile Include="TL\TLUpdateWebPage.cs" />
    <Compile Include="TL\TLUser.cs" />
    <Compile Include="TL\TLUserBase.cs" />
    <Compile Include="TL\TLUserEmpty.cs" />
    <Compile Include="TL\TLUserFull.cs" />
    <Compile Include="TL\TLUserProfilePhoto.cs" />
    <Compile Include="TL\TLUserProfilePhotoBase.cs" />
    <Compile Include="TL\TLUserProfilePhotoEmpty.cs" />
    <Compile Include="TL\TLUserStatusBase.cs" />
    <Compile Include="TL\TLUserStatusEmpty.cs" />
    <Compile Include="TL\TLUserStatusLastMonth.cs" />
    <Compile Include="TL\TLUserStatusLastWeek.cs" />
    <Compile Include="TL\TLUserStatusOffline.cs" />
    <Compile Include="TL\TLUserStatusOnline.cs" />
    <Compile Include="TL\TLUserStatusRecently.cs" />
    <Compile Include="TL\TLWallPaper.cs" />
    <Compile Include="TL\TLWallPaperBase.cs" />
    <Compile Include="TL\TLWallPaperSolid.cs" />
    <Compile Include="TL\TLWebDocument.cs" />
    <Compile Include="TL\TLWebPage.cs" />
    <Compile Include="TL\TLWebPageBase.cs" />
    <Compile Include="TL\TLWebPageEmpty.cs" />
    <Compile Include="TL\TLWebPageNotModified.cs" />
    <Compile Include="TL\TLWebPagePending.cs" />
    <Compile Include="TL\Updates\Methods\TLUpdatesGetChannelDifference.cs" />
    <Compile Include="TL\Updates\Methods\TLUpdatesGetDifference.cs" />
    <Compile Include="TL\Updates\Methods\TLUpdatesGetState.cs" />
    <Compile Include="TL\Updates\TLUpdatesChannelDifference.cs" />
    <Compile Include="TL\Updates\TLUpdatesChannelDifferenceBase.cs" />
    <Compile Include="TL\Updates\TLUpdatesChannelDifferenceEmpty.cs" />
    <Compile Include="TL\Updates\TLUpdatesChannelDifferenceTooLong.cs" />
    <Compile Include="TL\Updates\TLUpdatesDifference.cs" />
    <Compile Include="TL\Updates\TLUpdatesDifferenceBase.cs" />
    <Compile Include="TL\Updates\TLUpdatesDifferenceEmpty.cs" />
    <Compile Include="TL\Updates\TLUpdatesDifferenceSlice.cs" />
    <Compile Include="TL\Updates\TLUpdatesDifferenceTooLong.cs" />
    <Compile Include="TL\Updates\TLUpdatesState.cs" />
    <Compile Include="TL\Upload\Methods\TLUploadGetCdnFile.cs" />
    <Compile Include="TL\Upload\Methods\TLUploadGetCdnFileHashes.cs" />
    <Compile Include="TL\Upload\Methods\TLUploadGetFile.cs" />
    <Compile Include="TL\Upload\Methods\TLUploadGetWebFile.cs" />
    <Compile Include="TL\Upload\Methods\TLUploadReuploadCdnFile.cs" />
    <Compile Include="TL\Upload\Methods\TLUploadSaveBigFilePart.cs" />
    <Compile Include="TL\Upload\Methods\TLUploadSaveFilePart.cs" />
    <Compile Include="TL\Upload\TLUploadCdnFile.cs" />
    <Compile Include="TL\Upload\TLUploadCdnFileBase.cs" />
    <Compile Include="TL\Upload\TLUploadCdnFileReuploadNeeded.cs" />
    <Compile Include="TL\Upload\TLUploadFile.cs" />
    <Compile Include="TL\Upload\TLUploadFileBase.cs" />
    <Compile Include="TL\Upload\TLUploadFileCdnRedirect.cs" />
    <Compile Include="TL\Upload\TLUploadWebFile.cs" />
    <Compile Include="TL\Users\Methods\TLUsersGetFullUser.cs" />
    <Compile Include="TL\Users\Methods\TLUsersGetUsers.cs" />
    <EmbeddedResource Include="Properties\Telegram.Api.rd.xml" />
  </ItemGroup>
  <ItemGroup>
    <PackageReference Include="Microsoft.NETCore.UniversalWindowsPlatform">
      <Version>5.3.3</Version>
    </PackageReference>
    <PackageReference Include="Newtonsoft.Json">
      <Version>10.0.3</Version>
    </PackageReference>
    <PackageReference Include="Portable.BouncyCastle">
      <Version>1.8.1.2</Version>
    </PackageReference>
    <PackageReference Include="System.Reactive">
      <Version>3.1.1</Version>
    </PackageReference>
    <PackageReference Include="Universal.WinSQLite">
      <Version>3.12.2.2</Version>
    </PackageReference>
  </ItemGroup>
  <ItemGroup>
    <Compile Include="TL\Partial\TLDocumentBase.Partial.cs" />
  </ItemGroup>
  <ItemGroup>
    <Compile Include="TL\Partial\TLRichTextBase.Partial.cs" />
  </ItemGroup>
  <ItemGroup>
    <ProjectReference Include="..\Libraries\libtgvoip\libtgvoip.UWP.vcxproj">
      <Project>{88803693-7606-484b-9d2f-4bb789d57c29}</Project>
      <Name>libtgvoip</Name>
    </ProjectReference>
    <ProjectReference Include="..\Telegram.Api.Native\Telegram.Api.Native.vcxproj">
      <Project>{6a7d27d0-36e8-4364-ac69-740b75ee653c}</Project>
      <Name>Telegram.Api.Native</Name>
    </ProjectReference>
  </ItemGroup>
  <PropertyGroup Condition=" '$(VisualStudioVersion)' == '' or '$(VisualStudioVersion)' &lt; '14.0' ">
    <VisualStudioVersion>14.0</VisualStudioVersion>
  </PropertyGroup>
  <Import Project="$(MSBuildExtensionsPath)\Microsoft\WindowsXaml\v$(VisualStudioVersion)\Microsoft.Windows.UI.Xaml.CSharp.targets" />
  <!-- To modify your build process, add your task inside one of the targets below and uncomment it. 
       Other similar extension points exist, see Microsoft.Common.targets.
  <Target Name="BeforeBuild">
  </Target>
  <Target Name="AfterBuild">
  </Target>
  -->
</Project><|MERGE_RESOLUTION|>--- conflicted
+++ resolved
@@ -28,6 +28,17 @@
     <UseVSHostingProcess>false</UseVSHostingProcess>
     <ErrorReport>prompt</ErrorReport>
   </PropertyGroup>
+  <PropertyGroup Condition="'$(Configuration)|$(Platform)' == 'Release|x86'">
+    <PlatformTarget>x86</PlatformTarget>
+    <OutputPath>bin\x86\Release\</OutputPath>
+    <DefineConstants>TRACE;NETFX_CORE;WINDOWS_UWP;WIN_RT</DefineConstants>
+    <Optimize>true</Optimize>
+    <NoWarn>;2008</NoWarn>
+    <DebugType>pdbonly</DebugType>
+    <PlatformTarget>x86</PlatformTarget>
+    <UseVSHostingProcess>false</UseVSHostingProcess>
+    <ErrorReport>prompt</ErrorReport>
+  </PropertyGroup>
   <PropertyGroup Condition="'$(Configuration)|$(Platform)' == 'Debug|ARM'">
     <PlatformTarget>ARM</PlatformTarget>
     <DebugSymbols>true</DebugSymbols>
@@ -35,6 +46,17 @@
     <DefineConstants>TRACE;DEBUG;NETFX_CORE;WINDOWS_UWP;WIN_RT</DefineConstants>
     <NoWarn>;2008</NoWarn>
     <DebugType>full</DebugType>
+    <PlatformTarget>ARM</PlatformTarget>
+    <UseVSHostingProcess>false</UseVSHostingProcess>
+    <ErrorReport>prompt</ErrorReport>
+  </PropertyGroup>
+  <PropertyGroup Condition="'$(Configuration)|$(Platform)' == 'Release|ARM'">
+    <PlatformTarget>ARM</PlatformTarget>
+    <OutputPath>bin\ARM\Release\</OutputPath>
+    <DefineConstants>TRACE;NETFX_CORE;WINDOWS_UWP;WIN_RT</DefineConstants>
+    <Optimize>true</Optimize>
+    <NoWarn>;2008</NoWarn>
+    <DebugType>pdbonly</DebugType>
     <PlatformTarget>ARM</PlatformTarget>
     <UseVSHostingProcess>false</UseVSHostingProcess>
     <ErrorReport>prompt</ErrorReport>
@@ -47,28 +69,6 @@
     <NoWarn>;2008</NoWarn>
     <DebugType>full</DebugType>
     <PlatformTarget>x64</PlatformTarget>
-    <UseVSHostingProcess>false</UseVSHostingProcess>
-    <ErrorReport>prompt</ErrorReport>
-  </PropertyGroup>
-  <PropertyGroup Condition="'$(Configuration)|$(Platform)' == 'Release|x86'">
-    <PlatformTarget>x86</PlatformTarget>
-    <OutputPath>bin\x86\Release\</OutputPath>
-    <DefineConstants>TRACE;NETFX_CORE;WINDOWS_UWP;WIN_RT</DefineConstants>
-    <Optimize>true</Optimize>
-    <NoWarn>;2008</NoWarn>
-    <DebugType>pdbonly</DebugType>
-    <PlatformTarget>x86</PlatformTarget>
-    <UseVSHostingProcess>false</UseVSHostingProcess>
-    <ErrorReport>prompt</ErrorReport>
-  </PropertyGroup>
-  <PropertyGroup Condition="'$(Configuration)|$(Platform)' == 'Release|ARM'">
-    <PlatformTarget>ARM</PlatformTarget>
-    <OutputPath>bin\ARM\Release\</OutputPath>
-    <DefineConstants>TRACE;NETFX_CORE;WINDOWS_UWP;WIN_RT</DefineConstants>
-    <Optimize>true</Optimize>
-    <NoWarn>;2008</NoWarn>
-    <DebugType>pdbonly</DebugType>
-    <PlatformTarget>ARM</PlatformTarget>
     <UseVSHostingProcess>false</UseVSHostingProcess>
     <ErrorReport>prompt</ErrorReport>
   </PropertyGroup>
@@ -285,14 +285,6 @@
     <Compile Include="TL\LangPack\Methods\TLLangPackGetLangPack.cs" />
     <Compile Include="TL\LangPack\Methods\TLLangPackGetLanguages.cs" />
     <Compile Include="TL\LangPack\Methods\TLLangPackGetStrings.cs" />
-<<<<<<< HEAD
-    <Compile Include="TL\Core\TLMessageActionAdminLogEvent.cs" />
-    <Compile Include="TL\Core\TLMessageActionBotInfo.cs" />
-    <Compile Include="TL\Core\TLPhoneCallState.cs" />
-    <Compile Include="TL\Core\TLMessageActionDate.cs" />
-    <Compile Include="TL\Core\TLMessagesContainer.cs" />
-=======
->>>>>>> 20d5763a
     <Compile Include="TL\Messages\Methods\TLMessagesAcceptEncryption.cs" />
     <Compile Include="TL\Messages\Methods\TLMessagesAddChatUser.cs" />
     <Compile Include="TL\Messages\Methods\TLMessagesCheckChatInvite.cs" />
@@ -470,66 +462,6 @@
     <Compile Include="TL\Partial\TLUserBase.Partial.cs" />
     <Compile Include="TL\Partial\TLUserFull.Partial.cs" />
     <Compile Include="TL\Partial\TLChatBase.Partial.cs" />
-  </ItemGroup>
-  <ItemGroup>
-    <Compile Include="Aggregator\EventAggregator.cs" />
-    <Compile Include="Aggregator\ExtensionMethods.cs" />
-    <Compile Include="Extensions\HttpWebRequestExtensions.cs" />
-    <Compile Include="Extensions\StreamExtensions.cs" />
-    <Compile Include="Extensions\TLObjectExtensions.cs" />
-    <Compile Include="Helpers\Execute.cs" />
-    <Compile Include="Helpers\FileUtils.cs" />
-    <Compile Include="Helpers\Utils.cs" />
-    <Compile Include="Logs\Log.cs" />
-    <Compile Include="Properties\AssemblyInfo.cs" />
-    <Compile Include="Services\Cache\Context.cs" />
-    <Compile Include="Services\Cache\EventArgs\DialogAddedEventArgs.cs" />
-    <Compile Include="Services\Cache\EventArgs\TopMessageUpdatedEventArgs.cs" />
-    <Compile Include="Services\Cache\ICacheService.cs" />
-    <Compile Include="Services\Cache\InMemoryCacheService.cs" />
-    <Compile Include="Services\Cache\InMemoryDatabase.cs" />
-    <Compile Include="Services\Connection\ConnectionService.cs" />
-    <Compile Include="Services\DeviceInfo\IDeviceInfoService.cs" />
-    <Compile Include="Services\IMTProtoService.cs" />
-    <Compile Include="Services\MTProtoService.Account.cs" />
-    <Compile Include="Services\MTProtoService.Auth.cs" />
-    <Compile Include="Services\MTProtoService.ByTransport.cs" />
-    <Compile Include="Services\MTProtoService.Config.cs" />
-    <Compile Include="Services\MTProtoService.Contacts.cs" />
-    <Compile Include="Services\MTProtoService.cs" />
-    <Compile Include="Services\MTProtoService.DHKeyExchange.cs" />
-    <Compile Include="Services\MTProtoService.Help.cs" />
-    <Compile Include="Services\MTProtoService.Helpers.cs" />
-    <Compile Include="Services\MTProtoService.Messages.cs" />
-    <Compile Include="Services\MTProtoService.Photos.cs" />
-    <Compile Include="Services\MTProtoService.SecretChats.cs" />
-    <Compile Include="Services\MTProtoService.SendingQueue.cs" />
-    <Compile Include="Services\MTProtoService.Updates.cs" />
-    <Compile Include="Services\MTProtoService.Upload.cs" />
-    <Compile Include="Services\MTProtoService.Users.cs" />
-    <Compile Include="Services\ServiceBase.cs" />
-    <Compile Include="Services\Updates\IUpdatesService.cs" />
-    <Compile Include="Services\Updates\ReceiveUpdatesEventArgs.cs" />
-    <Compile Include="Services\Updates\UpdatesBySeqComparer.cs" />
-    <Compile Include="Services\Updates\UpdatesService.cs" />
-    <Compile Include="TL\Core\ITLMultiPts.cs" />
-    <Compile Include="TL\Core\TLErrorCode.cs" />
-    <Compile Include="TL\Core\TLErrorType.cs" />
-    <Compile Include="TL\Core\TLFactory.Base.cs" />
-    <Compile Include="TL\Core\TLLong.cs" />
-    <Compile Include="TL\Core\TLMessageState.cs" />
-    <Compile Include="TL\Core\TLObject.cs" />
-    <Compile Include="TL\Core\TLUtils.cs" />
-    <Compile Include="TL\Core\TLUtils.Log.cs" />
-    <Compile Include="TL\Core\TLVector.cs" />
-    <Compile Include="TL\Partial\TLChatFullBase.Partial.cs" />
-    <Compile Include="TL\Partial\TLMessageBase.Partial.cs" />
-    <Compile Include="TL\Partial\TLUserProfilePhoto.Partial.cs" />
-    <Compile Include="TL\Partial\TLUserProfilePhotoBase.Partial.cs" />
-    <Compile Include="TL\Partial\TLWallPaper.Partial.cs" />
-    <Compile Include="TL\Partial\TLWallPaperSolid.cs" />
-    <Compile Include="TL\Partial\TLWebDocument.Partial.cs" />
-    <Compile Include="TL\Partial\TLWebPageBase.Partial.cs" />
     <Compile Include="TL\Payments\Methods\TLPaymentsClearSavedInfo.cs" />
     <Compile Include="TL\Payments\Methods\TLPaymentsGetPaymentForm.cs" />
     <Compile Include="TL\Payments\Methods\TLPaymentsGetPaymentReceipt.cs" />
@@ -588,12 +520,7 @@
     <Compile Include="TL\TLBotInlineMessageText.cs" />
     <Compile Include="TL\TLBotInlineResult.cs" />
     <Compile Include="TL\TLBotInlineResultBase.cs" />
-<<<<<<< HEAD
-=======
-    <Compile Include="TL\TLCdnConfig.cs" />
     <Compile Include="TL\TLCdnFileHash.cs" />
-    <Compile Include="TL\TLCdnPublicKey.cs" />
->>>>>>> 20d5763a
     <Compile Include="TL\TLChannel.cs" />
     <Compile Include="TL\TLChannelAdminLogEvent.cs" />
     <Compile Include="TL\TLChannelAdminLogEventActionBase.cs" />
@@ -653,6 +580,7 @@
     <Compile Include="TL\TLChatPhoto.cs" />
     <Compile Include="TL\TLChatPhotoBase.cs" />
     <Compile Include="TL\TLChatPhotoEmpty.cs" />
+    <Compile Include="TL\TLConfig.cs" />
     <Compile Include="TL\TLContact.cs" />
     <Compile Include="TL\TLContactBlocked.cs" />
     <Compile Include="TL\TLContactLinkBase.cs" />
@@ -969,11 +897,7 @@
     <Compile Include="TL\TLPhotoSize.cs" />
     <Compile Include="TL\TLPhotoSizeBase.cs" />
     <Compile Include="TL\TLPhotoSizeEmpty.cs" />
-<<<<<<< HEAD
-=======
-    <Compile Include="TL\TLPong.cs" />
     <Compile Include="TL\TLPopularContact.cs" />
->>>>>>> 20d5763a
     <Compile Include="TL\TLPostAddress.cs" />
     <Compile Include="TL\TLPrivacyKeyBase.cs" />
     <Compile Include="TL\TLPrivacyKeyChatInvite.cs" />
@@ -1157,6 +1081,66 @@
     <Compile Include="TL\Upload\TLUploadWebFile.cs" />
     <Compile Include="TL\Users\Methods\TLUsersGetFullUser.cs" />
     <Compile Include="TL\Users\Methods\TLUsersGetUsers.cs" />
+  </ItemGroup>
+  <ItemGroup>
+    <Compile Include="Aggregator\EventAggregator.cs" />
+    <Compile Include="Aggregator\ExtensionMethods.cs" />
+    <Compile Include="Extensions\HttpWebRequestExtensions.cs" />
+    <Compile Include="Extensions\StreamExtensions.cs" />
+    <Compile Include="Extensions\TLObjectExtensions.cs" />
+    <Compile Include="Helpers\Execute.cs" />
+    <Compile Include="Helpers\FileUtils.cs" />
+    <Compile Include="Helpers\Utils.cs" />
+    <Compile Include="Logs\Log.cs" />
+    <Compile Include="Properties\AssemblyInfo.cs" />
+    <Compile Include="Services\Cache\Context.cs" />
+    <Compile Include="Services\Cache\EventArgs\DialogAddedEventArgs.cs" />
+    <Compile Include="Services\Cache\EventArgs\TopMessageUpdatedEventArgs.cs" />
+    <Compile Include="Services\Cache\ICacheService.cs" />
+    <Compile Include="Services\Cache\InMemoryCacheService.cs" />
+    <Compile Include="Services\Cache\InMemoryDatabase.cs" />
+    <Compile Include="Services\Connection\ConnectionService.cs" />
+    <Compile Include="Services\DeviceInfo\IDeviceInfoService.cs" />
+    <Compile Include="Services\IMTProtoService.cs" />
+    <Compile Include="Services\MTProtoService.Account.cs" />
+    <Compile Include="Services\MTProtoService.Auth.cs" />
+    <Compile Include="Services\MTProtoService.ByTransport.cs" />
+    <Compile Include="Services\MTProtoService.Config.cs" />
+    <Compile Include="Services\MTProtoService.Contacts.cs" />
+    <Compile Include="Services\MTProtoService.cs" />
+    <Compile Include="Services\MTProtoService.DHKeyExchange.cs" />
+    <Compile Include="Services\MTProtoService.Help.cs" />
+    <Compile Include="Services\MTProtoService.Helpers.cs" />
+    <Compile Include="Services\MTProtoService.Messages.cs" />
+    <Compile Include="Services\MTProtoService.Photos.cs" />
+    <Compile Include="Services\MTProtoService.SecretChats.cs" />
+    <Compile Include="Services\MTProtoService.SendingQueue.cs" />
+    <Compile Include="Services\MTProtoService.Updates.cs" />
+    <Compile Include="Services\MTProtoService.Upload.cs" />
+    <Compile Include="Services\MTProtoService.Users.cs" />
+    <Compile Include="Services\ServiceBase.cs" />
+    <Compile Include="Services\Updates\IUpdatesService.cs" />
+    <Compile Include="Services\Updates\ReceiveUpdatesEventArgs.cs" />
+    <Compile Include="Services\Updates\UpdatesBySeqComparer.cs" />
+    <Compile Include="Services\Updates\UpdatesService.cs" />
+    <Compile Include="TL\Core\ITLMultiPts.cs" />
+    <Compile Include="TL\Core\TLErrorCode.cs" />
+    <Compile Include="TL\Core\TLErrorType.cs" />
+    <Compile Include="TL\Core\TLFactory.Base.cs" />
+    <Compile Include="TL\Core\TLLong.cs" />
+    <Compile Include="TL\Core\TLMessageState.cs" />
+    <Compile Include="TL\Core\TLObject.cs" />
+    <Compile Include="TL\Core\TLUtils.cs" />
+    <Compile Include="TL\Core\TLUtils.Log.cs" />
+    <Compile Include="TL\Core\TLVector.cs" />
+    <Compile Include="TL\Partial\TLChatFullBase.Partial.cs" />
+    <Compile Include="TL\Partial\TLMessageBase.Partial.cs" />
+    <Compile Include="TL\Partial\TLUserProfilePhoto.Partial.cs" />
+    <Compile Include="TL\Partial\TLUserProfilePhotoBase.Partial.cs" />
+    <Compile Include="TL\Partial\TLWallPaper.Partial.cs" />
+    <Compile Include="TL\Partial\TLWallPaperSolid.cs" />
+    <Compile Include="TL\Partial\TLWebDocument.Partial.cs" />
+    <Compile Include="TL\Partial\TLWebPageBase.Partial.cs" />
     <EmbeddedResource Include="Properties\Telegram.Api.rd.xml" />
   </ItemGroup>
   <ItemGroup>
