﻿<?xml version="1.0" encoding="utf-8"?>
<Project ToolsVersion="14.0" DefaultTargets="Build" xmlns="http://schemas.microsoft.com/developer/msbuild/2003">
  <Import Project="$(MSBuildExtensionsPath)\$(MSBuildToolsVersion)\Microsoft.Common.props" Condition="Exists('$(MSBuildExtensionsPath)\$(MSBuildToolsVersion)\Microsoft.Common.props')" />
  <PropertyGroup>
    <Configuration Condition=" '$(Configuration)' == '' ">Debug</Configuration>
    <Platform Condition=" '$(Platform)' == '' ">x86</Platform>
    <ProjectGuid>{B1979F0B-11E6-4759-A54D-853B13139AA0}</ProjectGuid>
    <OutputType>Library</OutputType>
    <AppDesignerFolder>Properties</AppDesignerFolder>
    <RootNamespace>Telegram.Api</RootNamespace>
    <AssemblyName>Telegram.Api</AssemblyName>
    <DefaultLanguage>en</DefaultLanguage>
    <TargetPlatformIdentifier>UAP</TargetPlatformIdentifier>
    <TargetPlatformVersion>10.0.14393.0</TargetPlatformVersion>
    <TargetPlatformMinVersion>10.0.14393.0</TargetPlatformMinVersion>
    <MinimumVisualStudioVersion>14</MinimumVisualStudioVersion>
    <FileAlignment>512</FileAlignment>
    <ProjectTypeGuids>{A5A43C5B-DE2A-4C0C-9213-0A381AF9435A};{FAE04EC0-301F-11D3-BF4B-00C04F79EFBC}</ProjectTypeGuids>
  </PropertyGroup>
  <PropertyGroup Condition="'$(Configuration)|$(Platform)' == 'Debug|x86'">
    <PlatformTarget>x86</PlatformTarget>
    <DebugSymbols>true</DebugSymbols>
    <OutputPath>bin\x86\Debug\</OutputPath>
    <DefineConstants>TRACE;DEBUG;NETFX_CORE;WINDOWS_UWP;WIN_RT</DefineConstants>
    <NoWarn>;2008</NoWarn>
    <DebugType>full</DebugType>
    <PlatformTarget>x86</PlatformTarget>
    <UseVSHostingProcess>false</UseVSHostingProcess>
    <ErrorReport>prompt</ErrorReport>
  </PropertyGroup>
  <PropertyGroup Condition="'$(Configuration)|$(Platform)' == 'Release|x86'">
    <PlatformTarget>x86</PlatformTarget>
    <OutputPath>bin\x86\Release\</OutputPath>
    <DefineConstants>TRACE;NETFX_CORE;WINDOWS_UWP;WIN_RT</DefineConstants>
    <Optimize>true</Optimize>
    <NoWarn>;2008</NoWarn>
    <DebugType>pdbonly</DebugType>
    <PlatformTarget>x86</PlatformTarget>
    <UseVSHostingProcess>false</UseVSHostingProcess>
    <ErrorReport>prompt</ErrorReport>
  </PropertyGroup>
  <PropertyGroup Condition="'$(Configuration)|$(Platform)' == 'Debug|ARM'">
    <PlatformTarget>ARM</PlatformTarget>
    <DebugSymbols>true</DebugSymbols>
    <OutputPath>bin\ARM\Debug\</OutputPath>
    <DefineConstants>TRACE;DEBUG;NETFX_CORE;WINDOWS_UWP;WIN_RT</DefineConstants>
    <NoWarn>;2008</NoWarn>
    <DebugType>full</DebugType>
    <PlatformTarget>ARM</PlatformTarget>
    <UseVSHostingProcess>false</UseVSHostingProcess>
    <ErrorReport>prompt</ErrorReport>
  </PropertyGroup>
  <PropertyGroup Condition="'$(Configuration)|$(Platform)' == 'Release|ARM'">
    <PlatformTarget>ARM</PlatformTarget>
    <OutputPath>bin\ARM\Release\</OutputPath>
    <DefineConstants>TRACE;NETFX_CORE;WINDOWS_UWP;WIN_RT</DefineConstants>
    <Optimize>true</Optimize>
    <NoWarn>;2008</NoWarn>
    <DebugType>pdbonly</DebugType>
    <PlatformTarget>ARM</PlatformTarget>
    <UseVSHostingProcess>false</UseVSHostingProcess>
    <ErrorReport>prompt</ErrorReport>
  </PropertyGroup>
  <PropertyGroup Condition="'$(Configuration)|$(Platform)' == 'Debug|x64'">
    <PlatformTarget>x64</PlatformTarget>
    <DebugSymbols>true</DebugSymbols>
    <OutputPath>bin\x64\Debug\</OutputPath>
    <DefineConstants>TRACE;DEBUG;NETFX_CORE;WINDOWS_UWP;WIN_RT</DefineConstants>
    <NoWarn>;2008</NoWarn>
    <DebugType>full</DebugType>
    <PlatformTarget>x64</PlatformTarget>
    <UseVSHostingProcess>false</UseVSHostingProcess>
    <ErrorReport>prompt</ErrorReport>
  </PropertyGroup>
  <PropertyGroup Condition="'$(Configuration)|$(Platform)' == 'Release|x64'">
    <PlatformTarget>x64</PlatformTarget>
    <OutputPath>bin\x64\Release\</OutputPath>
    <DefineConstants>TRACE;NETFX_CORE;WINDOWS_UWP;WIN_RT</DefineConstants>
    <Optimize>true</Optimize>
    <NoWarn>;2008</NoWarn>
    <DebugType>pdbonly</DebugType>
    <PlatformTarget>x64</PlatformTarget>
    <UseVSHostingProcess>false</UseVSHostingProcess>
    <ErrorReport>prompt</ErrorReport>
  </PropertyGroup>
  <PropertyGroup>
    <RestoreProjectStyle>PackageReference</RestoreProjectStyle>
  </PropertyGroup>
  <ItemGroup>
    <Compile Include="Constants.cs" />
    <Compile Include="Constants.Secret.cs" />
    <Compile Include="Helpers\PhoneNumber.cs" />
    <Compile Include="Services\Cache\Context\ChatsContext.cs" />
    <Compile Include="Services\Cache\Context\CreateDatabase.cs" />
    <Compile Include="Services\Cache\Context\DialogsContext.cs" />
    <Compile Include="Services\Cache\Context\UsersContext.cs" />
    <Compile Include="Services\Cache\EventArgs\ChannelAvailableMessagesEventArgs.cs" />
    <Compile Include="Services\Cache\EventArgs\DialogRemovedEventArgs.cs" />
    <Compile Include="Services\Cache\EventArgs\MessageExpiredEventArgs.cs" />
    <Compile Include="Services\Cache\EventArgs\MessagesRemovedEventArgs.cs" />
    <Compile Include="Services\FileManager\DownloadDocumentFileManager.cs" />
    <Compile Include="Services\FileManager\DownloadableItem.cs" />
    <Compile Include="Services\FileManager\DownloadablePart.cs" />
    <Compile Include="Services\FileManager\DownloadOperation.cs" />
    <Compile Include="Services\FileManager\DownloadWebFileManager.cs" />
    <Compile Include="Services\FileManager\EventArgs\DownloadingCanceledEventArgs.cs" />
    <Compile Include="Services\FileManager\DownloadEncryptedFileManager.cs" />
    <Compile Include="Services\FileManager\DownloadFileManager.cs" />
    <Compile Include="Services\FileManager\EventArgs\UploadingCanceledEventArgs.cs" />
    <Compile Include="Services\FileManager\EventArgs\UploadProgressChangedEventArgs.cs" />
    <Compile Include="Services\FileManager\EventArgs\DownloadProgressChangedEventArgs.cs" />
    <Compile Include="Services\FileManager\FileLoader.cs" />
    <Compile Include="Services\FileManager\FileLoadOperation.cs" />
    <Compile Include="Services\FileManager\UploadableItem.cs" />
    <Compile Include="Services\FileManager\UploadablePart.cs" />
    <Compile Include="Services\FileManager\UploadManager.cs" />
    <Compile Include="Services\FileManager\Worker.cs" />
    <Compile Include="Services\IMTProtoService.Async.cs" />
    <Compile Include="Services\MTProtoService.Async.cs" />
    <Compile Include="Services\MTProtoService.Payments.cs" />
    <Compile Include="Services\MTProtoService.Phone.cs" />
    <Compile Include="Services\Stats\StatsService.cs" />
    <Compile Include="TLExtensions.cs" />
    <Compile Include="Helpers\SettingsHelper.cs" />
    <Compile Include="Services\MTProtoResponse.cs" />
    <Compile Include="Services\MTProtoService.Channel.cs" />
    <Compile Include="TL\Account\Methods\TLAccountChangePhone.cs" />
    <Compile Include="TL\Account\Methods\TLAccountCheckUsername.cs" />
    <Compile Include="TL\Account\Methods\TLAccountConfirmPhone.cs" />
    <Compile Include="TL\Account\Methods\TLAccountDeleteAccount.cs" />
    <Compile Include="TL\Account\Methods\TLAccountGetAccountTTL.cs" />
    <Compile Include="TL\Account\Methods\TLAccountGetAuthorizations.cs" />
    <Compile Include="TL\Account\Methods\TLAccountGetNotifySettings.cs" />
    <Compile Include="TL\Account\Methods\TLAccountGetPassword.cs" />
    <Compile Include="TL\Account\Methods\TLAccountGetPasswordSettings.cs" />
    <Compile Include="TL\Account\Methods\TLAccountGetPrivacy.cs" />
    <Compile Include="TL\Account\Methods\TLAccountGetTmpPassword.cs" />
    <Compile Include="TL\Account\Methods\TLAccountGetWallPapers.cs" />
    <Compile Include="TL\Account\Methods\TLAccountRegisterDevice.cs" />
    <Compile Include="TL\Account\Methods\TLAccountReportPeer.cs" />
    <Compile Include="TL\Account\Methods\TLAccountResetAuthorization.cs" />
    <Compile Include="TL\Account\Methods\TLAccountResetNotifySettings.cs" />
    <Compile Include="TL\Account\Methods\TLAccountSendChangePhoneCode.cs" />
    <Compile Include="TL\Account\Methods\TLAccountSendConfirmPhoneCode.cs" />
    <Compile Include="TL\Account\Methods\TLAccountSetAccountTTL.cs" />
    <Compile Include="TL\Account\Methods\TLAccountSetPrivacy.cs" />
    <Compile Include="TL\Account\Methods\TLAccountUnregisterDevice.cs" />
    <Compile Include="TL\Account\Methods\TLAccountUpdateDeviceLocked.cs" />
    <Compile Include="TL\Account\Methods\TLAccountUpdateNotifySettings.cs" />
    <Compile Include="TL\Account\Methods\TLAccountUpdatePasswordSettings.cs" />
    <Compile Include="TL\Account\Methods\TLAccountUpdateProfile.cs" />
    <Compile Include="TL\Account\Methods\TLAccountUpdateStatus.cs" />
    <Compile Include="TL\Account\Methods\TLAccountUpdateUsername.cs" />
    <Compile Include="TL\Account\TLAccountAuthorizations.cs" />
    <Compile Include="TL\Account\TLAccountNoPassword.cs" />
    <Compile Include="TL\Account\TLAccountPassword.cs" />
    <Compile Include="TL\Account\TLAccountPasswordBase.cs" />
    <Compile Include="TL\Account\TLAccountPasswordInputSettings.cs" />
    <Compile Include="TL\Account\TLAccountPasswordSettings.cs" />
    <Compile Include="TL\Account\TLAccountPrivacyRules.cs" />
    <Compile Include="TL\Account\TLAccountTmpPassword.cs" />
    <Compile Include="TL\Auth\Methods\TLAuthBindTempAuthKey.cs" />
    <Compile Include="TL\Auth\Methods\TLAuthCancelCode.cs" />
    <Compile Include="TL\Auth\Methods\TLAuthCheckPassword.cs" />
    <Compile Include="TL\Auth\Methods\TLAuthCheckPhone.cs" />
    <Compile Include="TL\Auth\Methods\TLAuthDropTempAuthKeys.cs" />
    <Compile Include="TL\Auth\Methods\TLAuthExportAuthorization.cs" />
    <Compile Include="TL\Auth\Methods\TLAuthImportAuthorization.cs" />
    <Compile Include="TL\Auth\Methods\TLAuthImportBotAuthorization.cs" />
    <Compile Include="TL\Auth\Methods\TLAuthLogOut.cs" />
    <Compile Include="TL\Auth\Methods\TLAuthRecoverPassword.cs" />
    <Compile Include="TL\Auth\Methods\TLAuthRequestPasswordRecovery.cs" />
    <Compile Include="TL\Auth\Methods\TLAuthResendCode.cs" />
    <Compile Include="TL\Auth\Methods\TLAuthResetAuthorizations.cs" />
    <Compile Include="TL\Auth\Methods\TLAuthSendCode.cs" />
    <Compile Include="TL\Auth\Methods\TLAuthSendInvites.cs" />
    <Compile Include="TL\Auth\Methods\TLAuthSignIn.cs" />
    <Compile Include="TL\Auth\Methods\TLAuthSignUp.cs" />
    <Compile Include="TL\Auth\TLAuthAuthorization.cs" />
    <Compile Include="TL\Auth\TLAuthCheckedPhone.cs" />
    <Compile Include="TL\Auth\TLAuthCodeTypeBase.cs" />
    <Compile Include="TL\Auth\TLAuthCodeTypeCall.cs" />
    <Compile Include="TL\Auth\TLAuthCodeTypeFlashCall.cs" />
    <Compile Include="TL\Auth\TLAuthCodeTypeSms.cs" />
    <Compile Include="TL\Auth\TLAuthPasswordRecovery.cs" />
    <Compile Include="TL\Auth\TLAuthSentCode.cs" />
    <Compile Include="TL\Auth\TLAuthSentCodeTypeApp.cs" />
    <Compile Include="TL\Auth\TLAuthSentCodeTypeBase.cs" />
    <Compile Include="TL\Auth\TLAuthSentCodeTypeCall.cs" />
    <Compile Include="TL\Auth\TLAuthSentCodeTypeFlashCall.cs" />
    <Compile Include="TL\Auth\TLAuthSentCodeTypeSms.cs" />
    <Compile Include="TL\Bots\Methods\TLBotsAnswerWebhookJSONQuery.cs" />
    <Compile Include="TL\Bots\Methods\TLBotsSendCustomRequest.cs" />
    <Compile Include="TL\Channels\Methods\TLChannelsCheckUsername.cs" />
    <Compile Include="TL\Channels\Methods\TLChannelsCreateChannel.cs" />
    <Compile Include="TL\Channels\Methods\TLChannelsDeleteChannel.cs" />
    <Compile Include="TL\Channels\Methods\TLChannelsDeleteHistory.cs" />
    <Compile Include="TL\Channels\Methods\TLChannelsDeleteMessages.cs" />
    <Compile Include="TL\Channels\Methods\TLChannelsDeleteUserHistory.cs" />
    <Compile Include="TL\Channels\Methods\TLChannelsEditAbout.cs" />
    <Compile Include="TL\Channels\Methods\TLChannelsEditAdmin.cs" />
    <Compile Include="TL\Channels\Methods\TLChannelsEditBanned.cs" />
    <Compile Include="TL\Channels\Methods\TLChannelsEditPhoto.cs" />
    <Compile Include="TL\Channels\Methods\TLChannelsEditTitle.cs" />
    <Compile Include="TL\Channels\Methods\TLChannelsExportInvite.cs" />
    <Compile Include="TL\Channels\Methods\TLChannelsExportMessageLink.cs" />
    <Compile Include="TL\Channels\Methods\TLChannelsGetAdminedPublicChannels.cs" />
    <Compile Include="TL\Channels\Methods\TLChannelsGetAdminLog.cs" />
    <Compile Include="TL\Channels\Methods\TLChannelsGetChannels.cs" />
    <Compile Include="TL\Channels\Methods\TLChannelsGetFullChannel.cs" />
    <Compile Include="TL\Channels\Methods\TLChannelsGetMessages.cs" />
    <Compile Include="TL\Channels\Methods\TLChannelsGetParticipant.cs" />
    <Compile Include="TL\Channels\Methods\TLChannelsGetParticipants.cs" />
    <Compile Include="TL\Channels\Methods\TLChannelsInviteToChannel.cs" />
    <Compile Include="TL\Channels\Methods\TLChannelsJoinChannel.cs" />
    <Compile Include="TL\Channels\Methods\TLChannelsLeaveChannel.cs" />
    <Compile Include="TL\Channels\Methods\TLChannelsReadHistory.cs" />
    <Compile Include="TL\Channels\Methods\TLChannelsReadMessageContents.cs" />
    <Compile Include="TL\Channels\Methods\TLChannelsReportSpam.cs" />
    <Compile Include="TL\Channels\Methods\TLChannelsSetStickers.cs" />
    <Compile Include="TL\Channels\Methods\TLChannelsToggleInvites.cs" />
    <Compile Include="TL\Channels\Methods\TLChannelsTogglePreHistoryHidden.cs" />
    <Compile Include="TL\Channels\Methods\TLChannelsToggleSignatures.cs" />
    <Compile Include="TL\Channels\Methods\TLChannelsUpdatePinnedMessage.cs" />
    <Compile Include="TL\Channels\Methods\TLChannelsUpdateUsername.cs" />
    <Compile Include="TL\Channels\TLChannelsAdminLogResults.cs" />
    <Compile Include="TL\Channels\TLChannelsChannelParticipant.cs" />
    <Compile Include="TL\Channels\TLChannelsChannelParticipants.cs" />
    <Compile Include="TL\Channels\TLChannelsChannelParticipantsBase.cs" />
    <Compile Include="TL\Channels\TLChannelsChannelParticipantsNotModified.cs" />
    <Compile Include="TL\Contacts\Methods\TLContactsBlock.cs" />
    <Compile Include="TL\Contacts\Methods\TLContactsDeleteContact.cs" />
    <Compile Include="TL\Contacts\Methods\TLContactsDeleteContacts.cs" />
    <Compile Include="TL\Contacts\Methods\TLContactsExportCard.cs" />
    <Compile Include="TL\Contacts\Methods\TLContactsGetBlocked.cs" />
    <Compile Include="TL\Contacts\Methods\TLContactsGetContacts.cs" />
    <Compile Include="TL\Contacts\Methods\TLContactsGetStatuses.cs" />
    <Compile Include="TL\Contacts\Methods\TLContactsGetTopPeers.cs" />
    <Compile Include="TL\Contacts\Methods\TLContactsImportCard.cs" />
    <Compile Include="TL\Contacts\Methods\TLContactsImportContacts.cs" />
    <Compile Include="TL\Contacts\Methods\TLContactsResetSaved.cs" />
    <Compile Include="TL\Contacts\Methods\TLContactsResetTopPeerRating.cs" />
    <Compile Include="TL\Contacts\Methods\TLContactsResolveUsername.cs" />
    <Compile Include="TL\Contacts\Methods\TLContactsSearch.cs" />
    <Compile Include="TL\Contacts\Methods\TLContactsUnblock.cs" />
    <Compile Include="TL\Contacts\TLContactsBlocked.cs" />
    <Compile Include="TL\Contacts\TLContactsBlockedBase.cs" />
    <Compile Include="TL\Contacts\TLContactsBlockedSlice.cs" />
    <Compile Include="TL\Contacts\TLContactsContacts.cs" />
    <Compile Include="TL\Contacts\TLContactsContactsBase.cs" />
    <Compile Include="TL\Contacts\TLContactsContactsNotModified.cs" />
    <Compile Include="TL\Contacts\TLContactsFound.cs" />
    <Compile Include="TL\Contacts\TLContactsImportedContacts.cs" />
    <Compile Include="TL\Contacts\TLContactsLink.cs" />
    <Compile Include="TL\Contacts\TLContactsResolvedPeer.cs" />
    <Compile Include="TL\Contacts\TLContactsTopPeers.cs" />
    <Compile Include="TL\Contacts\TLContactsTopPeersBase.cs" />
    <Compile Include="TL\Contacts\TLContactsTopPeersNotModified.cs" />
    <Compile Include="TL\Contest\Methods\TLContestSaveDeveloperInfo.cs" />
    <Compile Include="TL\Core\ITLChannelInviter.cs" />
    <Compile Include="TL\Core\ITLDialogWith.cs" />
    <Compile Include="TL\Core\ITLInputPeer.cs" />
    <Compile Include="TL\Core\ITLMessageMediaCaption.cs" />
    <Compile Include="TL\Core\ITLMessageMediaDestruct.cs" />
    <Compile Include="TL\Core\ITLMultiChannelPts.cs" />
    <Compile Include="TL\Core\ITLRandomId.cs" />
    <Compile Include="TL\Core\ITLReadMaxId.cs" />
    <Compile Include="TL\Core\ITLTransferable.cs" />
    <Compile Include="TL\Core\TLActionInfo.cs" />
    <Compile Include="TL\Core\TLInt.cs" />
    <Compile Include="TL\Core\TLMessageActionUnreadMessages.cs" />
    <Compile Include="TL\Core\TLTuple.cs" />
    <Compile Include="TL\Core\TLMessageActionAdminLogEvent.cs" />
    <Compile Include="TL\Core\TLMessageActionBotInfo.cs" />
    <Compile Include="TL\Core\TLPhoneCallState.cs" />
    <Compile Include="TL\Core\TLMessageActionDate.cs" />
    <Compile Include="TL\Core\TLMessagesContainer.cs" />
    <Compile Include="TL\Help\Methods\TLHelpGetAppChangelog.cs" />
    <Compile Include="TL\Help\Methods\TLHelpGetAppUpdate.cs" />
    <Compile Include="TL\Help\Methods\TLHelpGetCdnConfig.cs" />
    <Compile Include="TL\Help\Methods\TLHelpGetConfig.cs" />
    <Compile Include="TL\Help\Methods\TLHelpGetInviteText.cs" />
    <Compile Include="TL\Help\Methods\TLHelpGetNearestDC.cs" />
    <Compile Include="TL\Help\Methods\TLHelpGetRecentMeUrls.cs" />
    <Compile Include="TL\Help\Methods\TLHelpGetSupport.cs" />
    <Compile Include="TL\Help\Methods\TLHelpGetTermsOfService.cs" />
    <Compile Include="TL\Help\Methods\TLHelpSaveAppLog.cs" />
    <Compile Include="TL\Help\Methods\TLHelpSetBotUpdatesStatus.cs" />
    <Compile Include="TL\Help\TLHelpAppUpdate.cs" />
    <Compile Include="TL\Help\TLHelpAppUpdateBase.cs" />
    <Compile Include="TL\Help\TLHelpInviteText.cs" />
    <Compile Include="TL\Help\TLHelpNoAppUpdate.cs" />
    <Compile Include="TL\Help\TLHelpRecentMeUrls.cs" />
    <Compile Include="TL\Help\TLHelpSupport.cs" />
    <Compile Include="TL\Help\TLHelpTermsOfService.cs" />
    <Compile Include="TL\LangPack\Methods\TLLangPackGetDifference.cs" />
    <Compile Include="TL\LangPack\Methods\TLLangPackGetLangPack.cs" />
    <Compile Include="TL\LangPack\Methods\TLLangPackGetLanguages.cs" />
    <Compile Include="TL\LangPack\Methods\TLLangPackGetStrings.cs" />
    <Compile Include="TL\Messages\Methods\TLMessagesAcceptEncryption.cs" />
    <Compile Include="TL\Messages\Methods\TLMessagesAddChatUser.cs" />
    <Compile Include="TL\Messages\Methods\TLMessagesCheckChatInvite.cs" />
    <Compile Include="TL\Messages\Methods\TLMessagesClearRecentStickers.cs" />
    <Compile Include="TL\Messages\Methods\TLMessagesCreateChat.cs" />
    <Compile Include="TL\Messages\Methods\TLMessagesDeleteChatUser.cs" />
    <Compile Include="TL\Messages\Methods\TLMessagesDeleteHistory.cs" />
    <Compile Include="TL\Messages\Methods\TLMessagesDeleteMessages.cs" />
    <Compile Include="TL\Messages\Methods\TLMessagesDiscardEncryption.cs" />
    <Compile Include="TL\Messages\Methods\TLMessagesEditChatAdmin.cs" />
    <Compile Include="TL\Messages\Methods\TLMessagesEditChatPhoto.cs" />
    <Compile Include="TL\Messages\Methods\TLMessagesEditChatTitle.cs" />
    <Compile Include="TL\Messages\Methods\TLMessagesEditInlineBotMessage.cs" />
    <Compile Include="TL\Messages\Methods\TLMessagesEditMessage.cs" />
    <Compile Include="TL\Messages\Methods\TLMessagesExportChatInvite.cs" />
    <Compile Include="TL\Messages\Methods\TLMessagesFaveSticker.cs" />
    <Compile Include="TL\Messages\Methods\TLMessagesForwardMessage.cs" />
    <Compile Include="TL\Messages\Methods\TLMessagesForwardMessages.cs" />
    <Compile Include="TL\Messages\Methods\TLMessagesGetAllChats.cs" />
    <Compile Include="TL\Messages\Methods\TLMessagesGetAllDrafts.cs" />
    <Compile Include="TL\Messages\Methods\TLMessagesGetAllStickers.cs" />
    <Compile Include="TL\Messages\Methods\TLMessagesGetArchivedStickers.cs" />
    <Compile Include="TL\Messages\Methods\TLMessagesGetAttachedStickers.cs" />
    <Compile Include="TL\Messages\Methods\TLMessagesGetBotCallbackAnswer.cs" />
    <Compile Include="TL\Messages\Methods\TLMessagesGetChats.cs" />
    <Compile Include="TL\Messages\Methods\TLMessagesGetCommonChats.cs" />
    <Compile Include="TL\Messages\Methods\TLMessagesGetDHConfig.cs" />
    <Compile Include="TL\Messages\Methods\TLMessagesGetDialogs.cs" />
    <Compile Include="TL\Messages\Methods\TLMessagesGetDocumentByHash.cs" />
    <Compile Include="TL\Messages\Methods\TLMessagesGetFavedStickers.cs" />
    <Compile Include="TL\Messages\Methods\TLMessagesGetFeaturedStickers.cs" />
    <Compile Include="TL\Messages\Methods\TLMessagesGetFullChat.cs" />
    <Compile Include="TL\Messages\Methods\TLMessagesGetGameHighScores.cs" />
    <Compile Include="TL\Messages\Methods\TLMessagesGetHistory.cs" />
    <Compile Include="TL\Messages\Methods\TLMessagesGetInlineBotResults.cs" />
    <Compile Include="TL\Messages\Methods\TLMessagesGetInlineGameHighScores.cs" />
    <Compile Include="TL\Messages\Methods\TLMessagesGetMaskStickers.cs" />
    <Compile Include="TL\Messages\Methods\TLMessagesGetMessageEditData.cs" />
    <Compile Include="TL\Messages\Methods\TLMessagesGetMessages.cs" />
    <Compile Include="TL\Messages\Methods\TLMessagesGetMessagesViews.cs" />
    <Compile Include="TL\Messages\Methods\TLMessagesGetPeerDialogs.cs" />
    <Compile Include="TL\Messages\Methods\TLMessagesGetPeerSettings.cs" />
    <Compile Include="TL\Messages\Methods\TLMessagesGetPinnedDialogs.cs" />
    <Compile Include="TL\Messages\Methods\TLMessagesGetRecentLocations.cs" />
    <Compile Include="TL\Messages\Methods\TLMessagesGetRecentStickers.cs" />
    <Compile Include="TL\Messages\Methods\TLMessagesGetSavedGifs.cs" />
    <Compile Include="TL\Messages\Methods\TLMessagesGetStickerSet.cs" />
    <Compile Include="TL\Messages\Methods\TLMessagesGetUnreadMentions.cs" />
    <Compile Include="TL\Messages\Methods\TLMessagesGetWebPage.cs" />
    <Compile Include="TL\Messages\Methods\TLMessagesGetWebPagePreview.cs" />
    <Compile Include="TL\Messages\Methods\TLMessagesHideReportSpam.cs" />
    <Compile Include="TL\Messages\Methods\TLMessagesImportChatInvite.cs" />
    <Compile Include="TL\Messages\Methods\TLMessagesInstallStickerSet.cs" />
    <Compile Include="TL\Messages\Methods\TLMessagesMigrateChat.cs" />
    <Compile Include="TL\Messages\Methods\TLMessagesReadEncryptedHistory.cs" />
    <Compile Include="TL\Messages\Methods\TLMessagesReadFeaturedStickers.cs" />
    <Compile Include="TL\Messages\Methods\TLMessagesReadHistory.cs" />
    <Compile Include="TL\Messages\Methods\TLMessagesReadMentions.cs" />
    <Compile Include="TL\Messages\Methods\TLMessagesReadMessageContents.cs" />
    <Compile Include="TL\Messages\Methods\TLMessagesReceivedMessages.cs" />
    <Compile Include="TL\Messages\Methods\TLMessagesReceivedQueue.cs" />
    <Compile Include="TL\Messages\Methods\TLMessagesReorderPinnedDialogs.cs" />
    <Compile Include="TL\Messages\Methods\TLMessagesReorderStickerSets.cs" />
    <Compile Include="TL\Messages\Methods\TLMessagesReportEncryptedSpam.cs" />
    <Compile Include="TL\Messages\Methods\TLMessagesReportSpam.cs" />
    <Compile Include="TL\Messages\Methods\TLMessagesRequestEncryption.cs" />
    <Compile Include="TL\Messages\Methods\TLMessagesSaveDraft.cs" />
    <Compile Include="TL\Messages\Methods\TLMessagesSaveGif.cs" />
    <Compile Include="TL\Messages\Methods\TLMessagesSaveRecentSticker.cs" />
    <Compile Include="TL\Messages\Methods\TLMessagesSearch.cs" />
    <Compile Include="TL\Messages\Methods\TLMessagesSearchGifs.cs" />
    <Compile Include="TL\Messages\Methods\TLMessagesSearchGlobal.cs" />
    <Compile Include="TL\Messages\Methods\TLMessagesSendEncrypted.cs" />
    <Compile Include="TL\Messages\Methods\TLMessagesSendEncryptedFile.cs" />
    <Compile Include="TL\Messages\Methods\TLMessagesSendEncryptedService.cs" />
    <Compile Include="TL\Messages\Methods\TLMessagesSendInlineBotResult.cs" />
    <Compile Include="TL\Messages\Methods\TLMessagesSendMedia.cs" />
    <Compile Include="TL\Messages\Methods\TLMessagesSendMessage.cs" />
    <Compile Include="TL\Messages\Methods\TLMessagesSendScreenshotNotification.cs" />
    <Compile Include="TL\Messages\Methods\TLMessagesSetBotCallbackAnswer.cs" />
    <Compile Include="TL\Messages\Methods\TLMessagesSetBotPrecheckoutResults.cs" />
    <Compile Include="TL\Messages\Methods\TLMessagesSetBotShippingResults.cs" />
    <Compile Include="TL\Messages\Methods\TLMessagesSetEncryptedTyping.cs" />
    <Compile Include="TL\Messages\Methods\TLMessagesSetGameScore.cs" />
    <Compile Include="TL\Messages\Methods\TLMessagesSetInlineBotResults.cs" />
    <Compile Include="TL\Messages\Methods\TLMessagesSetInlineGameScore.cs" />
    <Compile Include="TL\Messages\Methods\TLMessagesSetTyping.cs" />
    <Compile Include="TL\Messages\Methods\TLMessagesStartBot.cs" />
    <Compile Include="TL\Messages\Methods\TLMessagesToggleChatAdmins.cs" />
    <Compile Include="TL\Messages\Methods\TLMessagesToggleDialogPin.cs" />
    <Compile Include="TL\Messages\Methods\TLMessagesUninstallStickerSet.cs" />
    <Compile Include="TL\Messages\Methods\TLMessagesUploadMedia.cs" />
    <Compile Include="TL\Messages\TLMessagesAffectedHistory.cs" />
    <Compile Include="TL\Messages\TLMessagesAffectedMessages.cs" />
    <Compile Include="TL\Messages\TLMessagesAllStickers.cs" />
    <Compile Include="TL\Messages\TLMessagesAllStickersBase.cs" />
    <Compile Include="TL\Messages\TLMessagesAllStickersNotModified.cs" />
    <Compile Include="TL\Messages\TLMessagesArchivedStickers.cs" />
    <Compile Include="TL\Messages\TLMessagesBotCallbackAnswer.cs" />
    <Compile Include="TL\Messages\TLMessagesBotResults.cs" />
    <Compile Include="TL\Messages\TLMessagesChannelMessages.cs" />
    <Compile Include="TL\Messages\TLMessagesChatFull.cs" />
    <Compile Include="TL\Messages\TLMessagesChats.cs" />
    <Compile Include="TL\Messages\TLMessagesChatsBase.cs" />
    <Compile Include="TL\Messages\TLMessagesChatsSlice.cs" />
    <Compile Include="TL\Messages\TLMessagesDHConfig.cs" />
    <Compile Include="TL\Messages\TLMessagesDHConfigBase.cs" />
    <Compile Include="TL\Messages\TLMessagesDHConfigNotModified.cs" />
    <Compile Include="TL\Messages\TLMessagesDialogs.cs" />
    <Compile Include="TL\Messages\TLMessagesDialogsBase.cs" />
    <Compile Include="TL\Messages\TLMessagesDialogsSlice.cs" />
    <Compile Include="TL\Messages\TLMessagesFavedStickers.cs" />
    <Compile Include="TL\Messages\TLMessagesFavedStickersBase.cs" />
    <Compile Include="TL\Messages\TLMessagesFavedStickersNotModified.cs" />
    <Compile Include="TL\Messages\TLMessagesFeaturedStickers.cs" />
    <Compile Include="TL\Messages\TLMessagesFeaturedStickersBase.cs" />
    <Compile Include="TL\Messages\TLMessagesFeaturedStickersNotModified.cs" />
    <Compile Include="TL\Messages\TLMessagesFoundGifs.cs" />
    <Compile Include="TL\Messages\TLMessagesHighScores.cs" />
    <Compile Include="TL\Messages\TLMessagesMessageEditData.cs" />
    <Compile Include="TL\Messages\TLMessagesMessages.cs" />
    <Compile Include="TL\Messages\TLMessagesMessagesBase.cs" />
    <Compile Include="TL\Messages\TLMessagesMessagesSlice.cs" />
    <Compile Include="TL\Messages\TLMessagesPeerDialogs.cs" />
    <Compile Include="TL\Messages\TLMessagesRecentStickers.cs" />
    <Compile Include="TL\Messages\TLMessagesRecentStickersBase.cs" />
    <Compile Include="TL\Messages\TLMessagesRecentStickersNotModified.cs" />
    <Compile Include="TL\Messages\TLMessagesSavedGifs.cs" />
    <Compile Include="TL\Messages\TLMessagesSavedGifsBase.cs" />
    <Compile Include="TL\Messages\TLMessagesSavedGifsNotModified.cs" />
    <Compile Include="TL\Messages\TLMessagesSentEncryptedFile.cs" />
    <Compile Include="TL\Messages\TLMessagesSentEncryptedMessage.cs" />
    <Compile Include="TL\Messages\TLMessagesSentEncryptedMessageBase.cs" />
    <Compile Include="TL\Messages\TLMessagesStickers.cs" />
    <Compile Include="TL\Messages\TLMessagesStickersBase.cs" />
    <Compile Include="TL\Messages\TLMessagesStickerSet.cs" />
    <Compile Include="TL\Messages\TLMessagesStickerSetInstallResultArchive.cs" />
    <Compile Include="TL\Messages\TLMessagesStickerSetInstallResultBase.cs" />
    <Compile Include="TL\Messages\TLMessagesStickerSetInstallResultSuccess.cs" />
    <Compile Include="TL\Messages\TLMessagesStickersNotModified.cs" />
    <Compile Include="TL\Methods\TLInitConnection.cs" />
    <Compile Include="TL\Methods\TLInvokeAfterMsg.cs" />
    <Compile Include="TL\Methods\TLInvokeAfterMsgs.cs" />
    <Compile Include="TL\Methods\TLInvokeWithLayer.cs" />
    <Compile Include="TL\Methods\TLInvokeWithoutUpdates.cs" />
    <Compile Include="TL\Partial\TLAuthorization.Partial.cs" />
    <Compile Include="TL\Partial\TLBotInlineResultBase.Partial.cs" />
    <Compile Include="TL\Partial\TLChannelAdminLogEvent.Partial.cs" />
    <Compile Include="TL\Partial\TLChannelFull.Partial.cs" />
    <Compile Include="TL\Partial\TLChannelParticipantBase.Partial.cs" />
    <Compile Include="TL\Partial\TLChatParticipantBase.Partial.cs" />
    <Compile Include="TL\Partial\TLDraftMessageBase.Partial.cs" />
    <Compile Include="TL\Partial\TLGeoPointBase.Partial.cs" />
    <Compile Include="TL\Partial\TLInputFileLocationBase.Partial.cs" />
    <Compile Include="TL\Partial\TLInputGeoPointBase.cs" />
    <Compile Include="TL\Partial\TLInputPeerBase.Partial.cs" />
    <Compile Include="TL\Partial\TLMessageMediaBase.Partial.cs" />
    <Compile Include="TL\Partial\TLMessageMediaContact.Partial.cs" />
    <Compile Include="TL\Partial\TLMessageMediaDocument.Partial.cs" />
    <Compile Include="TL\Partial\TLMessageMediaPhoto.Partial.cs" />
    <Compile Include="TL\Partial\TLMessagesStickerSet.Partial.cs" />
    <Compile Include="TL\Partial\TLPeerBase.Partial.cs" />
    <Compile Include="TL\Partial\TLChannel.Partial.cs" />
    <Compile Include="TL\Partial\TLChat.Partial.cs" />
    <Compile Include="TL\Partial\TLChatPhoto.Partial.cs" />
    <Compile Include="TL\Partial\TLChatPhotoBase.Partial.cs" />
    <Compile Include="TL\Partial\TLContactsContactsBase.Partial.cs" />
    <Compile Include="TL\Partial\TLContactsImportedContacts.Partial.cs" />
    <Compile Include="TL\Partial\TLDialog.Partial.cs" />
    <Compile Include="TL\Partial\TLDocument.Partial.cs" />
    <Compile Include="TL\Partial\TLFileLocation.Partial.cs" />
    <Compile Include="TL\Partial\TLFileLocationBase.Partial.cs" />
    <Compile Include="TL\Partial\TLMessagesDialogsBase.Partial.cs" />
    <Compile Include="TL\Partial\TLMessagesMessagesBase.Partial.cs" />
    <Compile Include="TL\Partial\TLPhoneCallBase.Partial.cs" />
    <Compile Include="TL\Partial\TLPhoneConnection.Partial.cs" />
    <Compile Include="TL\Partial\TLPhoto.Partial.cs" />
    <Compile Include="TL\Partial\TLPhotoBase.Partial.cs" />
<<<<<<< HEAD
    <Compile Include="TL\Partial\TLStickerSet.Partial.cs" />
=======
    <Compile Include="TL\Partial\TLRPCError.Partial.cs" />
>>>>>>> 6341809d
    <Compile Include="TL\Partial\TLUpdateBase.Partial.cs" />
    <Compile Include="TL\Partial\TLUpdatesBase.Partial.cs" />
    <Compile Include="TL\Partial\TLUpdatesDifferenceBase.Partial.cs" />
    <Compile Include="TL\Partial\TLUpdatesState.Partial.cs" />
    <Compile Include="TL\Partial\TLUser.Partial.cs" />
    <Compile Include="TL\Partial\TLUserBase.Partial.cs" />
    <Compile Include="TL\Partial\TLUserFull.Partial.cs" />
    <Compile Include="TL\Partial\TLChatBase.Partial.cs" />
    <Compile Include="TL\Payments\Methods\TLPaymentsClearSavedInfo.cs" />
    <Compile Include="TL\Payments\Methods\TLPaymentsGetPaymentForm.cs" />
    <Compile Include="TL\Payments\Methods\TLPaymentsGetPaymentReceipt.cs" />
    <Compile Include="TL\Payments\Methods\TLPaymentsGetSavedInfo.cs" />
    <Compile Include="TL\Payments\Methods\TLPaymentsSendPaymentForm.cs" />
    <Compile Include="TL\Payments\Methods\TLPaymentsValidateRequestedInfo.cs" />
    <Compile Include="TL\Payments\TLPaymentsPaymentForm.cs" />
    <Compile Include="TL\Payments\TLPaymentsPaymentReceipt.cs" />
    <Compile Include="TL\Payments\TLPaymentsPaymentResult.cs" />
    <Compile Include="TL\Payments\TLPaymentsPaymentResultBase.cs" />
    <Compile Include="TL\Payments\TLPaymentsPaymentVerficationNeeded.cs" />
    <Compile Include="TL\Payments\TLPaymentsSavedInfo.cs" />
    <Compile Include="TL\Payments\TLPaymentsValidatedRequestedInfo.cs" />
    <Compile Include="TL\Phone\Methods\TLPhoneAcceptCall.cs" />
    <Compile Include="TL\Phone\Methods\TLPhoneConfirmCall.cs" />
    <Compile Include="TL\Phone\Methods\TLPhoneDiscardCall.cs" />
    <Compile Include="TL\Phone\Methods\TLPhoneGetCallConfig.cs" />
    <Compile Include="TL\Phone\Methods\TLPhoneReceivedCall.cs" />
    <Compile Include="TL\Phone\Methods\TLPhoneRequestCall.cs" />
    <Compile Include="TL\Phone\Methods\TLPhoneSaveCallDebug.cs" />
    <Compile Include="TL\Phone\Methods\TLPhoneSetCallRating.cs" />
    <Compile Include="TL\Phone\TLPhonePhoneCall.cs" />
    <Compile Include="TL\Photos\Methods\TLPhotosDeletePhotos.cs" />
    <Compile Include="TL\Photos\Methods\TLPhotosGetUserPhotos.cs" />
    <Compile Include="TL\Photos\Methods\TLPhotosUpdateProfilePhoto.cs" />
    <Compile Include="TL\Photos\Methods\TLPhotosUploadProfilePhoto.cs" />
    <Compile Include="TL\Photos\TLPhotosPhoto.cs" />
    <Compile Include="TL\Photos\TLPhotosPhotos.cs" />
    <Compile Include="TL\Photos\TLPhotosPhotosBase.cs" />
    <Compile Include="TL\Photos\TLPhotosPhotosSlice.cs" />
    <Compile Include="TL\Stickers\Methods\TLStickersAddStickerToSet.cs" />
    <Compile Include="TL\Stickers\Methods\TLStickersChangeStickerPosition.cs" />
    <Compile Include="TL\Stickers\Methods\TLStickersCreateStickerSet.cs" />
    <Compile Include="TL\Stickers\Methods\TLStickersRemoveStickerFromSet.cs" />
    <Compile Include="TL\Storage\TLStorageFileGif.cs" />
    <Compile Include="TL\Storage\TLStorageFileJpeg.cs" />
    <Compile Include="TL\Storage\TLStorageFileMov.cs" />
    <Compile Include="TL\Storage\TLStorageFileMp3.cs" />
    <Compile Include="TL\Storage\TLStorageFileMp4.cs" />
    <Compile Include="TL\Storage\TLStorageFilePartial.cs" />
    <Compile Include="TL\Storage\TLStorageFilePdf.cs" />
    <Compile Include="TL\Storage\TLStorageFilePng.cs" />
    <Compile Include="TL\Storage\TLStorageFileTypeBase.cs" />
    <Compile Include="TL\Storage\TLStorageFileUnknown.cs" />
    <Compile Include="TL\Storage\TLStorageFileWebp.cs" />
    <Compile Include="TL\TLAccountDaysTTL.cs" />
    <Compile Include="TL\TLAuthorization.cs" />
    <Compile Include="TL\TLBotCommand.cs" />
    <Compile Include="TL\TLBotInfo.cs" />
    <Compile Include="TL\TLBotInlineMediaResult.cs" />
    <Compile Include="TL\TLBotInlineMessageBase.cs" />
    <Compile Include="TL\TLBotInlineMessageMediaAuto.cs" />
    <Compile Include="TL\TLBotInlineMessageMediaContact.cs" />
    <Compile Include="TL\TLBotInlineMessageMediaGeo.cs" />
    <Compile Include="TL\TLBotInlineMessageMediaVenue.cs" />
    <Compile Include="TL\TLBotInlineMessageText.cs" />
    <Compile Include="TL\TLBotInlineResult.cs" />
    <Compile Include="TL\TLBotInlineResultBase.cs" />
    <Compile Include="TL\TLCdnFileHash.cs" />
    <Compile Include="TL\TLChannel.cs" />
    <Compile Include="TL\TLChannelAdminLogEvent.cs" />
    <Compile Include="TL\TLChannelAdminLogEventActionBase.cs" />
    <Compile Include="TL\TLChannelAdminLogEventActionChangeAbout.cs" />
    <Compile Include="TL\TLChannelAdminLogEventActionChangePhoto.cs" />
    <Compile Include="TL\TLChannelAdminLogEventActionChangeStickerSet.cs" />
    <Compile Include="TL\TLChannelAdminLogEventActionChangeTitle.cs" />
    <Compile Include="TL\TLChannelAdminLogEventActionChangeUsername.cs" />
    <Compile Include="TL\TLChannelAdminLogEventActionDeleteMessage.cs" />
    <Compile Include="TL\TLChannelAdminLogEventActionEditMessage.cs" />
    <Compile Include="TL\TLChannelAdminLogEventActionParticipantInvite.cs" />
    <Compile Include="TL\TLChannelAdminLogEventActionParticipantJoin.cs" />
    <Compile Include="TL\TLChannelAdminLogEventActionParticipantLeave.cs" />
    <Compile Include="TL\TLChannelAdminLogEventActionParticipantToggleAdmin.cs" />
    <Compile Include="TL\TLChannelAdminLogEventActionParticipantToggleBan.cs" />
    <Compile Include="TL\TLChannelAdminLogEventActionToggleInvites.cs" />
    <Compile Include="TL\TLChannelAdminLogEventActionTogglePreHistoryHidden.cs" />
    <Compile Include="TL\TLChannelAdminLogEventActionToggleSignatures.cs" />
    <Compile Include="TL\TLChannelAdminLogEventActionUpdatePinned.cs" />
    <Compile Include="TL\TLChannelAdminLogEventsFilter.cs" />
    <Compile Include="TL\TLChannelAdminRights.cs" />
    <Compile Include="TL\TLChannelBannedRights.cs" />
    <Compile Include="TL\TLChannelForbidden.cs" />
    <Compile Include="TL\TLChannelFull.cs" />
    <Compile Include="TL\TLChannelMessagesFilter.cs" />
    <Compile Include="TL\TLChannelMessagesFilterBase.cs" />
    <Compile Include="TL\TLChannelMessagesFilterEmpty.cs" />
    <Compile Include="TL\TLChannelParticipant.cs" />
    <Compile Include="TL\TLChannelParticipantAdmin.cs" />
    <Compile Include="TL\TLChannelParticipantBanned.cs" />
    <Compile Include="TL\TLChannelParticipantBase.cs" />
    <Compile Include="TL\TLChannelParticipantCreator.cs" />
    <Compile Include="TL\TLChannelParticipantsAdmins.cs" />
    <Compile Include="TL\TLChannelParticipantsBanned.cs" />
    <Compile Include="TL\TLChannelParticipantsBots.cs" />
    <Compile Include="TL\TLChannelParticipantSelf.cs" />
    <Compile Include="TL\TLChannelParticipantsFilterBase.cs" />
    <Compile Include="TL\TLChannelParticipantsKicked.cs" />
    <Compile Include="TL\TLChannelParticipantsRecent.cs" />
    <Compile Include="TL\TLChannelParticipantsSearch.cs" />
    <Compile Include="TL\TLChat.cs" />
    <Compile Include="TL\TLChatBase.cs" />
    <Compile Include="TL\TLChatEmpty.cs" />
    <Compile Include="TL\TLChatForbidden.cs" />
    <Compile Include="TL\TLChatFull.cs" />
    <Compile Include="TL\TLChatFullBase.cs" />
    <Compile Include="TL\TLChatInvite.cs" />
    <Compile Include="TL\TLChatInviteAlready.cs" />
    <Compile Include="TL\TLChatInviteBase.cs" />
    <Compile Include="TL\TLChatInviteEmpty.cs" />
    <Compile Include="TL\TLChatInviteExported.cs" />
    <Compile Include="TL\TLChatParticipant.cs" />
    <Compile Include="TL\TLChatParticipantAdmin.cs" />
    <Compile Include="TL\TLChatParticipantBase.cs" />
    <Compile Include="TL\TLChatParticipantCreator.cs" />
    <Compile Include="TL\TLChatParticipants.cs" />
    <Compile Include="TL\TLChatParticipantsBase.cs" />
    <Compile Include="TL\TLChatParticipantsForbidden.cs" />
    <Compile Include="TL\TLChatPhoto.cs" />
    <Compile Include="TL\TLChatPhotoBase.cs" />
    <Compile Include="TL\TLChatPhotoEmpty.cs" />
    <Compile Include="TL\TLContact.cs" />
    <Compile Include="TL\TLContactBlocked.cs" />
    <Compile Include="TL\TLContactLinkBase.cs" />
    <Compile Include="TL\TLContactLinkContact.cs" />
    <Compile Include="TL\TLContactLinkHasPhone.cs" />
    <Compile Include="TL\TLContactLinkNone.cs" />
    <Compile Include="TL\TLContactLinkUnknown.cs" />
    <Compile Include="TL\TLContactStatus.cs" />
    <Compile Include="TL\TLDataJSON.cs" />
    <Compile Include="TL\TLDialog.cs" />
    <Compile Include="TL\TLDocument.cs" />
    <Compile Include="TL\TLDocumentAttributeAnimated.cs" />
    <Compile Include="TL\TLDocumentAttributeAudio.cs" />
    <Compile Include="TL\TLDocumentAttributeBase.cs" />
    <Compile Include="TL\TLDocumentAttributeFilename.cs" />
    <Compile Include="TL\TLDocumentAttributeHasStickers.cs" />
    <Compile Include="TL\TLDocumentAttributeImageSize.cs" />
    <Compile Include="TL\TLDocumentAttributeSticker.cs" />
    <Compile Include="TL\TLDocumentAttributeVideo.cs" />
    <Compile Include="TL\TLDocumentBase.cs" />
    <Compile Include="TL\TLDocumentEmpty.cs" />
    <Compile Include="TL\TLDraftMessage.cs" />
    <Compile Include="TL\TLDraftMessageBase.cs" />
    <Compile Include="TL\TLDraftMessageEmpty.cs" />
    <Compile Include="TL\TLEncryptedChat.cs" />
    <Compile Include="TL\TLEncryptedChatBase.cs" />
    <Compile Include="TL\TLEncryptedChatDiscarded.cs" />
    <Compile Include="TL\TLEncryptedChatEmpty.cs" />
    <Compile Include="TL\TLEncryptedChatRequested.cs" />
    <Compile Include="TL\TLEncryptedChatWaiting.cs" />
    <Compile Include="TL\TLEncryptedFile.cs" />
    <Compile Include="TL\TLEncryptedFileBase.cs" />
    <Compile Include="TL\TLEncryptedFileEmpty.cs" />
    <Compile Include="TL\TLEncryptedMessage.cs" />
    <Compile Include="TL\TLEncryptedMessageBase.cs" />
    <Compile Include="TL\TLEncryptedMessageService.cs" />
    <Compile Include="TL\TLExportedChatInviteBase.cs" />
    <Compile Include="TL\TLExportedMessageLink.cs" />
    <Compile Include="TL\TLFactory.cs" />
    <Compile Include="TL\TLFileLocation.cs" />
    <Compile Include="TL\TLFileLocationBase.cs" />
    <Compile Include="TL\TLFileLocationUnavailable.cs" />
    <Compile Include="TL\TLFoundGif.cs" />
    <Compile Include="TL\TLFoundGifBase.cs" />
    <Compile Include="TL\TLFoundGifCached.cs" />
    <Compile Include="TL\TLGame.cs" />
    <Compile Include="TL\TLGeoPoint.cs" />
    <Compile Include="TL\TLGeoPointBase.cs" />
    <Compile Include="TL\TLGeoPointEmpty.cs" />
    <Compile Include="TL\TLHighScore.cs" />
    <Compile Include="TL\TLImportedContact.cs" />
    <Compile Include="TL\TLInlineBotSwitchPM.cs" />
    <Compile Include="TL\TLInputAppEvent.cs" />
    <Compile Include="TL\TLInputBotInlineMessageBase.cs" />
    <Compile Include="TL\TLInputBotInlineMessageGame.cs" />
    <Compile Include="TL\TLInputBotInlineMessageID.cs" />
    <Compile Include="TL\TLInputBotInlineMessageMediaAuto.cs" />
    <Compile Include="TL\TLInputBotInlineMessageMediaContact.cs" />
    <Compile Include="TL\TLInputBotInlineMessageMediaGeo.cs" />
    <Compile Include="TL\TLInputBotInlineMessageMediaVenue.cs" />
    <Compile Include="TL\TLInputBotInlineMessageText.cs" />
    <Compile Include="TL\TLInputBotInlineResult.cs" />
    <Compile Include="TL\TLInputBotInlineResultBase.cs" />
    <Compile Include="TL\TLInputBotInlineResultDocument.cs" />
    <Compile Include="TL\TLInputBotInlineResultGame.cs" />
    <Compile Include="TL\TLInputBotInlineResultPhoto.cs" />
    <Compile Include="TL\TLInputChannel.cs" />
    <Compile Include="TL\TLInputChannelBase.cs" />
    <Compile Include="TL\TLInputChannelEmpty.cs" />
    <Compile Include="TL\TLInputChatPhoto.cs" />
    <Compile Include="TL\TLInputChatPhotoBase.cs" />
    <Compile Include="TL\TLInputChatPhotoEmpty.cs" />
    <Compile Include="TL\TLInputChatUploadedPhoto.cs" />
    <Compile Include="TL\TLInputContactBase.cs" />
    <Compile Include="TL\TLInputDocument.cs" />
    <Compile Include="TL\TLInputDocumentBase.cs" />
    <Compile Include="TL\TLInputDocumentEmpty.cs" />
    <Compile Include="TL\TLInputDocumentFileLocation.cs" />
    <Compile Include="TL\TLInputEncryptedChat.cs" />
    <Compile Include="TL\TLInputEncryptedFile.cs" />
    <Compile Include="TL\TLInputEncryptedFileBase.cs" />
    <Compile Include="TL\TLInputEncryptedFileBigUploaded.cs" />
    <Compile Include="TL\TLInputEncryptedFileEmpty.cs" />
    <Compile Include="TL\TLInputEncryptedFileLocation.cs" />
    <Compile Include="TL\TLInputEncryptedFileUploaded.cs" />
    <Compile Include="TL\TLInputFile.cs" />
    <Compile Include="TL\TLInputFileBase.cs" />
    <Compile Include="TL\TLInputFileBig.cs" />
    <Compile Include="TL\TLInputFileLocation.cs" />
    <Compile Include="TL\TLInputFileLocationBase.cs" />
    <Compile Include="TL\TLInputGameBase.cs" />
    <Compile Include="TL\TLInputGameID.cs" />
    <Compile Include="TL\TLInputGameShortName.cs" />
    <Compile Include="TL\TLInputGeoPoint.cs" />
    <Compile Include="TL\TLInputGeoPointBase.cs" />
    <Compile Include="TL\TLInputGeoPointEmpty.cs" />
    <Compile Include="TL\TLInputMediaBase.cs" />
    <Compile Include="TL\TLInputMediaContact.cs" />
    <Compile Include="TL\TLInputMediaDocument.cs" />
    <Compile Include="TL\TLInputMediaDocumentExternal.cs" />
    <Compile Include="TL\TLInputMediaEmpty.cs" />
    <Compile Include="TL\TLInputMediaGame.cs" />
    <Compile Include="TL\TLInputMediaGeoLive.cs" />
    <Compile Include="TL\TLInputMediaGeoPoint.cs" />
    <Compile Include="TL\TLInputMediaGifExternal.cs" />
    <Compile Include="TL\TLInputMediaInvoice.cs" />
    <Compile Include="TL\TLInputMediaPhoto.cs" />
    <Compile Include="TL\TLInputMediaPhotoExternal.cs" />
    <Compile Include="TL\TLInputMediaUploadedDocument.cs" />
    <Compile Include="TL\TLInputMediaUploadedPhoto.cs" />
    <Compile Include="TL\TLInputMediaVenue.cs" />
    <Compile Include="TL\TLInputMessageEntityMentionName.cs" />
    <Compile Include="TL\TLInputMessagesFilterChatPhotos.cs" />
    <Compile Include="TL\TLInputMessagesFilterContacts.cs" />
    <Compile Include="TL\TLInputMessagesFilterDocument.cs" />
    <Compile Include="TL\TLInputMessagesFilterEmpty.cs" />
    <Compile Include="TL\TLInputMessagesFilterGeo.cs" />
    <Compile Include="TL\TLInputMessagesFilterGif.cs" />
    <Compile Include="TL\TLInputMessagesFilterMusic.cs" />
    <Compile Include="TL\TLInputMessagesFilterMyMentions.cs" />
    <Compile Include="TL\TLInputMessagesFilterPhoneCalls.cs" />
    <Compile Include="TL\TLInputMessagesFilterPhotos.cs" />
    <Compile Include="TL\TLInputMessagesFilterPhotoVideo.cs" />
    <Compile Include="TL\TLInputMessagesFilterPhotoVideoDocuments.cs" />
    <Compile Include="TL\TLInputMessagesFilterRoundVideo.cs" />
    <Compile Include="TL\TLInputMessagesFilterRoundVoice.cs" />
    <Compile Include="TL\TLInputMessagesFilterUrl.cs" />
    <Compile Include="TL\TLInputMessagesFilterVideo.cs" />
    <Compile Include="TL\TLInputMessagesFilterVoice.cs" />
    <Compile Include="TL\TLInputNotifyAll.cs" />
    <Compile Include="TL\TLInputNotifyChats.cs" />
    <Compile Include="TL\TLInputNotifyPeer.cs" />
    <Compile Include="TL\TLInputNotifyPeerBase.cs" />
    <Compile Include="TL\TLInputNotifyUsers.cs" />
    <Compile Include="TL\TLInputPaymentCredentials.cs" />
    <Compile Include="TL\TLInputPaymentCredentialsBase.cs" />
    <Compile Include="TL\TLInputPaymentCredentialsSaved.cs" />
    <Compile Include="TL\TLInputPeerBase.cs" />
    <Compile Include="TL\TLInputPeerChannel.cs" />
    <Compile Include="TL\TLInputPeerChat.cs" />
    <Compile Include="TL\TLInputPeerEmpty.cs" />
    <Compile Include="TL\TLInputPeerNotifyEventsAll.cs" />
    <Compile Include="TL\TLInputPeerNotifyEventsBase.cs" />
    <Compile Include="TL\TLInputPeerNotifyEventsEmpty.cs" />
    <Compile Include="TL\TLInputPeerNotifySettings.cs" />
    <Compile Include="TL\TLInputPeerSelf.cs" />
    <Compile Include="TL\TLInputPeerUser.cs" />
    <Compile Include="TL\TLInputPhoneCall.cs" />
    <Compile Include="TL\TLInputPhoneContact.cs" />
    <Compile Include="TL\TLInputPhoto.cs" />
    <Compile Include="TL\TLInputPhotoBase.cs" />
    <Compile Include="TL\TLInputPhotoEmpty.cs" />
    <Compile Include="TL\TLInputPrivacyKeyBase.cs" />
    <Compile Include="TL\TLInputPrivacyKeyChatInvite.cs" />
    <Compile Include="TL\TLInputPrivacyKeyPhoneCall.cs" />
    <Compile Include="TL\TLInputPrivacyKeyStatusTimestamp.cs" />
    <Compile Include="TL\TLInputPrivacyRuleBase.cs" />
    <Compile Include="TL\TLInputPrivacyValueAllowAll.cs" />
    <Compile Include="TL\TLInputPrivacyValueAllowContacts.cs" />
    <Compile Include="TL\TLInputPrivacyValueAllowUsers.cs" />
    <Compile Include="TL\TLInputPrivacyValueDisallowAll.cs" />
    <Compile Include="TL\TLInputPrivacyValueDisallowContacts.cs" />
    <Compile Include="TL\TLInputPrivacyValueDisallowUsers.cs" />
    <Compile Include="TL\TLInputReportReasonOther.cs" />
    <Compile Include="TL\TLInputReportReasonPornography.cs" />
    <Compile Include="TL\TLInputReportReasonSpam.cs" />
    <Compile Include="TL\TLInputReportReasonViolence.cs" />
    <Compile Include="TL\TLInputStickeredMediaBase.cs" />
    <Compile Include="TL\TLInputStickeredMediaDocument.cs" />
    <Compile Include="TL\TLInputStickeredMediaPhoto.cs" />
    <Compile Include="TL\TLInputStickerSetBase.cs" />
    <Compile Include="TL\TLInputStickerSetEmpty.cs" />
    <Compile Include="TL\TLInputStickerSetID.cs" />
    <Compile Include="TL\TLInputStickerSetItem.cs" />
    <Compile Include="TL\TLInputStickerSetShortName.cs" />
    <Compile Include="TL\TLInputUser.cs" />
    <Compile Include="TL\TLInputUserBase.cs" />
    <Compile Include="TL\TLInputUserEmpty.cs" />
    <Compile Include="TL\TLInputUserSelf.cs" />
    <Compile Include="TL\TLInputWebDocument.cs" />
    <Compile Include="TL\TLInputWebFileLocation.cs" />
    <Compile Include="TL\TLInvoice.cs" />
    <Compile Include="TL\TLKeyboardButton.cs" />
    <Compile Include="TL\TLKeyboardButtonBase.cs" />
    <Compile Include="TL\TLKeyboardButtonBuy.cs" />
    <Compile Include="TL\TLKeyboardButtonCallback.cs" />
    <Compile Include="TL\TLKeyboardButtonGame.cs" />
    <Compile Include="TL\TLKeyboardButtonRequestGeoLocation.cs" />
    <Compile Include="TL\TLKeyboardButtonRequestPhone.cs" />
    <Compile Include="TL\TLKeyboardButtonRow.cs" />
    <Compile Include="TL\TLKeyboardButtonSwitchInline.cs" />
    <Compile Include="TL\TLKeyboardButtonUrl.cs" />
    <Compile Include="TL\TLLabeledPrice.cs" />
    <Compile Include="TL\TLLangPackDifference.cs" />
    <Compile Include="TL\TLLangPackLanguage.cs" />
    <Compile Include="TL\TLLangPackString.cs" />
    <Compile Include="TL\TLLangPackStringBase.cs" />
    <Compile Include="TL\TLLangPackStringDeleted.cs" />
    <Compile Include="TL\TLLangPackStringPluralized.cs" />
    <Compile Include="TL\TLMaskCoords.cs" />
    <Compile Include="TL\TLMessage.cs" />
    <Compile Include="TL\TLMessageActionBase.cs" />
    <Compile Include="TL\TLMessageActionChannelCreate.cs" />
    <Compile Include="TL\TLMessageActionChannelMigrateFrom.cs" />
    <Compile Include="TL\TLMessageActionChatAddUser.cs" />
    <Compile Include="TL\TLMessageActionChatCreate.cs" />
    <Compile Include="TL\TLMessageActionChatDeletePhoto.cs" />
    <Compile Include="TL\TLMessageActionChatDeleteUser.cs" />
    <Compile Include="TL\TLMessageActionChatEditPhoto.cs" />
    <Compile Include="TL\TLMessageActionChatEditTitle.cs" />
    <Compile Include="TL\TLMessageActionChatJoinedByLink.cs" />
    <Compile Include="TL\TLMessageActionChatMigrateTo.cs" />
    <Compile Include="TL\TLMessageActionCustomAction.cs" />
    <Compile Include="TL\TLMessageActionEmpty.cs" />
    <Compile Include="TL\TLMessageActionGameScore.cs" />
    <Compile Include="TL\TLMessageActionHistoryClear.cs" />
    <Compile Include="TL\TLMessageActionPaymentSent.cs" />
    <Compile Include="TL\TLMessageActionPaymentSentMe.cs" />
    <Compile Include="TL\TLMessageActionPhoneCall.cs" />
    <Compile Include="TL\TLMessageActionPinMessage.cs" />
    <Compile Include="TL\TLMessageActionScreenshotTaken.cs" />
    <Compile Include="TL\TLMessageBase.cs" />
    <Compile Include="TL\TLMessageCommonBase.cs" />
    <Compile Include="TL\TLMessageEmpty.cs" />
    <Compile Include="TL\TLMessageEntityBase.cs" />
    <Compile Include="TL\TLMessageEntityBold.cs" />
    <Compile Include="TL\TLMessageEntityBotCommand.cs" />
    <Compile Include="TL\TLMessageEntityCode.cs" />
    <Compile Include="TL\TLMessageEntityEmail.cs" />
    <Compile Include="TL\TLMessageEntityHashtag.cs" />
    <Compile Include="TL\TLMessageEntityItalic.cs" />
    <Compile Include="TL\TLMessageEntityMention.cs" />
    <Compile Include="TL\TLMessageEntityMentionName.cs" />
    <Compile Include="TL\TLMessageEntityPre.cs" />
    <Compile Include="TL\TLMessageEntityTextUrl.cs" />
    <Compile Include="TL\TLMessageEntityUnknown.cs" />
    <Compile Include="TL\TLMessageEntityUrl.cs" />
    <Compile Include="TL\TLMessageFwdHeader.cs" />
    <Compile Include="TL\TLMessageMediaBase.cs" />
    <Compile Include="TL\TLMessageMediaContact.cs" />
    <Compile Include="TL\TLMessageMediaDocument.cs" />
    <Compile Include="TL\TLMessageMediaEmpty.cs" />
    <Compile Include="TL\TLMessageMediaGame.cs" />
    <Compile Include="TL\TLMessageMediaGeo.cs" />
    <Compile Include="TL\TLMessageMediaGeoLive.cs" />
    <Compile Include="TL\TLMessageMediaInvoice.cs" />
    <Compile Include="TL\TLMessageMediaPhoto.cs" />
    <Compile Include="TL\TLMessageMediaUnsupported.cs" />
    <Compile Include="TL\TLMessageMediaVenue.cs" />
    <Compile Include="TL\TLMessageMediaWebPage.cs" />
    <Compile Include="TL\TLMessageRange.cs" />
    <Compile Include="TL\TLMessageService.cs" />
    <Compile Include="TL\TLMessagesFilterBase.cs" />
    <Compile Include="TL\TLNearestDC.cs" />
    <Compile Include="TL\TLNotifyAll.cs" />
    <Compile Include="TL\TLNotifyChats.cs" />
    <Compile Include="TL\TLNotifyPeer.cs" />
    <Compile Include="TL\TLNotifyPeerBase.cs" />
    <Compile Include="TL\TLNotifyUsers.cs" />
    <Compile Include="TL\TLPageBase.cs" />
    <Compile Include="TL\TLPageBlockAnchor.cs" />
    <Compile Include="TL\TLPageBlockAudio.cs" />
    <Compile Include="TL\TLPageBlockAuthorDate.cs" />
    <Compile Include="TL\TLPageBlockBase.cs" />
    <Compile Include="TL\TLPageBlockBlockquote.cs" />
    <Compile Include="TL\TLPageBlockChannel.cs" />
    <Compile Include="TL\TLPageBlockCollage.cs" />
    <Compile Include="TL\TLPageBlockCover.cs" />
    <Compile Include="TL\TLPageBlockDivider.cs" />
    <Compile Include="TL\TLPageBlockEmbed.cs" />
    <Compile Include="TL\TLPageBlockEmbedPost.cs" />
    <Compile Include="TL\TLPageBlockFooter.cs" />
    <Compile Include="TL\TLPageBlockHeader.cs" />
    <Compile Include="TL\TLPageBlockList.cs" />
    <Compile Include="TL\TLPageBlockParagraph.cs" />
    <Compile Include="TL\TLPageBlockPhoto.cs" />
    <Compile Include="TL\TLPageBlockPreformatted.cs" />
    <Compile Include="TL\TLPageBlockPullquote.cs" />
    <Compile Include="TL\TLPageBlockSlideshow.cs" />
    <Compile Include="TL\TLPageBlockSubheader.cs" />
    <Compile Include="TL\TLPageBlockSubtitle.cs" />
    <Compile Include="TL\TLPageBlockTitle.cs" />
    <Compile Include="TL\TLPageBlockUnsupported.cs" />
    <Compile Include="TL\TLPageBlockVideo.cs" />
    <Compile Include="TL\TLPageFull.cs" />
    <Compile Include="TL\TLPagePart.cs" />
    <Compile Include="TL\TLPaymentCharge.cs" />
    <Compile Include="TL\TLPaymentRequestedInfo.cs" />
    <Compile Include="TL\TLPaymentSavedCredentialsBase.cs" />
    <Compile Include="TL\TLPaymentSavedCredentialsCard.cs" />
    <Compile Include="TL\TLPeerBase.cs" />
    <Compile Include="TL\TLPeerChannel.cs" />
    <Compile Include="TL\TLPeerChat.cs" />
    <Compile Include="TL\TLPeerNotifyEventsAll.cs" />
    <Compile Include="TL\TLPeerNotifyEventsBase.cs" />
    <Compile Include="TL\TLPeerNotifyEventsEmpty.cs" />
    <Compile Include="TL\TLPeerNotifySettings.cs" />
    <Compile Include="TL\TLPeerNotifySettingsBase.cs" />
    <Compile Include="TL\TLPeerNotifySettingsEmpty.cs" />
    <Compile Include="TL\TLPeerSettings.cs" />
    <Compile Include="TL\TLPeerUser.cs" />
    <Compile Include="TL\TLPhoneCall.cs" />
    <Compile Include="TL\TLPhoneCallAccepted.cs" />
    <Compile Include="TL\TLPhoneCallBase.cs" />
    <Compile Include="TL\TLPhoneCallDiscarded.cs" />
    <Compile Include="TL\TLPhoneCallDiscardReasonBase.cs" />
    <Compile Include="TL\TLPhoneCallDiscardReasonBusy.cs" />
    <Compile Include="TL\TLPhoneCallDiscardReasonDisconnect.cs" />
    <Compile Include="TL\TLPhoneCallDiscardReasonHangup.cs" />
    <Compile Include="TL\TLPhoneCallDiscardReasonMissed.cs" />
    <Compile Include="TL\TLPhoneCallEmpty.cs" />
    <Compile Include="TL\TLPhoneCallProtocol.cs" />
    <Compile Include="TL\TLPhoneCallRequested.cs" />
    <Compile Include="TL\TLPhoneCallWaiting.cs" />
    <Compile Include="TL\TLPhoneConnection.cs" />
    <Compile Include="TL\TLPhoto.cs" />
    <Compile Include="TL\TLPhotoBase.cs" />
    <Compile Include="TL\TLPhotoCachedSize.cs" />
    <Compile Include="TL\TLPhotoEmpty.cs" />
    <Compile Include="TL\TLPhotoSize.cs" />
    <Compile Include="TL\TLPhotoSizeBase.cs" />
    <Compile Include="TL\TLPhotoSizeEmpty.cs" />
    <Compile Include="TL\TLPopularContact.cs" />
    <Compile Include="TL\TLPostAddress.cs" />
    <Compile Include="TL\TLPrivacyKeyBase.cs" />
    <Compile Include="TL\TLPrivacyKeyChatInvite.cs" />
    <Compile Include="TL\TLPrivacyKeyPhoneCall.cs" />
    <Compile Include="TL\TLPrivacyKeyStatusTimestamp.cs" />
    <Compile Include="TL\TLPrivacyRuleBase.cs" />
    <Compile Include="TL\TLPrivacyValueAllowAll.cs" />
    <Compile Include="TL\TLPrivacyValueAllowContacts.cs" />
    <Compile Include="TL\TLPrivacyValueAllowUsers.cs" />
    <Compile Include="TL\TLPrivacyValueDisallowAll.cs" />
    <Compile Include="TL\TLPrivacyValueDisallowContacts.cs" />
    <Compile Include="TL\TLPrivacyValueDisallowUsers.cs" />
    <Compile Include="TL\TLReceivedNotifyMessage.cs" />
    <Compile Include="TL\TLRecentMeUrlBase.cs" />
    <Compile Include="TL\TLRecentMeUrlChat.cs" />
    <Compile Include="TL\TLRecentMeUrlChatInvite.cs" />
    <Compile Include="TL\TLRecentMeUrlStickerSet.cs" />
    <Compile Include="TL\TLRecentMeUrlUnknown.cs" />
    <Compile Include="TL\TLRecentMeUrlUser.cs" />
    <Compile Include="TL\TLReplyInlineMarkup.cs" />
    <Compile Include="TL\TLReplyKeyboardForceReply.cs" />
    <Compile Include="TL\TLReplyKeyboardHide.cs" />
    <Compile Include="TL\TLReplyKeyboardMarkup.cs" />
    <Compile Include="TL\TLReplyMarkupBase.cs" />
    <Compile Include="TL\TLReportReasonBase.cs" />
    <Compile Include="TL\TLRichTextBase.cs" />
    <Compile Include="TL\TLSendMessageActionBase.cs" />
    <Compile Include="TL\TLSendMessageCancelAction.cs" />
    <Compile Include="TL\TLSendMessageChooseContactAction.cs" />
    <Compile Include="TL\TLSendMessageGamePlayAction.cs" />
    <Compile Include="TL\TLSendMessageGeoLocationAction.cs" />
    <Compile Include="TL\TLSendMessageRecordAudioAction.cs" />
    <Compile Include="TL\TLSendMessageRecordRoundAction.cs" />
    <Compile Include="TL\TLSendMessageRecordVideoAction.cs" />
    <Compile Include="TL\TLSendMessageTypingAction.cs" />
    <Compile Include="TL\TLSendMessageUploadAudioAction.cs" />
    <Compile Include="TL\TLSendMessageUploadDocumentAction.cs" />
    <Compile Include="TL\TLSendMessageUploadPhotoAction.cs" />
    <Compile Include="TL\TLSendMessageUploadRoundAction.cs" />
    <Compile Include="TL\TLSendMessageUploadVideoAction.cs" />
    <Compile Include="TL\TLShippingOption.cs" />
    <Compile Include="TL\TLStickerPack.cs" />
    <Compile Include="TL\TLStickerSet.cs" />
    <Compile Include="TL\TLStickerSetCovered.cs" />
    <Compile Include="TL\TLStickerSetCoveredBase.cs" />
    <Compile Include="TL\TLStickerSetMultiCovered.cs" />
    <Compile Include="TL\TLTextBold.cs" />
    <Compile Include="TL\TLTextConcat.cs" />
    <Compile Include="TL\TLTextEmail.cs" />
    <Compile Include="TL\TLTextEmpty.cs" />
    <Compile Include="TL\TLTextFixed.cs" />
    <Compile Include="TL\TLTextItalic.cs" />
    <Compile Include="TL\TLTextPlain.cs" />
    <Compile Include="TL\TLTextStrike.cs" />
    <Compile Include="TL\TLTextUnderline.cs" />
    <Compile Include="TL\TLTextUrl.cs" />
    <Compile Include="TL\TLTopPeer.cs" />
    <Compile Include="TL\TLTopPeerCategoryBase.cs" />
    <Compile Include="TL\TLTopPeerCategoryBotsInline.cs" />
    <Compile Include="TL\TLTopPeerCategoryBotsPM.cs" />
    <Compile Include="TL\TLTopPeerCategoryChannels.cs" />
    <Compile Include="TL\TLTopPeerCategoryCorrespondents.cs" />
    <Compile Include="TL\TLTopPeerCategoryGroups.cs" />
    <Compile Include="TL\TLTopPeerCategoryPeers.cs" />
    <Compile Include="TL\TLTopPeerCategoryPhoneCalls.cs" />
    <Compile Include="TL\TLType.cs" />
    <Compile Include="TL\TLUpdateBase.cs" />
    <Compile Include="TL\TLUpdateBotCallbackQuery.cs" />
    <Compile Include="TL\TLUpdateBotInlineQuery.cs" />
    <Compile Include="TL\TLUpdateBotInlineSend.cs" />
    <Compile Include="TL\TLUpdateBotPrecheckoutQuery.cs" />
    <Compile Include="TL\TLUpdateBotShippingQuery.cs" />
    <Compile Include="TL\TLUpdateBotWebhookJSON.cs" />
    <Compile Include="TL\TLUpdateBotWebhookJSONQuery.cs" />
    <Compile Include="TL\TLUpdateChannel.cs" />
    <Compile Include="TL\TLUpdateChannelAvailableMessages.cs" />
    <Compile Include="TL\TLUpdateChannelMessageViews.cs" />
    <Compile Include="TL\TLUpdateChannelPinnedMessage.cs" />
    <Compile Include="TL\TLUpdateChannelReadMessagesContents.cs" />
    <Compile Include="TL\TLUpdateChannelTooLong.cs" />
    <Compile Include="TL\TLUpdateChannelWebPage.cs" />
    <Compile Include="TL\TLUpdateChatAdmins.cs" />
    <Compile Include="TL\TLUpdateChatParticipantAdd.cs" />
    <Compile Include="TL\TLUpdateChatParticipantAdmin.cs" />
    <Compile Include="TL\TLUpdateChatParticipantDelete.cs" />
    <Compile Include="TL\TLUpdateChatParticipants.cs" />
    <Compile Include="TL\TLUpdateChatUserTyping.cs" />
    <Compile Include="TL\TLUpdateConfig.cs" />
    <Compile Include="TL\TLUpdateContactLink.cs" />
    <Compile Include="TL\TLUpdateContactRegistered.cs" />
    <Compile Include="TL\TLUpdateContactsReset.cs" />
    <Compile Include="TL\TLUpdateDCOptions.cs" />
    <Compile Include="TL\TLUpdateDeleteChannelMessages.cs" />
    <Compile Include="TL\TLUpdateDeleteMessages.cs" />
    <Compile Include="TL\TLUpdateDialogPinned.cs" />
    <Compile Include="TL\TLUpdateDraftMessage.cs" />
    <Compile Include="TL\TLUpdateEditChannelMessage.cs" />
    <Compile Include="TL\TLUpdateEditMessage.cs" />
    <Compile Include="TL\TLUpdateEncryptedChatTyping.cs" />
    <Compile Include="TL\TLUpdateEncryptedMessagesRead.cs" />
    <Compile Include="TL\TLUpdateEncryption.cs" />
    <Compile Include="TL\TLUpdateFavedStickers.cs" />
    <Compile Include="TL\TLUpdateInlineBotCallbackQuery.cs" />
    <Compile Include="TL\TLUpdateLangPack.cs" />
    <Compile Include="TL\TLUpdateLangPackTooLong.cs" />
    <Compile Include="TL\TLUpdateMessageID.cs" />
    <Compile Include="TL\TLUpdateNewChannelMessage.cs" />
    <Compile Include="TL\TLUpdateNewEncryptedMessage.cs" />
    <Compile Include="TL\TLUpdateNewMessage.cs" />
    <Compile Include="TL\TLUpdateNewStickerSet.cs" />
    <Compile Include="TL\TLUpdateNotifySettings.cs" />
    <Compile Include="TL\TLUpdatePhoneCall.cs" />
    <Compile Include="TL\TLUpdatePinnedDialogs.cs" />
    <Compile Include="TL\TLUpdatePrivacy.cs" />
    <Compile Include="TL\TLUpdatePtsChanged.cs" />
    <Compile Include="TL\TLUpdateReadChannelInbox.cs" />
    <Compile Include="TL\TLUpdateReadChannelOutbox.cs" />
    <Compile Include="TL\TLUpdateReadFeaturedStickers.cs" />
    <Compile Include="TL\TLUpdateReadHistoryInbox.cs" />
    <Compile Include="TL\TLUpdateReadHistoryOutbox.cs" />
    <Compile Include="TL\TLUpdateReadMessagesContents.cs" />
    <Compile Include="TL\TLUpdateRecentStickers.cs" />
    <Compile Include="TL\TLUpdates.cs" />
    <Compile Include="TL\TLUpdateSavedGifs.cs" />
    <Compile Include="TL\TLUpdatesBase.cs" />
    <Compile Include="TL\TLUpdatesCombined.cs" />
    <Compile Include="TL\TLUpdateServiceNotification.cs" />
    <Compile Include="TL\TLUpdateShort.cs" />
    <Compile Include="TL\TLUpdateShortChatMessage.cs" />
    <Compile Include="TL\TLUpdateShortMessage.cs" />
    <Compile Include="TL\TLUpdateShortSentMessage.cs" />
    <Compile Include="TL\TLUpdateStickerSets.cs" />
    <Compile Include="TL\TLUpdateStickerSetsOrder.cs" />
    <Compile Include="TL\TLUpdatesTooLong.cs" />
    <Compile Include="TL\TLUpdateUserBlocked.cs" />
    <Compile Include="TL\TLUpdateUserName.cs" />
    <Compile Include="TL\TLUpdateUserPhone.cs" />
    <Compile Include="TL\TLUpdateUserPhoto.cs" />
    <Compile Include="TL\TLUpdateUserStatus.cs" />
    <Compile Include="TL\TLUpdateUserTyping.cs" />
    <Compile Include="TL\TLUpdateWebPage.cs" />
    <Compile Include="TL\TLUser.cs" />
    <Compile Include="TL\TLUserBase.cs" />
    <Compile Include="TL\TLUserEmpty.cs" />
    <Compile Include="TL\TLUserFull.cs" />
    <Compile Include="TL\TLUserProfilePhoto.cs" />
    <Compile Include="TL\TLUserProfilePhotoBase.cs" />
    <Compile Include="TL\TLUserProfilePhotoEmpty.cs" />
    <Compile Include="TL\TLUserStatusBase.cs" />
    <Compile Include="TL\TLUserStatusEmpty.cs" />
    <Compile Include="TL\TLUserStatusLastMonth.cs" />
    <Compile Include="TL\TLUserStatusLastWeek.cs" />
    <Compile Include="TL\TLUserStatusOffline.cs" />
    <Compile Include="TL\TLUserStatusOnline.cs" />
    <Compile Include="TL\TLUserStatusRecently.cs" />
    <Compile Include="TL\TLWallPaper.cs" />
    <Compile Include="TL\TLWallPaperBase.cs" />
    <Compile Include="TL\TLWallPaperSolid.cs" />
    <Compile Include="TL\TLWebDocument.cs" />
    <Compile Include="TL\TLWebPage.cs" />
    <Compile Include="TL\TLWebPageBase.cs" />
    <Compile Include="TL\TLWebPageEmpty.cs" />
    <Compile Include="TL\TLWebPageNotModified.cs" />
    <Compile Include="TL\TLWebPagePending.cs" />
    <Compile Include="TL\Updates\Methods\TLUpdatesGetChannelDifference.cs" />
    <Compile Include="TL\Updates\Methods\TLUpdatesGetDifference.cs" />
    <Compile Include="TL\Updates\Methods\TLUpdatesGetState.cs" />
    <Compile Include="TL\Updates\TLUpdatesChannelDifference.cs" />
    <Compile Include="TL\Updates\TLUpdatesChannelDifferenceBase.cs" />
    <Compile Include="TL\Updates\TLUpdatesChannelDifferenceEmpty.cs" />
    <Compile Include="TL\Updates\TLUpdatesChannelDifferenceTooLong.cs" />
    <Compile Include="TL\Updates\TLUpdatesDifference.cs" />
    <Compile Include="TL\Updates\TLUpdatesDifferenceBase.cs" />
    <Compile Include="TL\Updates\TLUpdatesDifferenceEmpty.cs" />
    <Compile Include="TL\Updates\TLUpdatesDifferenceSlice.cs" />
    <Compile Include="TL\Updates\TLUpdatesDifferenceTooLong.cs" />
    <Compile Include="TL\Updates\TLUpdatesState.cs" />
    <Compile Include="TL\Upload\Methods\TLUploadGetCdnFile.cs" />
    <Compile Include="TL\Upload\Methods\TLUploadGetCdnFileHashes.cs" />
    <Compile Include="TL\Upload\Methods\TLUploadGetFile.cs" />
    <Compile Include="TL\Upload\Methods\TLUploadGetWebFile.cs" />
    <Compile Include="TL\Upload\Methods\TLUploadReuploadCdnFile.cs" />
    <Compile Include="TL\Upload\Methods\TLUploadSaveBigFilePart.cs" />
    <Compile Include="TL\Upload\Methods\TLUploadSaveFilePart.cs" />
    <Compile Include="TL\Upload\TLUploadCdnFile.cs" />
    <Compile Include="TL\Upload\TLUploadCdnFileBase.cs" />
    <Compile Include="TL\Upload\TLUploadCdnFileReuploadNeeded.cs" />
    <Compile Include="TL\Upload\TLUploadFile.cs" />
    <Compile Include="TL\Upload\TLUploadFileBase.cs" />
    <Compile Include="TL\Upload\TLUploadFileCdnRedirect.cs" />
    <Compile Include="TL\Upload\TLUploadWebFile.cs" />
    <Compile Include="TL\Users\Methods\TLUsersGetFullUser.cs" />
    <Compile Include="TL\Users\Methods\TLUsersGetUsers.cs" />
  </ItemGroup>
  <ItemGroup>
    <Compile Include="Aggregator\EventAggregator.cs" />
    <Compile Include="Aggregator\ExtensionMethods.cs" />
    <Compile Include="Extensions\HttpWebRequestExtensions.cs" />
    <Compile Include="Extensions\StreamExtensions.cs" />
    <Compile Include="Extensions\TLObjectExtensions.cs" />
    <Compile Include="Helpers\Execute.cs" />
    <Compile Include="Helpers\FileUtils.cs" />
    <Compile Include="Helpers\Utils.cs" />
    <Compile Include="Logs\Log.cs" />
    <Compile Include="Properties\AssemblyInfo.cs" />
    <Compile Include="Services\Cache\Context.cs" />
    <Compile Include="Services\Cache\EventArgs\DialogAddedEventArgs.cs" />
    <Compile Include="Services\Cache\EventArgs\TopMessageUpdatedEventArgs.cs" />
    <Compile Include="Services\Cache\ICacheService.cs" />
    <Compile Include="Services\Cache\InMemoryCacheService.cs" />
    <Compile Include="Services\Cache\InMemoryDatabase.cs" />
    <Compile Include="Services\Connection\ConnectionService.cs" />
    <Compile Include="Services\DeviceInfo\IDeviceInfoService.cs" />
    <Compile Include="Services\IMTProtoService.cs" />
    <Compile Include="Services\MTProtoService.Account.cs" />
    <Compile Include="Services\MTProtoService.Auth.cs" />
    <Compile Include="Services\MTProtoService.ByTransport.cs" />
    <Compile Include="Services\MTProtoService.Config.cs" />
    <Compile Include="Services\MTProtoService.Contacts.cs" />
    <Compile Include="Services\MTProtoService.cs" />
    <Compile Include="Services\MTProtoService.DHKeyExchange.cs" />
    <Compile Include="Services\MTProtoService.Help.cs" />
    <Compile Include="Services\MTProtoService.Helpers.cs" />
    <Compile Include="Services\MTProtoService.Messages.cs" />
    <Compile Include="Services\MTProtoService.Photos.cs" />
    <Compile Include="Services\MTProtoService.SecretChats.cs" />
    <Compile Include="Services\MTProtoService.SendingQueue.cs" />
    <Compile Include="Services\MTProtoService.Updates.cs" />
    <Compile Include="Services\MTProtoService.Upload.cs" />
    <Compile Include="Services\MTProtoService.Users.cs" />
    <Compile Include="Services\ServiceBase.cs" />
    <Compile Include="Services\Updates\IUpdatesService.cs" />
    <Compile Include="Services\Updates\ReceiveUpdatesEventArgs.cs" />
    <Compile Include="Services\Updates\UpdatesBySeqComparer.cs" />
    <Compile Include="Services\Updates\UpdatesService.cs" />
    <Compile Include="TL\Core\ITLMultiPts.cs" />
    <Compile Include="TL\Core\TLErrorCode.cs" />
    <Compile Include="TL\Core\TLErrorType.cs" />
    <Compile Include="TL\Core\TLFactory.Base.cs" />
    <Compile Include="TL\Core\TLLong.cs" />
    <Compile Include="TL\Core\TLMessageState.cs" />
    <Compile Include="TL\Core\TLObject.cs" />
    <Compile Include="TL\Core\TLUtils.cs" />
    <Compile Include="TL\Core\TLUtils.Log.cs" />
    <Compile Include="TL\Core\TLVector.cs" />
    <Compile Include="TL\Partial\TLChatFullBase.Partial.cs" />
    <Compile Include="TL\Partial\TLMessageBase.Partial.cs" />
    <Compile Include="TL\Partial\TLUserProfilePhoto.Partial.cs" />
    <Compile Include="TL\Partial\TLUserProfilePhotoBase.Partial.cs" />
    <Compile Include="TL\Partial\TLWallPaper.Partial.cs" />
    <Compile Include="TL\Partial\TLWallPaperSolid.cs" />
    <Compile Include="TL\Partial\TLWebDocument.Partial.cs" />
    <Compile Include="TL\Partial\TLWebPageBase.Partial.cs" />
    <EmbeddedResource Include="Properties\Telegram.Api.rd.xml" />
  </ItemGroup>
  <ItemGroup>
    <PackageReference Include="Microsoft.NETCore.UniversalWindowsPlatform">
      <Version>5.4.0</Version>
    </PackageReference>
    <PackageReference Include="Newtonsoft.Json">
      <Version>10.0.3</Version>
    </PackageReference>
    <PackageReference Include="Portable.BouncyCastle">
      <Version>1.8.1.3</Version>
    </PackageReference>
    <PackageReference Include="System.Reactive">
      <Version>3.1.1</Version>
    </PackageReference>
    <PackageReference Include="Universal.WinSQLite">
      <Version>3.12.2.2</Version>
    </PackageReference>
  </ItemGroup>
  <ItemGroup>
    <Compile Include="TL\Partial\TLDocumentBase.Partial.cs" />
  </ItemGroup>
  <ItemGroup>
    <Compile Include="TL\Partial\TLRichTextBase.Partial.cs" />
  </ItemGroup>
  <ItemGroup>
    <ProjectReference Include="..\Libraries\libtgvoip\libtgvoip.UWP.vcxproj">
      <Project>{88803693-7606-484b-9d2f-4bb789d57c29}</Project>
      <Name>libtgvoip</Name>
    </ProjectReference>
    <ProjectReference Include="..\Telegram.Api.Native\Telegram.Api.Native.vcxproj">
      <Project>{6a7d27d0-36e8-4364-ac69-740b75ee653c}</Project>
      <Name>Telegram.Api.Native</Name>
    </ProjectReference>
  </ItemGroup>
  <PropertyGroup Condition=" '$(VisualStudioVersion)' == '' or '$(VisualStudioVersion)' &lt; '14.0' ">
    <VisualStudioVersion>14.0</VisualStudioVersion>
  </PropertyGroup>
  <Import Project="$(MSBuildExtensionsPath)\Microsoft\WindowsXaml\v$(VisualStudioVersion)\Microsoft.Windows.UI.Xaml.CSharp.targets" />
  <!-- To modify your build process, add your task inside one of the targets below and uncomment it. 
       Other similar extension points exist, see Microsoft.Common.targets.
  <Target Name="BeforeBuild">
  </Target>
  <Target Name="AfterBuild">
  </Target>
  -->
</Project><|MERGE_RESOLUTION|>--- conflicted
+++ resolved
@@ -475,11 +475,6 @@
     <Compile Include="TL\Partial\TLPhoneConnection.Partial.cs" />
     <Compile Include="TL\Partial\TLPhoto.Partial.cs" />
     <Compile Include="TL\Partial\TLPhotoBase.Partial.cs" />
-<<<<<<< HEAD
-    <Compile Include="TL\Partial\TLStickerSet.Partial.cs" />
-=======
-    <Compile Include="TL\Partial\TLRPCError.Partial.cs" />
->>>>>>> 6341809d
     <Compile Include="TL\Partial\TLUpdateBase.Partial.cs" />
     <Compile Include="TL\Partial\TLUpdatesBase.Partial.cs" />
     <Compile Include="TL\Partial\TLUpdatesDifferenceBase.Partial.cs" />
