﻿<?xml version="1.0" encoding="utf-8"?>
<Project ToolsVersion="14.0" DefaultTargets="Build" xmlns="http://schemas.microsoft.com/developer/msbuild/2003">
  <Import Project="$(MSBuildExtensionsPath)\$(MSBuildToolsVersion)\Microsoft.Common.props" Condition="Exists('$(MSBuildExtensionsPath)\$(MSBuildToolsVersion)\Microsoft.Common.props')" />
  <PropertyGroup>
    <Configuration Condition=" '$(Configuration)' == '' ">Debug</Configuration>
    <Platform Condition=" '$(Platform)' == '' ">x86</Platform>
    <ProjectGuid>{B1979F0B-11E6-4759-A54D-853B13139AA0}</ProjectGuid>
    <OutputType>Library</OutputType>
    <AppDesignerFolder>Properties</AppDesignerFolder>
    <RootNamespace>Telegram.Api</RootNamespace>
    <AssemblyName>Telegram.Api</AssemblyName>
    <DefaultLanguage>en</DefaultLanguage>
    <TargetPlatformIdentifier>UAP</TargetPlatformIdentifier>
    <TargetPlatformVersion>10.0.16299.0</TargetPlatformVersion>
    <TargetPlatformMinVersion>10.0.14393.0</TargetPlatformMinVersion>
    <MinimumVisualStudioVersion>14</MinimumVisualStudioVersion>
    <FileAlignment>512</FileAlignment>
    <ProjectTypeGuids>{A5A43C5B-DE2A-4C0C-9213-0A381AF9435A};{FAE04EC0-301F-11D3-BF4B-00C04F79EFBC}</ProjectTypeGuids>
  </PropertyGroup>
  <PropertyGroup Condition="'$(Configuration)|$(Platform)' == 'Debug|x86'">
    <PlatformTarget>x86</PlatformTarget>
    <DebugSymbols>true</DebugSymbols>
    <OutputPath>bin\x86\Debug\</OutputPath>
    <DefineConstants>TRACE;DEBUG;NETFX_CORE;WINDOWS_UWP;WIN_RT</DefineConstants>
    <NoWarn>;2008</NoWarn>
    <DebugType>full</DebugType>
    <PlatformTarget>x86</PlatformTarget>
    <UseVSHostingProcess>false</UseVSHostingProcess>
    <ErrorReport>prompt</ErrorReport>
  </PropertyGroup>
  <PropertyGroup Condition="'$(Configuration)|$(Platform)' == 'Release|x86'">
    <PlatformTarget>x86</PlatformTarget>
    <OutputPath>bin\x86\Release\</OutputPath>
    <DefineConstants>TRACE;NETFX_CORE;WINDOWS_UWP;WIN_RT;PREVIEW</DefineConstants>
    <Optimize>true</Optimize>
    <NoWarn>;2008</NoWarn>
    <DebugType>pdbonly</DebugType>
    <PlatformTarget>x86</PlatformTarget>
    <UseVSHostingProcess>false</UseVSHostingProcess>
    <ErrorReport>prompt</ErrorReport>
  </PropertyGroup>
  <PropertyGroup Condition="'$(Configuration)|$(Platform)' == 'Debug|ARM'">
    <PlatformTarget>ARM</PlatformTarget>
    <DebugSymbols>true</DebugSymbols>
    <OutputPath>bin\ARM\Debug\</OutputPath>
    <DefineConstants>TRACE;DEBUG;NETFX_CORE;WINDOWS_UWP;WIN_RT</DefineConstants>
    <NoWarn>;2008</NoWarn>
    <DebugType>full</DebugType>
    <PlatformTarget>ARM</PlatformTarget>
    <UseVSHostingProcess>false</UseVSHostingProcess>
    <ErrorReport>prompt</ErrorReport>
  </PropertyGroup>
  <PropertyGroup Condition="'$(Configuration)|$(Platform)' == 'Release|ARM'">
    <PlatformTarget>ARM</PlatformTarget>
    <OutputPath>bin\ARM\Release\</OutputPath>
    <DefineConstants>TRACE;NETFX_CORE;WINDOWS_UWP;WIN_RT;PREVIEW</DefineConstants>
    <Optimize>true</Optimize>
    <NoWarn>;2008</NoWarn>
    <DebugType>pdbonly</DebugType>
    <PlatformTarget>ARM</PlatformTarget>
    <UseVSHostingProcess>false</UseVSHostingProcess>
    <ErrorReport>prompt</ErrorReport>
  </PropertyGroup>
  <PropertyGroup Condition="'$(Configuration)|$(Platform)' == 'Debug|x64'">
    <PlatformTarget>x64</PlatformTarget>
    <DebugSymbols>true</DebugSymbols>
    <OutputPath>bin\x64\Debug\</OutputPath>
    <DefineConstants>TRACE;DEBUG;NETFX_CORE;WINDOWS_UWP;WIN_RT</DefineConstants>
    <NoWarn>;2008</NoWarn>
    <DebugType>full</DebugType>
    <PlatformTarget>x64</PlatformTarget>
    <UseVSHostingProcess>false</UseVSHostingProcess>
    <ErrorReport>prompt</ErrorReport>
  </PropertyGroup>
  <PropertyGroup Condition="'$(Configuration)|$(Platform)' == 'Release|x64'">
    <PlatformTarget>x64</PlatformTarget>
    <OutputPath>bin\x64\Release\</OutputPath>
    <DefineConstants>TRACE;NETFX_CORE;WINDOWS_UWP;WIN_RT;PREVIEW</DefineConstants>
    <Optimize>true</Optimize>
    <NoWarn>;2008</NoWarn>
    <DebugType>pdbonly</DebugType>
    <PlatformTarget>x64</PlatformTarget>
    <UseVSHostingProcess>false</UseVSHostingProcess>
    <ErrorReport>prompt</ErrorReport>
  </PropertyGroup>
  <PropertyGroup>
    <RestoreProjectStyle>PackageReference</RestoreProjectStyle>
  </PropertyGroup>
  <ItemGroup>
    <Compile Include="Constants.cs" />
    <Compile Include="Constants.Secret.cs" />
    <Compile Include="Helpers\PhoneNumber.cs" />
    <Compile Include="Services\Cache\Context\ChatsContext.cs" />
    <Compile Include="Services\Cache\Context\CreateDatabase.cs" />
    <Compile Include="Services\Cache\Context\DialogsContext.cs" />
    <Compile Include="Services\Cache\Context\UsersContext.cs" />
    <Compile Include="Services\Cache\EventArgs\ChannelAvailableMessagesEventArgs.cs" />
    <Compile Include="Services\Cache\EventArgs\DialogRemovedEventArgs.cs" />
    <Compile Include="Services\Cache\EventArgs\MessageExpiredEventArgs.cs" />
    <Compile Include="Services\Cache\EventArgs\MessagesRemovedEventArgs.cs" />
    <Compile Include="Services\FileManager\DownloadDocumentFileManager.cs" />
    <Compile Include="Services\FileManager\DownloadableItem.cs" />
    <Compile Include="Services\FileManager\DownloadablePart.cs" />
    <Compile Include="Services\FileManager\DownloadOperation.cs" />
    <Compile Include="Services\FileManager\DownloadWebFileManager.cs" />
    <Compile Include="Services\FileManager\EventArgs\DownloadingCanceledEventArgs.cs" />
    <Compile Include="Services\FileManager\DownloadEncryptedFileManager.cs" />
    <Compile Include="Services\FileManager\DownloadFileManager.cs" />
    <Compile Include="Services\FileManager\EventArgs\UploadingCanceledEventArgs.cs" />
    <Compile Include="Services\FileManager\EventArgs\UploadProgressChangedEventArgs.cs" />
    <Compile Include="Services\FileManager\EventArgs\DownloadProgressChangedEventArgs.cs" />
    <Compile Include="Services\FileManager\FileLoader.cs" />
    <Compile Include="Services\FileManager\FileLoadOperation.cs" />
    <Compile Include="Services\FileManager\UploadableItem.cs" />
    <Compile Include="Services\FileManager\UploadablePart.cs" />
    <Compile Include="Services\FileManager\UploadManager.cs" />
    <Compile Include="Services\FileManager\Worker.cs" />
    <Compile Include="Services\IMTProtoService.Async.cs" />
    <Compile Include="Services\MTProtoService.Async.cs" />
    <Compile Include="Services\MTProtoService.Payments.cs" />
    <Compile Include="Services\MTProtoService.Phone.cs" />
    <Compile Include="Services\Stats\StatsService.cs" />
    <Compile Include="TLExtensions.cs" />
    <Compile Include="Helpers\SettingsHelper.cs" />
    <Compile Include="Services\MTProtoResponse.cs" />
    <Compile Include="Services\MTProtoService.Channel.cs" />
    <Compile Include="TL\Account\Methods\TLAccountChangePhone.cs" />
    <Compile Include="TL\Account\Methods\TLAccountCheckUsername.cs" />
    <Compile Include="TL\Account\Methods\TLAccountConfirmPhone.cs" />
    <Compile Include="TL\Account\Methods\TLAccountDeleteAccount.cs" />
    <Compile Include="TL\Account\Methods\TLAccountGetAccountTTL.cs" />
    <Compile Include="TL\Account\Methods\TLAccountGetAuthorizations.cs" />
    <Compile Include="TL\Account\Methods\TLAccountGetNotifySettings.cs" />
    <Compile Include="TL\Account\Methods\TLAccountGetPassword.cs" />
    <Compile Include="TL\Account\Methods\TLAccountGetPasswordSettings.cs" />
    <Compile Include="TL\Account\Methods\TLAccountGetPrivacy.cs" />
    <Compile Include="TL\Account\Methods\TLAccountGetTmpPassword.cs" />
    <Compile Include="TL\Account\Methods\TLAccountGetWallPapers.cs" />
    <Compile Include="TL\Account\Methods\TLAccountRegisterDevice.cs" />
    <Compile Include="TL\Account\Methods\TLAccountReportPeer.cs" />
    <Compile Include="TL\Account\Methods\TLAccountResetAuthorization.cs" />
    <Compile Include="TL\Account\Methods\TLAccountResetNotifySettings.cs" />
    <Compile Include="TL\Account\Methods\TLAccountSendChangePhoneCode.cs" />
    <Compile Include="TL\Account\Methods\TLAccountSendConfirmPhoneCode.cs" />
    <Compile Include="TL\Account\Methods\TLAccountSetAccountTTL.cs" />
    <Compile Include="TL\Account\Methods\TLAccountSetPrivacy.cs" />
    <Compile Include="TL\Account\Methods\TLAccountUnregisterDevice.cs" />
    <Compile Include="TL\Account\Methods\TLAccountUpdateDeviceLocked.cs" />
    <Compile Include="TL\Account\Methods\TLAccountUpdateNotifySettings.cs" />
    <Compile Include="TL\Account\Methods\TLAccountUpdatePasswordSettings.cs" />
    <Compile Include="TL\Account\Methods\TLAccountUpdateProfile.cs" />
    <Compile Include="TL\Account\Methods\TLAccountUpdateStatus.cs" />
    <Compile Include="TL\Account\Methods\TLAccountUpdateUsername.cs" />
    <Compile Include="TL\Account\TLAccountAuthorizations.cs" />
    <Compile Include="TL\Account\TLAccountNoPassword.cs" />
    <Compile Include="TL\Account\TLAccountPassword.cs" />
    <Compile Include="TL\Account\TLAccountPasswordBase.cs" />
    <Compile Include="TL\Account\TLAccountPasswordInputSettings.cs" />
    <Compile Include="TL\Account\TLAccountPasswordSettings.cs" />
    <Compile Include="TL\Account\TLAccountPrivacyRules.cs" />
    <Compile Include="TL\Account\TLAccountTmpPassword.cs" />
    <Compile Include="TL\Auth\Methods\TLAuthBindTempAuthKey.cs" />
    <Compile Include="TL\Auth\Methods\TLAuthCancelCode.cs" />
    <Compile Include="TL\Auth\Methods\TLAuthCheckPassword.cs" />
    <Compile Include="TL\Auth\Methods\TLAuthCheckPhone.cs" />
    <Compile Include="TL\Auth\Methods\TLAuthDropTempAuthKeys.cs" />
    <Compile Include="TL\Auth\Methods\TLAuthExportAuthorization.cs" />
    <Compile Include="TL\Auth\Methods\TLAuthImportAuthorization.cs" />
    <Compile Include="TL\Auth\Methods\TLAuthImportBotAuthorization.cs" />
    <Compile Include="TL\Auth\Methods\TLAuthLogOut.cs" />
    <Compile Include="TL\Auth\Methods\TLAuthRecoverPassword.cs" />
    <Compile Include="TL\Auth\Methods\TLAuthRequestPasswordRecovery.cs" />
    <Compile Include="TL\Auth\Methods\TLAuthResendCode.cs" />
    <Compile Include="TL\Auth\Methods\TLAuthResetAuthorizations.cs" />
    <Compile Include="TL\Auth\Methods\TLAuthSendCode.cs" />
    <Compile Include="TL\Auth\Methods\TLAuthSendInvites.cs" />
    <Compile Include="TL\Auth\Methods\TLAuthSignIn.cs" />
    <Compile Include="TL\Auth\Methods\TLAuthSignUp.cs" />
    <Compile Include="TL\Auth\TLAuthAuthorization.cs" />
    <Compile Include="TL\Auth\TLAuthCheckedPhone.cs" />
    <Compile Include="TL\Auth\TLAuthCodeTypeBase.cs" />
    <Compile Include="TL\Auth\TLAuthCodeTypeCall.cs" />
    <Compile Include="TL\Auth\TLAuthCodeTypeFlashCall.cs" />
    <Compile Include="TL\Auth\TLAuthCodeTypeSms.cs" />
    <Compile Include="TL\Auth\TLAuthPasswordRecovery.cs" />
    <Compile Include="TL\Auth\TLAuthSentCode.cs" />
    <Compile Include="TL\Auth\TLAuthSentCodeTypeApp.cs" />
    <Compile Include="TL\Auth\TLAuthSentCodeTypeBase.cs" />
    <Compile Include="TL\Auth\TLAuthSentCodeTypeCall.cs" />
    <Compile Include="TL\Auth\TLAuthSentCodeTypeFlashCall.cs" />
    <Compile Include="TL\Auth\TLAuthSentCodeTypeSms.cs" />
    <Compile Include="TL\Bots\Methods\TLBotsAnswerWebhookJSONQuery.cs" />
    <Compile Include="TL\Bots\Methods\TLBotsSendCustomRequest.cs" />
    <Compile Include="TL\Channels\Methods\TLChannelsCheckUsername.cs" />
    <Compile Include="TL\Channels\Methods\TLChannelsCreateChannel.cs" />
    <Compile Include="TL\Channels\Methods\TLChannelsDeleteChannel.cs" />
    <Compile Include="TL\Channels\Methods\TLChannelsDeleteHistory.cs" />
    <Compile Include="TL\Channels\Methods\TLChannelsDeleteMessages.cs" />
    <Compile Include="TL\Channels\Methods\TLChannelsDeleteUserHistory.cs" />
    <Compile Include="TL\Channels\Methods\TLChannelsEditAbout.cs" />
    <Compile Include="TL\Channels\Methods\TLChannelsEditAdmin.cs" />
    <Compile Include="TL\Channels\Methods\TLChannelsEditBanned.cs" />
    <Compile Include="TL\Channels\Methods\TLChannelsEditPhoto.cs" />
    <Compile Include="TL\Channels\Methods\TLChannelsEditTitle.cs" />
    <Compile Include="TL\Channels\Methods\TLChannelsExportInvite.cs" />
    <Compile Include="TL\Channels\Methods\TLChannelsExportMessageLink.cs" />
    <Compile Include="TL\Channels\Methods\TLChannelsGetAdminedPublicChannels.cs" />
    <Compile Include="TL\Channels\Methods\TLChannelsGetAdminLog.cs" />
    <Compile Include="TL\Channels\Methods\TLChannelsGetChannels.cs" />
    <Compile Include="TL\Channels\Methods\TLChannelsGetFullChannel.cs" />
    <Compile Include="TL\Channels\Methods\TLChannelsGetMessages.cs" />
    <Compile Include="TL\Channels\Methods\TLChannelsGetParticipant.cs" />
    <Compile Include="TL\Channels\Methods\TLChannelsGetParticipants.cs" />
    <Compile Include="TL\Channels\Methods\TLChannelsInviteToChannel.cs" />
    <Compile Include="TL\Channels\Methods\TLChannelsJoinChannel.cs" />
    <Compile Include="TL\Channels\Methods\TLChannelsLeaveChannel.cs" />
    <Compile Include="TL\Channels\Methods\TLChannelsReadHistory.cs" />
    <Compile Include="TL\Channels\Methods\TLChannelsReadMessageContents.cs" />
    <Compile Include="TL\Channels\Methods\TLChannelsReportSpam.cs" />
    <Compile Include="TL\Channels\Methods\TLChannelsSetStickers.cs" />
    <Compile Include="TL\Channels\Methods\TLChannelsToggleInvites.cs" />
    <Compile Include="TL\Channels\Methods\TLChannelsTogglePreHistoryHidden.cs" />
    <Compile Include="TL\Channels\Methods\TLChannelsToggleSignatures.cs" />
    <Compile Include="TL\Channels\Methods\TLChannelsUpdatePinnedMessage.cs" />
    <Compile Include="TL\Channels\Methods\TLChannelsUpdateUsername.cs" />
    <Compile Include="TL\Channels\TLChannelsAdminLogResults.cs" />
    <Compile Include="TL\Channels\TLChannelsChannelParticipant.cs" />
    <Compile Include="TL\Channels\TLChannelsChannelParticipants.cs" />
    <Compile Include="TL\Channels\TLChannelsChannelParticipantsBase.cs" />
    <Compile Include="TL\Channels\TLChannelsChannelParticipantsNotModified.cs" />
    <Compile Include="TL\Contacts\Methods\TLContactsBlock.cs" />
    <Compile Include="TL\Contacts\Methods\TLContactsDeleteContact.cs" />
    <Compile Include="TL\Contacts\Methods\TLContactsDeleteContacts.cs" />
    <Compile Include="TL\Contacts\Methods\TLContactsExportCard.cs" />
    <Compile Include="TL\Contacts\Methods\TLContactsGetBlocked.cs" />
    <Compile Include="TL\Contacts\Methods\TLContactsGetContacts.cs" />
    <Compile Include="TL\Contacts\Methods\TLContactsGetStatuses.cs" />
    <Compile Include="TL\Contacts\Methods\TLContactsGetTopPeers.cs" />
    <Compile Include="TL\Contacts\Methods\TLContactsImportCard.cs" />
    <Compile Include="TL\Contacts\Methods\TLContactsImportContacts.cs" />
    <Compile Include="TL\Contacts\Methods\TLContactsResetSaved.cs" />
    <Compile Include="TL\Contacts\Methods\TLContactsResetTopPeerRating.cs" />
    <Compile Include="TL\Contacts\Methods\TLContactsResolveUsername.cs" />
    <Compile Include="TL\Contacts\Methods\TLContactsSearch.cs" />
    <Compile Include="TL\Contacts\Methods\TLContactsUnblock.cs" />
    <Compile Include="TL\Contacts\TLContactsBlocked.cs" />
    <Compile Include="TL\Contacts\TLContactsBlockedBase.cs" />
    <Compile Include="TL\Contacts\TLContactsBlockedSlice.cs" />
    <Compile Include="TL\Contacts\TLContactsContacts.cs" />
    <Compile Include="TL\Contacts\TLContactsContactsBase.cs" />
    <Compile Include="TL\Contacts\TLContactsContactsNotModified.cs" />
    <Compile Include="TL\Contacts\TLContactsFound.cs" />
    <Compile Include="TL\Contacts\TLContactsImportedContacts.cs" />
    <Compile Include="TL\Contacts\TLContactsLink.cs" />
    <Compile Include="TL\Contacts\TLContactsResolvedPeer.cs" />
    <Compile Include="TL\Contacts\TLContactsTopPeers.cs" />
    <Compile Include="TL\Contacts\TLContactsTopPeersBase.cs" />
    <Compile Include="TL\Contacts\TLContactsTopPeersNotModified.cs" />
    <Compile Include="TL\Contest\Methods\TLContestSaveDeveloperInfo.cs" />
    <Compile Include="TL\Core\ITLChannelInviter.cs" />
    <Compile Include="TL\Core\ITLDialogWith.cs" />
    <Compile Include="TL\Core\ITLInputPeer.cs" />
    <Compile Include="TL\Core\ITLMessageMediaCaption.cs" />
    <Compile Include="TL\Core\ITLMessageMediaDestruct.cs" />
    <Compile Include="TL\Core\ITLMultiChannelPts.cs" />
    <Compile Include="TL\Core\ITLRandomId.cs" />
    <Compile Include="TL\Core\ITLReadMaxId.cs" />
    <Compile Include="TL\Core\ITLTransferable.cs" />
    <Compile Include="TL\Core\TLActionInfo.cs" />
    <Compile Include="TL\Core\TLInt.cs" />
    <Compile Include="TL\Core\TLMessageActionUnreadMessages.cs" />
    <Compile Include="TL\Core\TLTuple.cs" />
    <Compile Include="TL\Core\TLMessageActionAdminLogEvent.cs" />
    <Compile Include="TL\Core\TLMessageActionBotInfo.cs" />
    <Compile Include="TL\Core\TLPhoneCallState.cs" />
    <Compile Include="TL\Core\TLMessageActionDate.cs" />
    <Compile Include="TL\Core\TLMessagesContainer.cs" />
    <Compile Include="TL\Help\Methods\TLHelpGetAppChangelog.cs" />
    <Compile Include="TL\Help\Methods\TLHelpGetAppUpdate.cs" />
    <Compile Include="TL\Help\Methods\TLHelpGetCdnConfig.cs" />
    <Compile Include="TL\Help\Methods\TLHelpGetConfig.cs" />
    <Compile Include="TL\Help\Methods\TLHelpGetInviteText.cs" />
    <Compile Include="TL\Help\Methods\TLHelpGetNearestDC.cs" />
    <Compile Include="TL\Help\Methods\TLHelpGetRecentMeUrls.cs" />
    <Compile Include="TL\Help\Methods\TLHelpGetSupport.cs" />
    <Compile Include="TL\Help\Methods\TLHelpGetTermsOfService.cs" />
    <Compile Include="TL\Help\Methods\TLHelpSaveAppLog.cs" />
    <Compile Include="TL\Help\Methods\TLHelpSetBotUpdatesStatus.cs" />
    <Compile Include="TL\Help\TLHelpAppUpdate.cs" />
    <Compile Include="TL\Help\TLHelpAppUpdateBase.cs" />
    <Compile Include="TL\Help\TLHelpInviteText.cs" />
    <Compile Include="TL\Help\TLHelpNoAppUpdate.cs" />
    <Compile Include="TL\Help\TLHelpRecentMeUrls.cs" />
    <Compile Include="TL\Help\TLHelpSupport.cs" />
    <Compile Include="TL\Help\TLHelpTermsOfService.cs" />
    <Compile Include="TL\LangPack\Methods\TLLangPackGetDifference.cs" />
    <Compile Include="TL\LangPack\Methods\TLLangPackGetLangPack.cs" />
    <Compile Include="TL\LangPack\Methods\TLLangPackGetLanguages.cs" />
    <Compile Include="TL\LangPack\Methods\TLLangPackGetStrings.cs" />
    <Compile Include="TL\Messages\Methods\TLMessagesAcceptEncryption.cs" />
    <Compile Include="TL\Messages\Methods\TLMessagesAddChatUser.cs" />
    <Compile Include="TL\Messages\Methods\TLMessagesCheckChatInvite.cs" />
    <Compile Include="TL\Messages\Methods\TLMessagesClearRecentStickers.cs" />
    <Compile Include="TL\Messages\Methods\TLMessagesCreateChat.cs" />
    <Compile Include="TL\Messages\Methods\TLMessagesDeleteChatUser.cs" />
    <Compile Include="TL\Messages\Methods\TLMessagesDeleteHistory.cs" />
    <Compile Include="TL\Messages\Methods\TLMessagesDeleteMessages.cs" />
    <Compile Include="TL\Messages\Methods\TLMessagesDiscardEncryption.cs" />
    <Compile Include="TL\Messages\Methods\TLMessagesEditChatAdmin.cs" />
    <Compile Include="TL\Messages\Methods\TLMessagesEditChatPhoto.cs" />
    <Compile Include="TL\Messages\Methods\TLMessagesEditChatTitle.cs" />
    <Compile Include="TL\Messages\Methods\TLMessagesEditInlineBotMessage.cs" />
    <Compile Include="TL\Messages\Methods\TLMessagesEditMessage.cs" />
    <Compile Include="TL\Messages\Methods\TLMessagesExportChatInvite.cs" />
    <Compile Include="TL\Messages\Methods\TLMessagesFaveSticker.cs" />
    <Compile Include="TL\Messages\Methods\TLMessagesForwardMessage.cs" />
    <Compile Include="TL\Messages\Methods\TLMessagesForwardMessages.cs" />
    <Compile Include="TL\Messages\Methods\TLMessagesGetAllChats.cs" />
    <Compile Include="TL\Messages\Methods\TLMessagesGetAllDrafts.cs" />
    <Compile Include="TL\Messages\Methods\TLMessagesGetAllStickers.cs" />
    <Compile Include="TL\Messages\Methods\TLMessagesGetArchivedStickers.cs" />
    <Compile Include="TL\Messages\Methods\TLMessagesGetAttachedStickers.cs" />
    <Compile Include="TL\Messages\Methods\TLMessagesGetBotCallbackAnswer.cs" />
    <Compile Include="TL\Messages\Methods\TLMessagesGetChats.cs" />
    <Compile Include="TL\Messages\Methods\TLMessagesGetCommonChats.cs" />
    <Compile Include="TL\Messages\Methods\TLMessagesGetDHConfig.cs" />
    <Compile Include="TL\Messages\Methods\TLMessagesGetDialogs.cs" />
    <Compile Include="TL\Messages\Methods\TLMessagesGetDocumentByHash.cs" />
    <Compile Include="TL\Messages\Methods\TLMessagesGetFavedStickers.cs" />
    <Compile Include="TL\Messages\Methods\TLMessagesGetFeaturedStickers.cs" />
    <Compile Include="TL\Messages\Methods\TLMessagesGetFullChat.cs" />
    <Compile Include="TL\Messages\Methods\TLMessagesGetGameHighScores.cs" />
    <Compile Include="TL\Messages\Methods\TLMessagesGetHistory.cs" />
    <Compile Include="TL\Messages\Methods\TLMessagesGetInlineBotResults.cs" />
    <Compile Include="TL\Messages\Methods\TLMessagesGetInlineGameHighScores.cs" />
    <Compile Include="TL\Messages\Methods\TLMessagesGetMaskStickers.cs" />
    <Compile Include="TL\Messages\Methods\TLMessagesGetMessageEditData.cs" />
    <Compile Include="TL\Messages\Methods\TLMessagesGetMessages.cs" />
    <Compile Include="TL\Messages\Methods\TLMessagesGetMessagesViews.cs" />
    <Compile Include="TL\Messages\Methods\TLMessagesGetPeerDialogs.cs" />
    <Compile Include="TL\Messages\Methods\TLMessagesGetPeerSettings.cs" />
    <Compile Include="TL\Messages\Methods\TLMessagesGetPinnedDialogs.cs" />
    <Compile Include="TL\Messages\Methods\TLMessagesGetRecentLocations.cs" />
    <Compile Include="TL\Messages\Methods\TLMessagesGetRecentStickers.cs" />
    <Compile Include="TL\Messages\Methods\TLMessagesGetSavedGifs.cs" />
    <Compile Include="TL\Messages\Methods\TLMessagesGetStickerSet.cs" />
    <Compile Include="TL\Messages\Methods\TLMessagesGetUnreadMentions.cs" />
    <Compile Include="TL\Messages\Methods\TLMessagesGetWebPage.cs" />
    <Compile Include="TL\Messages\Methods\TLMessagesGetWebPagePreview.cs" />
    <Compile Include="TL\Messages\Methods\TLMessagesHideReportSpam.cs" />
    <Compile Include="TL\Messages\Methods\TLMessagesImportChatInvite.cs" />
    <Compile Include="TL\Messages\Methods\TLMessagesInstallStickerSet.cs" />
    <Compile Include="TL\Messages\Methods\TLMessagesMigrateChat.cs" />
    <Compile Include="TL\Messages\Methods\TLMessagesReadEncryptedHistory.cs" />
    <Compile Include="TL\Messages\Methods\TLMessagesReadFeaturedStickers.cs" />
    <Compile Include="TL\Messages\Methods\TLMessagesReadHistory.cs" />
    <Compile Include="TL\Messages\Methods\TLMessagesReadMentions.cs" />
    <Compile Include="TL\Messages\Methods\TLMessagesReadMessageContents.cs" />
    <Compile Include="TL\Messages\Methods\TLMessagesReceivedMessages.cs" />
    <Compile Include="TL\Messages\Methods\TLMessagesReceivedQueue.cs" />
    <Compile Include="TL\Messages\Methods\TLMessagesReorderPinnedDialogs.cs" />
    <Compile Include="TL\Messages\Methods\TLMessagesReorderStickerSets.cs" />
    <Compile Include="TL\Messages\Methods\TLMessagesReportEncryptedSpam.cs" />
    <Compile Include="TL\Messages\Methods\TLMessagesReportSpam.cs" />
    <Compile Include="TL\Messages\Methods\TLMessagesRequestEncryption.cs" />
    <Compile Include="TL\Messages\Methods\TLMessagesSaveDraft.cs" />
    <Compile Include="TL\Messages\Methods\TLMessagesSaveGif.cs" />
    <Compile Include="TL\Messages\Methods\TLMessagesSaveRecentSticker.cs" />
    <Compile Include="TL\Messages\Methods\TLMessagesSearch.cs" />
    <Compile Include="TL\Messages\Methods\TLMessagesSearchGifs.cs" />
    <Compile Include="TL\Messages\Methods\TLMessagesSearchGlobal.cs" />
    <Compile Include="TL\Messages\Methods\TLMessagesSendEncrypted.cs" />
    <Compile Include="TL\Messages\Methods\TLMessagesSendEncryptedFile.cs" />
    <Compile Include="TL\Messages\Methods\TLMessagesSendEncryptedService.cs" />
    <Compile Include="TL\Messages\Methods\TLMessagesSendInlineBotResult.cs" />
    <Compile Include="TL\Messages\Methods\TLMessagesSendMedia.cs" />
    <Compile Include="TL\Messages\Methods\TLMessagesSendMessage.cs" />
    <Compile Include="TL\Messages\Methods\TLMessagesSendScreenshotNotification.cs" />
    <Compile Include="TL\Messages\Methods\TLMessagesSetBotCallbackAnswer.cs" />
    <Compile Include="TL\Messages\Methods\TLMessagesSetBotPrecheckoutResults.cs" />
    <Compile Include="TL\Messages\Methods\TLMessagesSetBotShippingResults.cs" />
    <Compile Include="TL\Messages\Methods\TLMessagesSetEncryptedTyping.cs" />
    <Compile Include="TL\Messages\Methods\TLMessagesSetGameScore.cs" />
    <Compile Include="TL\Messages\Methods\TLMessagesSetInlineBotResults.cs" />
    <Compile Include="TL\Messages\Methods\TLMessagesSetInlineGameScore.cs" />
    <Compile Include="TL\Messages\Methods\TLMessagesSetTyping.cs" />
    <Compile Include="TL\Messages\Methods\TLMessagesStartBot.cs" />
    <Compile Include="TL\Messages\Methods\TLMessagesToggleChatAdmins.cs" />
    <Compile Include="TL\Messages\Methods\TLMessagesToggleDialogPin.cs" />
    <Compile Include="TL\Messages\Methods\TLMessagesUninstallStickerSet.cs" />
    <Compile Include="TL\Messages\Methods\TLMessagesUploadMedia.cs" />
    <Compile Include="TL\Messages\TLMessagesAffectedHistory.cs" />
    <Compile Include="TL\Messages\TLMessagesAffectedMessages.cs" />
    <Compile Include="TL\Messages\TLMessagesAllStickers.cs" />
    <Compile Include="TL\Messages\TLMessagesAllStickersBase.cs" />
    <Compile Include="TL\Messages\TLMessagesAllStickersNotModified.cs" />
    <Compile Include="TL\Messages\TLMessagesArchivedStickers.cs" />
    <Compile Include="TL\Messages\TLMessagesBotCallbackAnswer.cs" />
    <Compile Include="TL\Messages\TLMessagesBotResults.cs" />
    <Compile Include="TL\Messages\TLMessagesChannelMessages.cs" />
    <Compile Include="TL\Messages\TLMessagesChatFull.cs" />
    <Compile Include="TL\Messages\TLMessagesChats.cs" />
    <Compile Include="TL\Messages\TLMessagesChatsBase.cs" />
    <Compile Include="TL\Messages\TLMessagesChatsSlice.cs" />
    <Compile Include="TL\Messages\TLMessagesDHConfig.cs" />
    <Compile Include="TL\Messages\TLMessagesDHConfigBase.cs" />
    <Compile Include="TL\Messages\TLMessagesDHConfigNotModified.cs" />
    <Compile Include="TL\Messages\TLMessagesDialogs.cs" />
    <Compile Include="TL\Messages\TLMessagesDialogsBase.cs" />
    <Compile Include="TL\Messages\TLMessagesDialogsSlice.cs" />
    <Compile Include="TL\Messages\TLMessagesFavedStickers.cs" />
    <Compile Include="TL\Messages\TLMessagesFavedStickersBase.cs" />
    <Compile Include="TL\Messages\TLMessagesFavedStickersNotModified.cs" />
    <Compile Include="TL\Messages\TLMessagesFeaturedStickers.cs" />
    <Compile Include="TL\Messages\TLMessagesFeaturedStickersBase.cs" />
    <Compile Include="TL\Messages\TLMessagesFeaturedStickersNotModified.cs" />
    <Compile Include="TL\Messages\TLMessagesFoundGifs.cs" />
    <Compile Include="TL\Messages\TLMessagesHighScores.cs" />
    <Compile Include="TL\Messages\TLMessagesMessageEditData.cs" />
    <Compile Include="TL\Messages\TLMessagesMessages.cs" />
    <Compile Include="TL\Messages\TLMessagesMessagesBase.cs" />
    <Compile Include="TL\Messages\TLMessagesMessagesSlice.cs" />
    <Compile Include="TL\Messages\TLMessagesPeerDialogs.cs" />
    <Compile Include="TL\Messages\TLMessagesRecentStickers.cs" />
    <Compile Include="TL\Messages\TLMessagesRecentStickersBase.cs" />
    <Compile Include="TL\Messages\TLMessagesRecentStickersNotModified.cs" />
    <Compile Include="TL\Messages\TLMessagesSavedGifs.cs" />
    <Compile Include="TL\Messages\TLMessagesSavedGifsBase.cs" />
    <Compile Include="TL\Messages\TLMessagesSavedGifsNotModified.cs" />
    <Compile Include="TL\Messages\TLMessagesSentEncryptedFile.cs" />
    <Compile Include="TL\Messages\TLMessagesSentEncryptedMessage.cs" />
    <Compile Include="TL\Messages\TLMessagesSentEncryptedMessageBase.cs" />
    <Compile Include="TL\Messages\TLMessagesStickers.cs" />
    <Compile Include="TL\Messages\TLMessagesStickersBase.cs" />
    <Compile Include="TL\Messages\TLMessagesStickerSet.cs" />
    <Compile Include="TL\Messages\TLMessagesStickerSetInstallResultArchive.cs" />
    <Compile Include="TL\Messages\TLMessagesStickerSetInstallResultBase.cs" />
    <Compile Include="TL\Messages\TLMessagesStickerSetInstallResultSuccess.cs" />
    <Compile Include="TL\Messages\TLMessagesStickersNotModified.cs" />
    <Compile Include="TL\Methods\TLInitConnection.cs" />
    <Compile Include="TL\Methods\TLInvokeAfterMsg.cs" />
    <Compile Include="TL\Methods\TLInvokeAfterMsgs.cs" />
    <Compile Include="TL\Methods\TLInvokeWithLayer.cs" />
    <Compile Include="TL\Methods\TLInvokeWithoutUpdates.cs" />
    <Compile Include="TL\Partial\TLAuthorization.Partial.cs" />
<<<<<<< HEAD
=======
    <Compile Include="TL\Partial\TLBadMsgNotification.Partial.cs" />
    <Compile Include="TL\Partial\TLBadServerSalt.Partial.cs" />
>>>>>>> 0a446f17
    <Compile Include="TL\Partial\TLBotInlineResultBase.Partial.cs" />
    <Compile Include="TL\Partial\TLChannelAdminLogEvent.Partial.cs" />
    <Compile Include="TL\Partial\TLChannelFull.Partial.cs" />
    <Compile Include="TL\Partial\TLChannelParticipantBase.Partial.cs" />
    <Compile Include="TL\Partial\TLChatParticipantBase.Partial.cs" />
    <Compile Include="TL\Partial\TLDraftMessageBase.Partial.cs" />
    <Compile Include="TL\Partial\TLGeoPointBase.Partial.cs" />
    <Compile Include="TL\Partial\TLInputFileLocationBase.Partial.cs" />
    <Compile Include="TL\Partial\TLInputGeoPointBase.cs" />
    <Compile Include="TL\Partial\TLInputPeerBase.Partial.cs" />
    <Compile Include="TL\Partial\TLMessageMediaBase.Partial.cs" />
    <Compile Include="TL\Partial\TLMessageMediaContact.Partial.cs" />
    <Compile Include="TL\Partial\TLMessageMediaDocument.Partial.cs" />
    <Compile Include="TL\Partial\TLMessageMediaPhoto.Partial.cs" />
    <Compile Include="TL\Partial\TLMessagesStickerSet.Partial.cs" />
    <Compile Include="TL\Partial\TLMultiPts.cs" />
    <Compile Include="TL\Partial\TLPeerBase.Partial.cs" />
    <Compile Include="TL\Partial\TLChannel.Partial.cs" />
    <Compile Include="TL\Partial\TLChat.Partial.cs" />
    <Compile Include="TL\Partial\TLChatPhoto.Partial.cs" />
    <Compile Include="TL\Partial\TLChatPhotoBase.Partial.cs" />
    <Compile Include="TL\Partial\TLContactsContactsBase.Partial.cs" />
    <Compile Include="TL\Partial\TLContactsImportedContacts.Partial.cs" />
    <Compile Include="TL\Partial\TLDialog.Partial.cs" />
    <Compile Include="TL\Partial\TLDocument.Partial.cs" />
    <Compile Include="TL\Partial\TLFileLocation.Partial.cs" />
    <Compile Include="TL\Partial\TLFileLocationBase.Partial.cs" />
    <Compile Include="TL\Partial\TLMessagesDialogsBase.Partial.cs" />
    <Compile Include="TL\Partial\TLMessagesMessagesBase.Partial.cs" />
    <Compile Include="TL\Partial\TLPhoneCallBase.Partial.cs" />
    <Compile Include="TL\Partial\TLPhoneConnection.Partial.cs" />
    <Compile Include="TL\Partial\TLPhoto.Partial.cs" />
    <Compile Include="TL\Partial\TLPhotoBase.Partial.cs" />
    <Compile Include="TL\Partial\TLUpdateBase.Partial.cs" />
    <Compile Include="TL\Partial\TLUpdatesBase.Partial.cs" />
    <Compile Include="TL\Partial\TLUpdatesDifferenceBase.Partial.cs" />
    <Compile Include="TL\Partial\TLUpdatesState.Partial.cs" />
    <Compile Include="TL\Partial\TLUser.Partial.cs" />
    <Compile Include="TL\Partial\TLUserBase.Partial.cs" />
    <Compile Include="TL\Partial\TLUserFull.Partial.cs" />
    <Compile Include="TL\Partial\TLChatBase.Partial.cs" />
<<<<<<< HEAD
=======
  </ItemGroup>
  <ItemGroup>
    <Compile Include="Aggregator\EventAggregator.cs" />
    <Compile Include="Aggregator\ExtensionMethods.cs" />
    <Compile Include="Extensions\HttpWebRequestExtensions.cs" />
    <Compile Include="Extensions\StreamExtensions.cs" />
    <Compile Include="Extensions\TLObjectExtensions.cs" />
    <Compile Include="Helpers\Execute.cs" />
    <Compile Include="Helpers\FileUtils.cs" />
    <Compile Include="Helpers\Utils.cs" />
    <Compile Include="Logs\Log.cs" />
    <Compile Include="Properties\AssemblyInfo.cs" />
    <Compile Include="Services\Cache\Context.cs" />
    <Compile Include="Services\Cache\EventArgs\DialogAddedEventArgs.cs" />
    <Compile Include="Services\Cache\EventArgs\TopMessageUpdatedEventArgs.cs" />
    <Compile Include="Services\Cache\ICacheService.cs" />
    <Compile Include="Services\Cache\InMemoryCacheService.cs" />
    <Compile Include="Services\Cache\InMemoryDatabase.cs" />
    <Compile Include="Services\Connection\ConnectionService.cs" />
    <Compile Include="Services\DelayedItem.cs" />
    <Compile Include="Services\DeviceInfo\IDeviceInfoService.cs" />
    <Compile Include="Services\HistoryItem.cs" />
    <Compile Include="Services\IMTProtoService.cs" />
    <Compile Include="Services\MTProtoService.Account.cs" />
    <Compile Include="Services\MTProtoService.Auth.cs" />
    <Compile Include="Services\MTProtoService.ByTransport.cs" />
    <Compile Include="Services\MTProtoService.Config.cs" />
    <Compile Include="Services\MTProtoService.Contacts.cs" />
    <Compile Include="Services\MTProtoService.cs" />
    <Compile Include="Services\MTProtoService.DHKeyExchange.cs" />
    <Compile Include="Services\MTProtoService.Help.cs" />
    <Compile Include="Services\MTProtoService.Helpers.cs" />
    <Compile Include="Services\MTProtoService.HttpLongPoll.cs" />
    <Compile Include="Services\MTProtoService.Messages.cs" />
    <Compile Include="Services\MTProtoService.Photos.cs" />
    <Compile Include="Services\MTProtoService.SecretChats.cs" />
    <Compile Include="Services\MTProtoService.SendingQueue.cs" />
    <Compile Include="Services\MTProtoService.Stuff.cs" />
    <Compile Include="Services\MTProtoService.Updates.cs" />
    <Compile Include="Services\MTProtoService.Upload.cs" />
    <Compile Include="Services\MTProtoService.Users.cs" />
    <Compile Include="Services\ServiceBase.cs" />
    <Compile Include="Services\Updates\IUpdatesService.cs" />
    <Compile Include="Services\Updates\UpdatesService.cs" />
    <Compile Include="TL\Core\ITLMultiPts.cs" />
    <Compile Include="TL\Core\TLBinaryReader.cs" />
    <Compile Include="TL\Core\TLBinaryWriter.cs" />
    <Compile Include="TL\Core\TLContainerTransportMessage.cs" />
    <Compile Include="TL\Core\TLEncryptedTransportMessage.cs" />
    <Compile Include="TL\Core\TLErrorCode.cs" />
    <Compile Include="TL\Core\TLErrorType.cs" />
    <Compile Include="TL\Core\TLFactory.Base.cs" />
    <Compile Include="TL\Core\TLGzipPacked.cs" />
    <Compile Include="TL\Core\TLInt128.cs" />
    <Compile Include="TL\Core\TLInt256.cs" />
    <Compile Include="TL\Core\TLLong.cs" />
    <Compile Include="TL\Core\TLMsgContainer.cs" />
    <Compile Include="TL\Core\TLMessageState.cs" />
    <Compile Include="TL\Core\TLNonEncryptedTransportMessage.cs" />
    <Compile Include="TL\Core\TLObject.cs" />
    <Compile Include="TL\Core\TLRPCReqError.cs" />
    <Compile Include="TL\Core\TLRPCResult.cs" />
    <Compile Include="TL\Core\TLTransportMessage.cs" />
    <Compile Include="TL\Core\TLTransportMessageBase.cs" />
    <Compile Include="TL\Core\TLUtils.cs" />
    <Compile Include="TL\Core\TLUtils.Log.cs" />
    <Compile Include="TL\Core\TLVector.cs" />
    <Compile Include="TL\Partial\TLChatFullBase.Partial.cs" />
    <Compile Include="TL\Partial\TLMessageBase.Partial.cs" />
    <Compile Include="TL\Partial\TLUserProfilePhoto.Partial.cs" />
    <Compile Include="TL\Partial\TLUserProfilePhotoBase.Partial.cs" />
    <Compile Include="TL\Partial\TLWallPaper.Partial.cs" />
    <Compile Include="TL\Partial\TLWallPaperSolid.cs" />
    <Compile Include="TL\Partial\TLWebDocument.Partial.cs" />
    <Compile Include="TL\Partial\TLWebPageBase.Partial.cs" />
>>>>>>> 0a446f17
    <Compile Include="TL\Payments\Methods\TLPaymentsClearSavedInfo.cs" />
    <Compile Include="TL\Payments\Methods\TLPaymentsGetPaymentForm.cs" />
    <Compile Include="TL\Payments\Methods\TLPaymentsGetPaymentReceipt.cs" />
    <Compile Include="TL\Payments\Methods\TLPaymentsGetSavedInfo.cs" />
    <Compile Include="TL\Payments\Methods\TLPaymentsSendPaymentForm.cs" />
    <Compile Include="TL\Payments\Methods\TLPaymentsValidateRequestedInfo.cs" />
    <Compile Include="TL\Payments\TLPaymentsPaymentForm.cs" />
    <Compile Include="TL\Payments\TLPaymentsPaymentReceipt.cs" />
    <Compile Include="TL\Payments\TLPaymentsPaymentResult.cs" />
    <Compile Include="TL\Payments\TLPaymentsPaymentResultBase.cs" />
    <Compile Include="TL\Payments\TLPaymentsPaymentVerficationNeeded.cs" />
    <Compile Include="TL\Payments\TLPaymentsSavedInfo.cs" />
    <Compile Include="TL\Payments\TLPaymentsValidatedRequestedInfo.cs" />
    <Compile Include="TL\Phone\Methods\TLPhoneAcceptCall.cs" />
    <Compile Include="TL\Phone\Methods\TLPhoneConfirmCall.cs" />
    <Compile Include="TL\Phone\Methods\TLPhoneDiscardCall.cs" />
    <Compile Include="TL\Phone\Methods\TLPhoneGetCallConfig.cs" />
    <Compile Include="TL\Phone\Methods\TLPhoneReceivedCall.cs" />
    <Compile Include="TL\Phone\Methods\TLPhoneRequestCall.cs" />
    <Compile Include="TL\Phone\Methods\TLPhoneSaveCallDebug.cs" />
    <Compile Include="TL\Phone\Methods\TLPhoneSetCallRating.cs" />
    <Compile Include="TL\Phone\TLPhonePhoneCall.cs" />
    <Compile Include="TL\Photos\Methods\TLPhotosDeletePhotos.cs" />
    <Compile Include="TL\Photos\Methods\TLPhotosGetUserPhotos.cs" />
    <Compile Include="TL\Photos\Methods\TLPhotosUpdateProfilePhoto.cs" />
    <Compile Include="TL\Photos\Methods\TLPhotosUploadProfilePhoto.cs" />
    <Compile Include="TL\Photos\TLPhotosPhoto.cs" />
    <Compile Include="TL\Photos\TLPhotosPhotos.cs" />
    <Compile Include="TL\Photos\TLPhotosPhotosBase.cs" />
    <Compile Include="TL\Photos\TLPhotosPhotosSlice.cs" />
    <Compile Include="TL\Stickers\Methods\TLStickersAddStickerToSet.cs" />
    <Compile Include="TL\Stickers\Methods\TLStickersChangeStickerPosition.cs" />
    <Compile Include="TL\Stickers\Methods\TLStickersCreateStickerSet.cs" />
    <Compile Include="TL\Stickers\Methods\TLStickersRemoveStickerFromSet.cs" />
    <Compile Include="TL\Storage\TLStorageFileGif.cs" />
    <Compile Include="TL\Storage\TLStorageFileJpeg.cs" />
    <Compile Include="TL\Storage\TLStorageFileMov.cs" />
    <Compile Include="TL\Storage\TLStorageFileMp3.cs" />
    <Compile Include="TL\Storage\TLStorageFileMp4.cs" />
    <Compile Include="TL\Storage\TLStorageFilePartial.cs" />
    <Compile Include="TL\Storage\TLStorageFilePdf.cs" />
    <Compile Include="TL\Storage\TLStorageFilePng.cs" />
    <Compile Include="TL\Storage\TLStorageFileTypeBase.cs" />
    <Compile Include="TL\Storage\TLStorageFileUnknown.cs" />
    <Compile Include="TL\Storage\TLStorageFileWebp.cs" />
    <Compile Include="TL\TLAccountDaysTTL.cs" />
    <Compile Include="TL\TLAuthorization.cs" />
    <Compile Include="TL\TLBotCommand.cs" />
    <Compile Include="TL\TLBotInfo.cs" />
    <Compile Include="TL\TLBotInlineMediaResult.cs" />
    <Compile Include="TL\TLBotInlineMessageBase.cs" />
    <Compile Include="TL\TLBotInlineMessageMediaAuto.cs" />
    <Compile Include="TL\TLBotInlineMessageMediaContact.cs" />
    <Compile Include="TL\TLBotInlineMessageMediaGeo.cs" />
    <Compile Include="TL\TLBotInlineMessageMediaVenue.cs" />
    <Compile Include="TL\TLBotInlineMessageText.cs" />
    <Compile Include="TL\TLBotInlineResult.cs" />
    <Compile Include="TL\TLBotInlineResultBase.cs" />
    <Compile Include="TL\TLCdnFileHash.cs" />
    <Compile Include="TL\TLChannel.cs" />
    <Compile Include="TL\TLChannelAdminLogEvent.cs" />
    <Compile Include="TL\TLChannelAdminLogEventActionBase.cs" />
    <Compile Include="TL\TLChannelAdminLogEventActionChangeAbout.cs" />
    <Compile Include="TL\TLChannelAdminLogEventActionChangePhoto.cs" />
    <Compile Include="TL\TLChannelAdminLogEventActionChangeStickerSet.cs" />
    <Compile Include="TL\TLChannelAdminLogEventActionChangeTitle.cs" />
    <Compile Include="TL\TLChannelAdminLogEventActionChangeUsername.cs" />
    <Compile Include="TL\TLChannelAdminLogEventActionDeleteMessage.cs" />
    <Compile Include="TL\TLChannelAdminLogEventActionEditMessage.cs" />
    <Compile Include="TL\TLChannelAdminLogEventActionParticipantInvite.cs" />
    <Compile Include="TL\TLChannelAdminLogEventActionParticipantJoin.cs" />
    <Compile Include="TL\TLChannelAdminLogEventActionParticipantLeave.cs" />
    <Compile Include="TL\TLChannelAdminLogEventActionParticipantToggleAdmin.cs" />
    <Compile Include="TL\TLChannelAdminLogEventActionParticipantToggleBan.cs" />
    <Compile Include="TL\TLChannelAdminLogEventActionToggleInvites.cs" />
    <Compile Include="TL\TLChannelAdminLogEventActionTogglePreHistoryHidden.cs" />
    <Compile Include="TL\TLChannelAdminLogEventActionToggleSignatures.cs" />
    <Compile Include="TL\TLChannelAdminLogEventActionUpdatePinned.cs" />
    <Compile Include="TL\TLChannelAdminLogEventsFilter.cs" />
    <Compile Include="TL\TLChannelAdminRights.cs" />
    <Compile Include="TL\TLChannelBannedRights.cs" />
    <Compile Include="TL\TLChannelForbidden.cs" />
    <Compile Include="TL\TLChannelFull.cs" />
    <Compile Include="TL\TLChannelMessagesFilter.cs" />
    <Compile Include="TL\TLChannelMessagesFilterBase.cs" />
    <Compile Include="TL\TLChannelMessagesFilterEmpty.cs" />
    <Compile Include="TL\TLChannelParticipant.cs" />
    <Compile Include="TL\TLChannelParticipantAdmin.cs" />
    <Compile Include="TL\TLChannelParticipantBanned.cs" />
    <Compile Include="TL\TLChannelParticipantBase.cs" />
    <Compile Include="TL\TLChannelParticipantCreator.cs" />
    <Compile Include="TL\TLChannelParticipantsAdmins.cs" />
    <Compile Include="TL\TLChannelParticipantsBanned.cs" />
    <Compile Include="TL\TLChannelParticipantsBots.cs" />
    <Compile Include="TL\TLChannelParticipantSelf.cs" />
    <Compile Include="TL\TLChannelParticipantsFilterBase.cs" />
    <Compile Include="TL\TLChannelParticipantsKicked.cs" />
    <Compile Include="TL\TLChannelParticipantsRecent.cs" />
    <Compile Include="TL\TLChannelParticipantsSearch.cs" />
    <Compile Include="TL\TLChat.cs" />
    <Compile Include="TL\TLChatBase.cs" />
    <Compile Include="TL\TLChatEmpty.cs" />
    <Compile Include="TL\TLChatForbidden.cs" />
    <Compile Include="TL\TLChatFull.cs" />
    <Compile Include="TL\TLChatFullBase.cs" />
    <Compile Include="TL\TLChatInvite.cs" />
    <Compile Include="TL\TLChatInviteAlready.cs" />
    <Compile Include="TL\TLChatInviteBase.cs" />
    <Compile Include="TL\TLChatInviteEmpty.cs" />
    <Compile Include="TL\TLChatInviteExported.cs" />
    <Compile Include="TL\TLChatParticipant.cs" />
    <Compile Include="TL\TLChatParticipantAdmin.cs" />
    <Compile Include="TL\TLChatParticipantBase.cs" />
    <Compile Include="TL\TLChatParticipantCreator.cs" />
    <Compile Include="TL\TLChatParticipants.cs" />
    <Compile Include="TL\TLChatParticipantsBase.cs" />
    <Compile Include="TL\TLChatParticipantsForbidden.cs" />
    <Compile Include="TL\TLChatPhoto.cs" />
    <Compile Include="TL\TLChatPhotoBase.cs" />
    <Compile Include="TL\TLChatPhotoEmpty.cs" />
    <Compile Include="TL\TLContact.cs" />
    <Compile Include="TL\TLContactBlocked.cs" />
    <Compile Include="TL\TLContactLinkBase.cs" />
    <Compile Include="TL\TLContactLinkContact.cs" />
    <Compile Include="TL\TLContactLinkHasPhone.cs" />
    <Compile Include="TL\TLContactLinkNone.cs" />
    <Compile Include="TL\TLContactLinkUnknown.cs" />
    <Compile Include="TL\TLContactStatus.cs" />
    <Compile Include="TL\TLDataJSON.cs" />
    <Compile Include="TL\TLDialog.cs" />
    <Compile Include="TL\TLDocument.cs" />
    <Compile Include="TL\TLDocumentAttributeAnimated.cs" />
    <Compile Include="TL\TLDocumentAttributeAudio.cs" />
    <Compile Include="TL\TLDocumentAttributeBase.cs" />
    <Compile Include="TL\TLDocumentAttributeFilename.cs" />
    <Compile Include="TL\TLDocumentAttributeHasStickers.cs" />
    <Compile Include="TL\TLDocumentAttributeImageSize.cs" />
    <Compile Include="TL\TLDocumentAttributeSticker.cs" />
    <Compile Include="TL\TLDocumentAttributeVideo.cs" />
    <Compile Include="TL\TLDocumentBase.cs" />
    <Compile Include="TL\TLDocumentEmpty.cs" />
    <Compile Include="TL\TLDraftMessage.cs" />
    <Compile Include="TL\TLDraftMessageBase.cs" />
    <Compile Include="TL\TLDraftMessageEmpty.cs" />
    <Compile Include="TL\TLEncryptedChat.cs" />
    <Compile Include="TL\TLEncryptedChatBase.cs" />
    <Compile Include="TL\TLEncryptedChatDiscarded.cs" />
    <Compile Include="TL\TLEncryptedChatEmpty.cs" />
    <Compile Include="TL\TLEncryptedChatRequested.cs" />
    <Compile Include="TL\TLEncryptedChatWaiting.cs" />
    <Compile Include="TL\TLEncryptedFile.cs" />
    <Compile Include="TL\TLEncryptedFileBase.cs" />
    <Compile Include="TL\TLEncryptedFileEmpty.cs" />
    <Compile Include="TL\TLEncryptedMessage.cs" />
    <Compile Include="TL\TLEncryptedMessageBase.cs" />
    <Compile Include="TL\TLEncryptedMessageService.cs" />
    <Compile Include="TL\TLExportedChatInviteBase.cs" />
    <Compile Include="TL\TLExportedMessageLink.cs" />
    <Compile Include="TL\TLFactory.cs" />
    <Compile Include="TL\TLFileLocation.cs" />
    <Compile Include="TL\TLFileLocationBase.cs" />
    <Compile Include="TL\TLFileLocationUnavailable.cs" />
    <Compile Include="TL\TLFoundGif.cs" />
    <Compile Include="TL\TLFoundGifBase.cs" />
    <Compile Include="TL\TLFoundGifCached.cs" />
    <Compile Include="TL\TLGame.cs" />
    <Compile Include="TL\TLGeoPoint.cs" />
    <Compile Include="TL\TLGeoPointBase.cs" />
    <Compile Include="TL\TLGeoPointEmpty.cs" />
    <Compile Include="TL\TLHighScore.cs" />
    <Compile Include="TL\TLImportedContact.cs" />
    <Compile Include="TL\TLInlineBotSwitchPM.cs" />
    <Compile Include="TL\TLInputAppEvent.cs" />
    <Compile Include="TL\TLInputBotInlineMessageBase.cs" />
    <Compile Include="TL\TLInputBotInlineMessageGame.cs" />
    <Compile Include="TL\TLInputBotInlineMessageID.cs" />
    <Compile Include="TL\TLInputBotInlineMessageMediaAuto.cs" />
    <Compile Include="TL\TLInputBotInlineMessageMediaContact.cs" />
    <Compile Include="TL\TLInputBotInlineMessageMediaGeo.cs" />
    <Compile Include="TL\TLInputBotInlineMessageMediaVenue.cs" />
    <Compile Include="TL\TLInputBotInlineMessageText.cs" />
    <Compile Include="TL\TLInputBotInlineResult.cs" />
    <Compile Include="TL\TLInputBotInlineResultBase.cs" />
    <Compile Include="TL\TLInputBotInlineResultDocument.cs" />
    <Compile Include="TL\TLInputBotInlineResultGame.cs" />
    <Compile Include="TL\TLInputBotInlineResultPhoto.cs" />
    <Compile Include="TL\TLInputChannel.cs" />
    <Compile Include="TL\TLInputChannelBase.cs" />
    <Compile Include="TL\TLInputChannelEmpty.cs" />
    <Compile Include="TL\TLInputChatPhoto.cs" />
    <Compile Include="TL\TLInputChatPhotoBase.cs" />
    <Compile Include="TL\TLInputChatPhotoEmpty.cs" />
    <Compile Include="TL\TLInputChatUploadedPhoto.cs" />
    <Compile Include="TL\TLInputContactBase.cs" />
    <Compile Include="TL\TLInputDocument.cs" />
    <Compile Include="TL\TLInputDocumentBase.cs" />
    <Compile Include="TL\TLInputDocumentEmpty.cs" />
    <Compile Include="TL\TLInputDocumentFileLocation.cs" />
    <Compile Include="TL\TLInputEncryptedChat.cs" />
    <Compile Include="TL\TLInputEncryptedFile.cs" />
    <Compile Include="TL\TLInputEncryptedFileBase.cs" />
    <Compile Include="TL\TLInputEncryptedFileBigUploaded.cs" />
    <Compile Include="TL\TLInputEncryptedFileEmpty.cs" />
    <Compile Include="TL\TLInputEncryptedFileLocation.cs" />
    <Compile Include="TL\TLInputEncryptedFileUploaded.cs" />
    <Compile Include="TL\TLInputFile.cs" />
    <Compile Include="TL\TLInputFileBase.cs" />
    <Compile Include="TL\TLInputFileBig.cs" />
    <Compile Include="TL\TLInputFileLocation.cs" />
    <Compile Include="TL\TLInputFileLocationBase.cs" />
    <Compile Include="TL\TLInputGameBase.cs" />
    <Compile Include="TL\TLInputGameID.cs" />
    <Compile Include="TL\TLInputGameShortName.cs" />
    <Compile Include="TL\TLInputGeoPoint.cs" />
    <Compile Include="TL\TLInputGeoPointBase.cs" />
    <Compile Include="TL\TLInputGeoPointEmpty.cs" />
    <Compile Include="TL\TLInputMediaBase.cs" />
    <Compile Include="TL\TLInputMediaContact.cs" />
    <Compile Include="TL\TLInputMediaDocument.cs" />
    <Compile Include="TL\TLInputMediaDocumentExternal.cs" />
    <Compile Include="TL\TLInputMediaEmpty.cs" />
    <Compile Include="TL\TLInputMediaGame.cs" />
    <Compile Include="TL\TLInputMediaGeoLive.cs" />
    <Compile Include="TL\TLInputMediaGeoPoint.cs" />
    <Compile Include="TL\TLInputMediaGifExternal.cs" />
    <Compile Include="TL\TLInputMediaInvoice.cs" />
    <Compile Include="TL\TLInputMediaPhoto.cs" />
    <Compile Include="TL\TLInputMediaPhotoExternal.cs" />
    <Compile Include="TL\TLInputMediaUploadedDocument.cs" />
    <Compile Include="TL\TLInputMediaUploadedPhoto.cs" />
    <Compile Include="TL\TLInputMediaVenue.cs" />
    <Compile Include="TL\TLInputMessageEntityMentionName.cs" />
    <Compile Include="TL\TLInputMessagesFilterChatPhotos.cs" />
    <Compile Include="TL\TLInputMessagesFilterContacts.cs" />
    <Compile Include="TL\TLInputMessagesFilterDocument.cs" />
    <Compile Include="TL\TLInputMessagesFilterEmpty.cs" />
    <Compile Include="TL\TLInputMessagesFilterGeo.cs" />
    <Compile Include="TL\TLInputMessagesFilterGif.cs" />
    <Compile Include="TL\TLInputMessagesFilterMusic.cs" />
    <Compile Include="TL\TLInputMessagesFilterMyMentions.cs" />
    <Compile Include="TL\TLInputMessagesFilterPhoneCalls.cs" />
    <Compile Include="TL\TLInputMessagesFilterPhotos.cs" />
    <Compile Include="TL\TLInputMessagesFilterPhotoVideo.cs" />
    <Compile Include="TL\TLInputMessagesFilterPhotoVideoDocuments.cs" />
    <Compile Include="TL\TLInputMessagesFilterRoundVideo.cs" />
    <Compile Include="TL\TLInputMessagesFilterRoundVoice.cs" />
    <Compile Include="TL\TLInputMessagesFilterUrl.cs" />
    <Compile Include="TL\TLInputMessagesFilterVideo.cs" />
    <Compile Include="TL\TLInputMessagesFilterVoice.cs" />
    <Compile Include="TL\TLInputNotifyAll.cs" />
    <Compile Include="TL\TLInputNotifyChats.cs" />
    <Compile Include="TL\TLInputNotifyPeer.cs" />
    <Compile Include="TL\TLInputNotifyPeerBase.cs" />
    <Compile Include="TL\TLInputNotifyUsers.cs" />
    <Compile Include="TL\TLInputPaymentCredentials.cs" />
    <Compile Include="TL\TLInputPaymentCredentialsBase.cs" />
    <Compile Include="TL\TLInputPaymentCredentialsSaved.cs" />
    <Compile Include="TL\TLInputPeerBase.cs" />
    <Compile Include="TL\TLInputPeerChannel.cs" />
    <Compile Include="TL\TLInputPeerChat.cs" />
    <Compile Include="TL\TLInputPeerEmpty.cs" />
    <Compile Include="TL\TLInputPeerNotifyEventsAll.cs" />
    <Compile Include="TL\TLInputPeerNotifyEventsBase.cs" />
    <Compile Include="TL\TLInputPeerNotifyEventsEmpty.cs" />
    <Compile Include="TL\TLInputPeerNotifySettings.cs" />
    <Compile Include="TL\TLInputPeerSelf.cs" />
    <Compile Include="TL\TLInputPeerUser.cs" />
    <Compile Include="TL\TLInputPhoneCall.cs" />
    <Compile Include="TL\TLInputPhoneContact.cs" />
    <Compile Include="TL\TLInputPhoto.cs" />
    <Compile Include="TL\TLInputPhotoBase.cs" />
    <Compile Include="TL\TLInputPhotoEmpty.cs" />
    <Compile Include="TL\TLInputPrivacyKeyBase.cs" />
    <Compile Include="TL\TLInputPrivacyKeyChatInvite.cs" />
    <Compile Include="TL\TLInputPrivacyKeyPhoneCall.cs" />
    <Compile Include="TL\TLInputPrivacyKeyStatusTimestamp.cs" />
    <Compile Include="TL\TLInputPrivacyRuleBase.cs" />
    <Compile Include="TL\TLInputPrivacyValueAllowAll.cs" />
    <Compile Include="TL\TLInputPrivacyValueAllowContacts.cs" />
    <Compile Include="TL\TLInputPrivacyValueAllowUsers.cs" />
    <Compile Include="TL\TLInputPrivacyValueDisallowAll.cs" />
    <Compile Include="TL\TLInputPrivacyValueDisallowContacts.cs" />
    <Compile Include="TL\TLInputPrivacyValueDisallowUsers.cs" />
    <Compile Include="TL\TLInputReportReasonOther.cs" />
    <Compile Include="TL\TLInputReportReasonPornography.cs" />
    <Compile Include="TL\TLInputReportReasonSpam.cs" />
    <Compile Include="TL\TLInputReportReasonViolence.cs" />
    <Compile Include="TL\TLInputStickeredMediaBase.cs" />
    <Compile Include="TL\TLInputStickeredMediaDocument.cs" />
    <Compile Include="TL\TLInputStickeredMediaPhoto.cs" />
    <Compile Include="TL\TLInputStickerSetBase.cs" />
    <Compile Include="TL\TLInputStickerSetEmpty.cs" />
    <Compile Include="TL\TLInputStickerSetID.cs" />
    <Compile Include="TL\TLInputStickerSetItem.cs" />
    <Compile Include="TL\TLInputStickerSetShortName.cs" />
    <Compile Include="TL\TLInputUser.cs" />
    <Compile Include="TL\TLInputUserBase.cs" />
    <Compile Include="TL\TLInputUserEmpty.cs" />
    <Compile Include="TL\TLInputUserSelf.cs" />
    <Compile Include="TL\TLInputWebDocument.cs" />
    <Compile Include="TL\TLInputWebFileLocation.cs" />
    <Compile Include="TL\TLInvoice.cs" />
    <Compile Include="TL\TLKeyboardButton.cs" />
    <Compile Include="TL\TLKeyboardButtonBase.cs" />
    <Compile Include="TL\TLKeyboardButtonBuy.cs" />
    <Compile Include="TL\TLKeyboardButtonCallback.cs" />
    <Compile Include="TL\TLKeyboardButtonGame.cs" />
    <Compile Include="TL\TLKeyboardButtonRequestGeoLocation.cs" />
    <Compile Include="TL\TLKeyboardButtonRequestPhone.cs" />
    <Compile Include="TL\TLKeyboardButtonRow.cs" />
    <Compile Include="TL\TLKeyboardButtonSwitchInline.cs" />
    <Compile Include="TL\TLKeyboardButtonUrl.cs" />
    <Compile Include="TL\TLLabeledPrice.cs" />
    <Compile Include="TL\TLLangPackDifference.cs" />
    <Compile Include="TL\TLLangPackLanguage.cs" />
    <Compile Include="TL\TLLangPackString.cs" />
    <Compile Include="TL\TLLangPackStringBase.cs" />
    <Compile Include="TL\TLLangPackStringDeleted.cs" />
    <Compile Include="TL\TLLangPackStringPluralized.cs" />
    <Compile Include="TL\TLMaskCoords.cs" />
    <Compile Include="TL\TLMessage.cs" />
    <Compile Include="TL\TLMessageActionBase.cs" />
    <Compile Include="TL\TLMessageActionChannelCreate.cs" />
    <Compile Include="TL\TLMessageActionChannelMigrateFrom.cs" />
    <Compile Include="TL\TLMessageActionChatAddUser.cs" />
    <Compile Include="TL\TLMessageActionChatCreate.cs" />
    <Compile Include="TL\TLMessageActionChatDeletePhoto.cs" />
    <Compile Include="TL\TLMessageActionChatDeleteUser.cs" />
    <Compile Include="TL\TLMessageActionChatEditPhoto.cs" />
    <Compile Include="TL\TLMessageActionChatEditTitle.cs" />
    <Compile Include="TL\TLMessageActionChatJoinedByLink.cs" />
    <Compile Include="TL\TLMessageActionChatMigrateTo.cs" />
    <Compile Include="TL\TLMessageActionCustomAction.cs" />
    <Compile Include="TL\TLMessageActionEmpty.cs" />
    <Compile Include="TL\TLMessageActionGameScore.cs" />
    <Compile Include="TL\TLMessageActionHistoryClear.cs" />
    <Compile Include="TL\TLMessageActionPaymentSent.cs" />
    <Compile Include="TL\TLMessageActionPaymentSentMe.cs" />
    <Compile Include="TL\TLMessageActionPhoneCall.cs" />
    <Compile Include="TL\TLMessageActionPinMessage.cs" />
    <Compile Include="TL\TLMessageActionScreenshotTaken.cs" />
    <Compile Include="TL\TLMessageBase.cs" />
    <Compile Include="TL\TLMessageCommonBase.cs" />
    <Compile Include="TL\TLMessageEmpty.cs" />
    <Compile Include="TL\TLMessageEntityBase.cs" />
    <Compile Include="TL\TLMessageEntityBold.cs" />
    <Compile Include="TL\TLMessageEntityBotCommand.cs" />
    <Compile Include="TL\TLMessageEntityCode.cs" />
    <Compile Include="TL\TLMessageEntityEmail.cs" />
    <Compile Include="TL\TLMessageEntityHashtag.cs" />
    <Compile Include="TL\TLMessageEntityItalic.cs" />
    <Compile Include="TL\TLMessageEntityMention.cs" />
    <Compile Include="TL\TLMessageEntityMentionName.cs" />
    <Compile Include="TL\TLMessageEntityPre.cs" />
    <Compile Include="TL\TLMessageEntityTextUrl.cs" />
    <Compile Include="TL\TLMessageEntityUnknown.cs" />
    <Compile Include="TL\TLMessageEntityUrl.cs" />
    <Compile Include="TL\TLMessageFwdHeader.cs" />
    <Compile Include="TL\TLMessageMediaBase.cs" />
    <Compile Include="TL\TLMessageMediaContact.cs" />
    <Compile Include="TL\TLMessageMediaDocument.cs" />
    <Compile Include="TL\TLMessageMediaEmpty.cs" />
    <Compile Include="TL\TLMessageMediaGame.cs" />
    <Compile Include="TL\TLMessageMediaGeo.cs" />
    <Compile Include="TL\TLMessageMediaGeoLive.cs" />
    <Compile Include="TL\TLMessageMediaInvoice.cs" />
    <Compile Include="TL\TLMessageMediaPhoto.cs" />
    <Compile Include="TL\TLMessageMediaUnsupported.cs" />
    <Compile Include="TL\TLMessageMediaVenue.cs" />
    <Compile Include="TL\TLMessageMediaWebPage.cs" />
    <Compile Include="TL\TLMessageRange.cs" />
    <Compile Include="TL\TLMessageService.cs" />
    <Compile Include="TL\TLMessagesFilterBase.cs" />
    <Compile Include="TL\TLNearestDC.cs" />
    <Compile Include="TL\TLNotifyAll.cs" />
    <Compile Include="TL\TLNotifyChats.cs" />
    <Compile Include="TL\TLNotifyPeer.cs" />
    <Compile Include="TL\TLNotifyPeerBase.cs" />
    <Compile Include="TL\TLNotifyUsers.cs" />
    <Compile Include="TL\TLPageBase.cs" />
    <Compile Include="TL\TLPageBlockAnchor.cs" />
    <Compile Include="TL\TLPageBlockAudio.cs" />
    <Compile Include="TL\TLPageBlockAuthorDate.cs" />
    <Compile Include="TL\TLPageBlockBase.cs" />
    <Compile Include="TL\TLPageBlockBlockquote.cs" />
    <Compile Include="TL\TLPageBlockChannel.cs" />
    <Compile Include="TL\TLPageBlockCollage.cs" />
    <Compile Include="TL\TLPageBlockCover.cs" />
    <Compile Include="TL\TLPageBlockDivider.cs" />
    <Compile Include="TL\TLPageBlockEmbed.cs" />
    <Compile Include="TL\TLPageBlockEmbedPost.cs" />
    <Compile Include="TL\TLPageBlockFooter.cs" />
    <Compile Include="TL\TLPageBlockHeader.cs" />
    <Compile Include="TL\TLPageBlockList.cs" />
    <Compile Include="TL\TLPageBlockParagraph.cs" />
    <Compile Include="TL\TLPageBlockPhoto.cs" />
    <Compile Include="TL\TLPageBlockPreformatted.cs" />
    <Compile Include="TL\TLPageBlockPullquote.cs" />
    <Compile Include="TL\TLPageBlockSlideshow.cs" />
    <Compile Include="TL\TLPageBlockSubheader.cs" />
    <Compile Include="TL\TLPageBlockSubtitle.cs" />
    <Compile Include="TL\TLPageBlockTitle.cs" />
    <Compile Include="TL\TLPageBlockUnsupported.cs" />
    <Compile Include="TL\TLPageBlockVideo.cs" />
    <Compile Include="TL\TLPageFull.cs" />
    <Compile Include="TL\TLPagePart.cs" />
    <Compile Include="TL\TLPaymentCharge.cs" />
    <Compile Include="TL\TLPaymentRequestedInfo.cs" />
    <Compile Include="TL\TLPaymentSavedCredentialsBase.cs" />
    <Compile Include="TL\TLPaymentSavedCredentialsCard.cs" />
    <Compile Include="TL\TLPeerBase.cs" />
    <Compile Include="TL\TLPeerChannel.cs" />
    <Compile Include="TL\TLPeerChat.cs" />
    <Compile Include="TL\TLPeerNotifyEventsAll.cs" />
    <Compile Include="TL\TLPeerNotifyEventsBase.cs" />
    <Compile Include="TL\TLPeerNotifyEventsEmpty.cs" />
    <Compile Include="TL\TLPeerNotifySettings.cs" />
    <Compile Include="TL\TLPeerNotifySettingsBase.cs" />
    <Compile Include="TL\TLPeerNotifySettingsEmpty.cs" />
    <Compile Include="TL\TLPeerSettings.cs" />
    <Compile Include="TL\TLPeerUser.cs" />
    <Compile Include="TL\TLPhoneCall.cs" />
    <Compile Include="TL\TLPhoneCallAccepted.cs" />
    <Compile Include="TL\TLPhoneCallBase.cs" />
    <Compile Include="TL\TLPhoneCallDiscarded.cs" />
    <Compile Include="TL\TLPhoneCallDiscardReasonBase.cs" />
    <Compile Include="TL\TLPhoneCallDiscardReasonBusy.cs" />
    <Compile Include="TL\TLPhoneCallDiscardReasonDisconnect.cs" />
    <Compile Include="TL\TLPhoneCallDiscardReasonHangup.cs" />
    <Compile Include="TL\TLPhoneCallDiscardReasonMissed.cs" />
    <Compile Include="TL\TLPhoneCallEmpty.cs" />
    <Compile Include="TL\TLPhoneCallProtocol.cs" />
    <Compile Include="TL\TLPhoneCallRequested.cs" />
    <Compile Include="TL\TLPhoneCallWaiting.cs" />
    <Compile Include="TL\TLPhoneConnection.cs" />
    <Compile Include="TL\TLPhoto.cs" />
    <Compile Include="TL\TLPhotoBase.cs" />
    <Compile Include="TL\TLPhotoCachedSize.cs" />
    <Compile Include="TL\TLPhotoEmpty.cs" />
    <Compile Include="TL\TLPhotoSize.cs" />
    <Compile Include="TL\TLPhotoSizeBase.cs" />
    <Compile Include="TL\TLPhotoSizeEmpty.cs" />
    <Compile Include="TL\TLPopularContact.cs" />
    <Compile Include="TL\TLPostAddress.cs" />
    <Compile Include="TL\TLPrivacyKeyBase.cs" />
    <Compile Include="TL\TLPrivacyKeyChatInvite.cs" />
    <Compile Include="TL\TLPrivacyKeyPhoneCall.cs" />
    <Compile Include="TL\TLPrivacyKeyStatusTimestamp.cs" />
    <Compile Include="TL\TLPrivacyRuleBase.cs" />
    <Compile Include="TL\TLPrivacyValueAllowAll.cs" />
    <Compile Include="TL\TLPrivacyValueAllowContacts.cs" />
    <Compile Include="TL\TLPrivacyValueAllowUsers.cs" />
    <Compile Include="TL\TLPrivacyValueDisallowAll.cs" />
    <Compile Include="TL\TLPrivacyValueDisallowContacts.cs" />
    <Compile Include="TL\TLPrivacyValueDisallowUsers.cs" />
    <Compile Include="TL\TLReceivedNotifyMessage.cs" />
    <Compile Include="TL\TLRecentMeUrlBase.cs" />
    <Compile Include="TL\TLRecentMeUrlChat.cs" />
    <Compile Include="TL\TLRecentMeUrlChatInvite.cs" />
    <Compile Include="TL\TLRecentMeUrlStickerSet.cs" />
    <Compile Include="TL\TLRecentMeUrlUnknown.cs" />
    <Compile Include="TL\TLRecentMeUrlUser.cs" />
    <Compile Include="TL\TLReplyInlineMarkup.cs" />
    <Compile Include="TL\TLReplyKeyboardForceReply.cs" />
    <Compile Include="TL\TLReplyKeyboardHide.cs" />
    <Compile Include="TL\TLReplyKeyboardMarkup.cs" />
    <Compile Include="TL\TLReplyMarkupBase.cs" />
    <Compile Include="TL\TLReportReasonBase.cs" />
    <Compile Include="TL\TLRichTextBase.cs" />
    <Compile Include="TL\TLSendMessageActionBase.cs" />
    <Compile Include="TL\TLSendMessageCancelAction.cs" />
    <Compile Include="TL\TLSendMessageChooseContactAction.cs" />
    <Compile Include="TL\TLSendMessageGamePlayAction.cs" />
    <Compile Include="TL\TLSendMessageGeoLocationAction.cs" />
    <Compile Include="TL\TLSendMessageRecordAudioAction.cs" />
    <Compile Include="TL\TLSendMessageRecordRoundAction.cs" />
    <Compile Include="TL\TLSendMessageRecordVideoAction.cs" />
    <Compile Include="TL\TLSendMessageTypingAction.cs" />
    <Compile Include="TL\TLSendMessageUploadAudioAction.cs" />
    <Compile Include="TL\TLSendMessageUploadDocumentAction.cs" />
    <Compile Include="TL\TLSendMessageUploadPhotoAction.cs" />
    <Compile Include="TL\TLSendMessageUploadRoundAction.cs" />
    <Compile Include="TL\TLSendMessageUploadVideoAction.cs" />
    <Compile Include="TL\TLShippingOption.cs" />
    <Compile Include="TL\TLStickerPack.cs" />
    <Compile Include="TL\TLStickerSet.cs" />
    <Compile Include="TL\TLStickerSetCovered.cs" />
    <Compile Include="TL\TLStickerSetCoveredBase.cs" />
    <Compile Include="TL\TLStickerSetMultiCovered.cs" />
    <Compile Include="TL\TLTextBold.cs" />
    <Compile Include="TL\TLTextConcat.cs" />
    <Compile Include="TL\TLTextEmail.cs" />
    <Compile Include="TL\TLTextEmpty.cs" />
    <Compile Include="TL\TLTextFixed.cs" />
    <Compile Include="TL\TLTextItalic.cs" />
    <Compile Include="TL\TLTextPlain.cs" />
    <Compile Include="TL\TLTextStrike.cs" />
    <Compile Include="TL\TLTextUnderline.cs" />
    <Compile Include="TL\TLTextUrl.cs" />
    <Compile Include="TL\TLTopPeer.cs" />
    <Compile Include="TL\TLTopPeerCategoryBase.cs" />
    <Compile Include="TL\TLTopPeerCategoryBotsInline.cs" />
    <Compile Include="TL\TLTopPeerCategoryBotsPM.cs" />
    <Compile Include="TL\TLTopPeerCategoryChannels.cs" />
    <Compile Include="TL\TLTopPeerCategoryCorrespondents.cs" />
    <Compile Include="TL\TLTopPeerCategoryGroups.cs" />
    <Compile Include="TL\TLTopPeerCategoryPeers.cs" />
    <Compile Include="TL\TLTopPeerCategoryPhoneCalls.cs" />
    <Compile Include="TL\TLType.cs" />
    <Compile Include="TL\TLUpdateBase.cs" />
    <Compile Include="TL\TLUpdateBotCallbackQuery.cs" />
    <Compile Include="TL\TLUpdateBotInlineQuery.cs" />
    <Compile Include="TL\TLUpdateBotInlineSend.cs" />
    <Compile Include="TL\TLUpdateBotPrecheckoutQuery.cs" />
    <Compile Include="TL\TLUpdateBotShippingQuery.cs" />
    <Compile Include="TL\TLUpdateBotWebhookJSON.cs" />
    <Compile Include="TL\TLUpdateBotWebhookJSONQuery.cs" />
    <Compile Include="TL\TLUpdateChannel.cs" />
    <Compile Include="TL\TLUpdateChannelAvailableMessages.cs" />
    <Compile Include="TL\TLUpdateChannelMessageViews.cs" />
    <Compile Include="TL\TLUpdateChannelPinnedMessage.cs" />
    <Compile Include="TL\TLUpdateChannelReadMessagesContents.cs" />
    <Compile Include="TL\TLUpdateChannelTooLong.cs" />
    <Compile Include="TL\TLUpdateChannelWebPage.cs" />
    <Compile Include="TL\TLUpdateChatAdmins.cs" />
    <Compile Include="TL\TLUpdateChatParticipantAdd.cs" />
    <Compile Include="TL\TLUpdateChatParticipantAdmin.cs" />
    <Compile Include="TL\TLUpdateChatParticipantDelete.cs" />
    <Compile Include="TL\TLUpdateChatParticipants.cs" />
    <Compile Include="TL\TLUpdateChatUserTyping.cs" />
    <Compile Include="TL\TLUpdateConfig.cs" />
    <Compile Include="TL\TLUpdateContactLink.cs" />
    <Compile Include="TL\TLUpdateContactRegistered.cs" />
    <Compile Include="TL\TLUpdateContactsReset.cs" />
    <Compile Include="TL\TLUpdateDCOptions.cs" />
    <Compile Include="TL\TLUpdateDeleteChannelMessages.cs" />
    <Compile Include="TL\TLUpdateDeleteMessages.cs" />
    <Compile Include="TL\TLUpdateDialogPinned.cs" />
    <Compile Include="TL\TLUpdateDraftMessage.cs" />
    <Compile Include="TL\TLUpdateEditChannelMessage.cs" />
    <Compile Include="TL\TLUpdateEditMessage.cs" />
    <Compile Include="TL\TLUpdateEncryptedChatTyping.cs" />
    <Compile Include="TL\TLUpdateEncryptedMessagesRead.cs" />
    <Compile Include="TL\TLUpdateEncryption.cs" />
    <Compile Include="TL\TLUpdateFavedStickers.cs" />
    <Compile Include="TL\TLUpdateInlineBotCallbackQuery.cs" />
    <Compile Include="TL\TLUpdateLangPack.cs" />
    <Compile Include="TL\TLUpdateLangPackTooLong.cs" />
    <Compile Include="TL\TLUpdateMessageID.cs" />
    <Compile Include="TL\TLUpdateNewChannelMessage.cs" />
    <Compile Include="TL\TLUpdateNewEncryptedMessage.cs" />
    <Compile Include="TL\TLUpdateNewMessage.cs" />
    <Compile Include="TL\TLUpdateNewStickerSet.cs" />
    <Compile Include="TL\TLUpdateNotifySettings.cs" />
    <Compile Include="TL\TLUpdatePhoneCall.cs" />
    <Compile Include="TL\TLUpdatePinnedDialogs.cs" />
    <Compile Include="TL\TLUpdatePrivacy.cs" />
    <Compile Include="TL\TLUpdatePtsChanged.cs" />
    <Compile Include="TL\TLUpdateReadChannelInbox.cs" />
    <Compile Include="TL\TLUpdateReadChannelOutbox.cs" />
    <Compile Include="TL\TLUpdateReadFeaturedStickers.cs" />
    <Compile Include="TL\TLUpdateReadHistoryInbox.cs" />
    <Compile Include="TL\TLUpdateReadHistoryOutbox.cs" />
    <Compile Include="TL\TLUpdateReadMessagesContents.cs" />
    <Compile Include="TL\TLUpdateRecentStickers.cs" />
    <Compile Include="TL\TLUpdates.cs" />
    <Compile Include="TL\TLUpdateSavedGifs.cs" />
    <Compile Include="TL\TLUpdatesBase.cs" />
    <Compile Include="TL\TLUpdatesCombined.cs" />
    <Compile Include="TL\TLUpdateServiceNotification.cs" />
    <Compile Include="TL\TLUpdateShort.cs" />
    <Compile Include="TL\TLUpdateShortChatMessage.cs" />
    <Compile Include="TL\TLUpdateShortMessage.cs" />
    <Compile Include="TL\TLUpdateShortSentMessage.cs" />
    <Compile Include="TL\TLUpdateStickerSets.cs" />
    <Compile Include="TL\TLUpdateStickerSetsOrder.cs" />
    <Compile Include="TL\TLUpdatesTooLong.cs" />
    <Compile Include="TL\TLUpdateUserBlocked.cs" />
    <Compile Include="TL\TLUpdateUserName.cs" />
    <Compile Include="TL\TLUpdateUserPhone.cs" />
    <Compile Include="TL\TLUpdateUserPhoto.cs" />
    <Compile Include="TL\TLUpdateUserStatus.cs" />
    <Compile Include="TL\TLUpdateUserTyping.cs" />
    <Compile Include="TL\TLUpdateWebPage.cs" />
    <Compile Include="TL\TLUser.cs" />
    <Compile Include="TL\TLUserBase.cs" />
    <Compile Include="TL\TLUserEmpty.cs" />
    <Compile Include="TL\TLUserFull.cs" />
    <Compile Include="TL\TLUserProfilePhoto.cs" />
    <Compile Include="TL\TLUserProfilePhotoBase.cs" />
    <Compile Include="TL\TLUserProfilePhotoEmpty.cs" />
    <Compile Include="TL\TLUserStatusBase.cs" />
    <Compile Include="TL\TLUserStatusEmpty.cs" />
    <Compile Include="TL\TLUserStatusLastMonth.cs" />
    <Compile Include="TL\TLUserStatusLastWeek.cs" />
    <Compile Include="TL\TLUserStatusOffline.cs" />
    <Compile Include="TL\TLUserStatusOnline.cs" />
    <Compile Include="TL\TLUserStatusRecently.cs" />
    <Compile Include="TL\TLWallPaper.cs" />
    <Compile Include="TL\TLWallPaperBase.cs" />
    <Compile Include="TL\TLWallPaperSolid.cs" />
    <Compile Include="TL\TLWebDocument.cs" />
    <Compile Include="TL\TLWebPage.cs" />
    <Compile Include="TL\TLWebPageBase.cs" />
    <Compile Include="TL\TLWebPageEmpty.cs" />
    <Compile Include="TL\TLWebPageNotModified.cs" />
    <Compile Include="TL\TLWebPagePending.cs" />
    <Compile Include="TL\Updates\Methods\TLUpdatesGetChannelDifference.cs" />
    <Compile Include="TL\Updates\Methods\TLUpdatesGetDifference.cs" />
    <Compile Include="TL\Updates\Methods\TLUpdatesGetState.cs" />
    <Compile Include="TL\Updates\TLUpdatesChannelDifference.cs" />
    <Compile Include="TL\Updates\TLUpdatesChannelDifferenceBase.cs" />
    <Compile Include="TL\Updates\TLUpdatesChannelDifferenceEmpty.cs" />
    <Compile Include="TL\Updates\TLUpdatesChannelDifferenceTooLong.cs" />
    <Compile Include="TL\Updates\TLUpdatesDifference.cs" />
    <Compile Include="TL\Updates\TLUpdatesDifferenceBase.cs" />
    <Compile Include="TL\Updates\TLUpdatesDifferenceEmpty.cs" />
    <Compile Include="TL\Updates\TLUpdatesDifferenceSlice.cs" />
    <Compile Include="TL\Updates\TLUpdatesDifferenceTooLong.cs" />
    <Compile Include="TL\Updates\TLUpdatesState.cs" />
    <Compile Include="TL\Upload\Methods\TLUploadGetCdnFile.cs" />
    <Compile Include="TL\Upload\Methods\TLUploadGetCdnFileHashes.cs" />
    <Compile Include="TL\Upload\Methods\TLUploadGetFile.cs" />
    <Compile Include="TL\Upload\Methods\TLUploadGetWebFile.cs" />
    <Compile Include="TL\Upload\Methods\TLUploadReuploadCdnFile.cs" />
    <Compile Include="TL\Upload\Methods\TLUploadSaveBigFilePart.cs" />
    <Compile Include="TL\Upload\Methods\TLUploadSaveFilePart.cs" />
    <Compile Include="TL\Upload\TLUploadCdnFile.cs" />
    <Compile Include="TL\Upload\TLUploadCdnFileBase.cs" />
    <Compile Include="TL\Upload\TLUploadCdnFileReuploadNeeded.cs" />
    <Compile Include="TL\Upload\TLUploadFile.cs" />
    <Compile Include="TL\Upload\TLUploadFileBase.cs" />
    <Compile Include="TL\Upload\TLUploadFileCdnRedirect.cs" />
    <Compile Include="TL\Upload\TLUploadWebFile.cs" />
    <Compile Include="TL\Users\Methods\TLUsersGetFullUser.cs" />
    <Compile Include="TL\Users\Methods\TLUsersGetUsers.cs" />
  </ItemGroup>
  <ItemGroup>
    <Compile Include="Aggregator\EventAggregator.cs" />
    <Compile Include="Aggregator\ExtensionMethods.cs" />
    <Compile Include="Extensions\HttpWebRequestExtensions.cs" />
    <Compile Include="Extensions\StreamExtensions.cs" />
    <Compile Include="Extensions\TLObjectExtensions.cs" />
    <Compile Include="Helpers\Execute.cs" />
    <Compile Include="Helpers\FileUtils.cs" />
    <Compile Include="Helpers\Utils.cs" />
    <Compile Include="Logs\Log.cs" />
    <Compile Include="Properties\AssemblyInfo.cs" />
    <Compile Include="Services\Cache\Context.cs" />
    <Compile Include="Services\Cache\EventArgs\DialogAddedEventArgs.cs" />
    <Compile Include="Services\Cache\EventArgs\TopMessageUpdatedEventArgs.cs" />
    <Compile Include="Services\Cache\ICacheService.cs" />
    <Compile Include="Services\Cache\InMemoryCacheService.cs" />
    <Compile Include="Services\Cache\InMemoryDatabase.cs" />
    <Compile Include="Services\Connection\ConnectionService.cs" />
    <Compile Include="Services\DeviceInfo\IDeviceInfoService.cs" />
    <Compile Include="Services\IMTProtoService.cs" />
    <Compile Include="Services\MTProtoService.Account.cs" />
    <Compile Include="Services\MTProtoService.Auth.cs" />
    <Compile Include="Services\MTProtoService.ByTransport.cs" />
    <Compile Include="Services\MTProtoService.Config.cs" />
    <Compile Include="Services\MTProtoService.Contacts.cs" />
    <Compile Include="Services\MTProtoService.cs" />
    <Compile Include="Services\MTProtoService.DHKeyExchange.cs" />
    <Compile Include="Services\MTProtoService.Help.cs" />
    <Compile Include="Services\MTProtoService.Helpers.cs" />
    <Compile Include="Services\MTProtoService.Messages.cs" />
    <Compile Include="Services\MTProtoService.Photos.cs" />
    <Compile Include="Services\MTProtoService.SecretChats.cs" />
    <Compile Include="Services\MTProtoService.SendingQueue.cs" />
    <Compile Include="Services\MTProtoService.Updates.cs" />
    <Compile Include="Services\MTProtoService.Upload.cs" />
    <Compile Include="Services\MTProtoService.Users.cs" />
    <Compile Include="Services\ServiceBase.cs" />
    <Compile Include="Services\Updates\IUpdatesService.cs" />
    <Compile Include="Services\Updates\ReceiveUpdatesEventArgs.cs" />
    <Compile Include="Services\Updates\UpdatesBySeqComparer.cs" />
    <Compile Include="Services\Updates\UpdatesService.cs" />
    <Compile Include="TL\Core\ITLMultiPts.cs" />
    <Compile Include="TL\Core\TLErrorCode.cs" />
    <Compile Include="TL\Core\TLErrorType.cs" />
    <Compile Include="TL\Core\TLFactory.Base.cs" />
    <Compile Include="TL\Core\TLLong.cs" />
    <Compile Include="TL\Core\TLMessageState.cs" />
    <Compile Include="TL\Core\TLObject.cs" />
    <Compile Include="TL\Core\TLUtils.cs" />
    <Compile Include="TL\Core\TLUtils.Log.cs" />
    <Compile Include="TL\Core\TLVector.cs" />
    <Compile Include="TL\Partial\TLChatFullBase.Partial.cs" />
    <Compile Include="TL\Partial\TLMessageBase.Partial.cs" />
    <Compile Include="TL\Partial\TLUserProfilePhoto.Partial.cs" />
    <Compile Include="TL\Partial\TLUserProfilePhotoBase.Partial.cs" />
    <Compile Include="TL\Partial\TLWallPaper.Partial.cs" />
    <Compile Include="TL\Partial\TLWallPaperSolid.cs" />
    <Compile Include="TL\Partial\TLWebDocument.Partial.cs" />
    <Compile Include="TL\Partial\TLWebPageBase.Partial.cs" />
    <EmbeddedResource Include="Properties\Telegram.Api.rd.xml" />
  </ItemGroup>
  <ItemGroup>
    <PackageReference Include="Microsoft.NETCore.UniversalWindowsPlatform">
      <Version>6.0.1</Version>
    </PackageReference>
    <PackageReference Include="Newtonsoft.Json">
      <Version>10.0.3</Version>
    </PackageReference>
    <PackageReference Include="Portable.BouncyCastle">
      <Version>1.8.1.3</Version>
    </PackageReference>
    <PackageReference Include="System.Reactive">
      <Version>3.1.1</Version>
    </PackageReference>
    <PackageReference Include="Universal.WinSQLite">
      <Version>3.12.2.3</Version>
    </PackageReference>
  </ItemGroup>
  <ItemGroup>
    <Compile Include="TL\Partial\TLDocumentBase.Partial.cs" />
  </ItemGroup>
  <ItemGroup>
    <Compile Include="TL\Partial\TLRichTextBase.Partial.cs" />
  </ItemGroup>
  <ItemGroup>
    <ProjectReference Include="..\Libraries\libtgvoip\libtgvoip.UWP.vcxproj">
      <Project>{88803693-7606-484b-9d2f-4bb789d57c29}</Project>
      <Name>libtgvoip</Name>
    </ProjectReference>
    <ProjectReference Include="..\Telegram.Api.Native\Telegram.Api.Native.vcxproj">
      <Project>{6a7d27d0-36e8-4364-ac69-740b75ee653c}</Project>
      <Name>Telegram.Api.Native</Name>
    </ProjectReference>
  </ItemGroup>
  <PropertyGroup Condition=" '$(VisualStudioVersion)' == '' or '$(VisualStudioVersion)' &lt; '14.0' ">
    <VisualStudioVersion>14.0</VisualStudioVersion>
  </PropertyGroup>
  <Import Project="$(MSBuildExtensionsPath)\Microsoft\WindowsXaml\v$(VisualStudioVersion)\Microsoft.Windows.UI.Xaml.CSharp.targets" />
  <!-- To modify your build process, add your task inside one of the targets below and uncomment it. 
       Other similar extension points exist, see Microsoft.Common.targets.
  <Target Name="BeforeBuild">
  </Target>
  <Target Name="AfterBuild">
  </Target>
  -->
</Project><|MERGE_RESOLUTION|>--- conflicted
+++ resolved
@@ -443,11 +443,6 @@
     <Compile Include="TL\Methods\TLInvokeWithLayer.cs" />
     <Compile Include="TL\Methods\TLInvokeWithoutUpdates.cs" />
     <Compile Include="TL\Partial\TLAuthorization.Partial.cs" />
-<<<<<<< HEAD
-=======
-    <Compile Include="TL\Partial\TLBadMsgNotification.Partial.cs" />
-    <Compile Include="TL\Partial\TLBadServerSalt.Partial.cs" />
->>>>>>> 0a446f17
     <Compile Include="TL\Partial\TLBotInlineResultBase.Partial.cs" />
     <Compile Include="TL\Partial\TLChannelAdminLogEvent.Partial.cs" />
     <Compile Include="TL\Partial\TLChannelFull.Partial.cs" />
@@ -489,84 +484,6 @@
     <Compile Include="TL\Partial\TLUserBase.Partial.cs" />
     <Compile Include="TL\Partial\TLUserFull.Partial.cs" />
     <Compile Include="TL\Partial\TLChatBase.Partial.cs" />
-<<<<<<< HEAD
-=======
-  </ItemGroup>
-  <ItemGroup>
-    <Compile Include="Aggregator\EventAggregator.cs" />
-    <Compile Include="Aggregator\ExtensionMethods.cs" />
-    <Compile Include="Extensions\HttpWebRequestExtensions.cs" />
-    <Compile Include="Extensions\StreamExtensions.cs" />
-    <Compile Include="Extensions\TLObjectExtensions.cs" />
-    <Compile Include="Helpers\Execute.cs" />
-    <Compile Include="Helpers\FileUtils.cs" />
-    <Compile Include="Helpers\Utils.cs" />
-    <Compile Include="Logs\Log.cs" />
-    <Compile Include="Properties\AssemblyInfo.cs" />
-    <Compile Include="Services\Cache\Context.cs" />
-    <Compile Include="Services\Cache\EventArgs\DialogAddedEventArgs.cs" />
-    <Compile Include="Services\Cache\EventArgs\TopMessageUpdatedEventArgs.cs" />
-    <Compile Include="Services\Cache\ICacheService.cs" />
-    <Compile Include="Services\Cache\InMemoryCacheService.cs" />
-    <Compile Include="Services\Cache\InMemoryDatabase.cs" />
-    <Compile Include="Services\Connection\ConnectionService.cs" />
-    <Compile Include="Services\DelayedItem.cs" />
-    <Compile Include="Services\DeviceInfo\IDeviceInfoService.cs" />
-    <Compile Include="Services\HistoryItem.cs" />
-    <Compile Include="Services\IMTProtoService.cs" />
-    <Compile Include="Services\MTProtoService.Account.cs" />
-    <Compile Include="Services\MTProtoService.Auth.cs" />
-    <Compile Include="Services\MTProtoService.ByTransport.cs" />
-    <Compile Include="Services\MTProtoService.Config.cs" />
-    <Compile Include="Services\MTProtoService.Contacts.cs" />
-    <Compile Include="Services\MTProtoService.cs" />
-    <Compile Include="Services\MTProtoService.DHKeyExchange.cs" />
-    <Compile Include="Services\MTProtoService.Help.cs" />
-    <Compile Include="Services\MTProtoService.Helpers.cs" />
-    <Compile Include="Services\MTProtoService.HttpLongPoll.cs" />
-    <Compile Include="Services\MTProtoService.Messages.cs" />
-    <Compile Include="Services\MTProtoService.Photos.cs" />
-    <Compile Include="Services\MTProtoService.SecretChats.cs" />
-    <Compile Include="Services\MTProtoService.SendingQueue.cs" />
-    <Compile Include="Services\MTProtoService.Stuff.cs" />
-    <Compile Include="Services\MTProtoService.Updates.cs" />
-    <Compile Include="Services\MTProtoService.Upload.cs" />
-    <Compile Include="Services\MTProtoService.Users.cs" />
-    <Compile Include="Services\ServiceBase.cs" />
-    <Compile Include="Services\Updates\IUpdatesService.cs" />
-    <Compile Include="Services\Updates\UpdatesService.cs" />
-    <Compile Include="TL\Core\ITLMultiPts.cs" />
-    <Compile Include="TL\Core\TLBinaryReader.cs" />
-    <Compile Include="TL\Core\TLBinaryWriter.cs" />
-    <Compile Include="TL\Core\TLContainerTransportMessage.cs" />
-    <Compile Include="TL\Core\TLEncryptedTransportMessage.cs" />
-    <Compile Include="TL\Core\TLErrorCode.cs" />
-    <Compile Include="TL\Core\TLErrorType.cs" />
-    <Compile Include="TL\Core\TLFactory.Base.cs" />
-    <Compile Include="TL\Core\TLGzipPacked.cs" />
-    <Compile Include="TL\Core\TLInt128.cs" />
-    <Compile Include="TL\Core\TLInt256.cs" />
-    <Compile Include="TL\Core\TLLong.cs" />
-    <Compile Include="TL\Core\TLMsgContainer.cs" />
-    <Compile Include="TL\Core\TLMessageState.cs" />
-    <Compile Include="TL\Core\TLNonEncryptedTransportMessage.cs" />
-    <Compile Include="TL\Core\TLObject.cs" />
-    <Compile Include="TL\Core\TLRPCReqError.cs" />
-    <Compile Include="TL\Core\TLRPCResult.cs" />
-    <Compile Include="TL\Core\TLTransportMessage.cs" />
-    <Compile Include="TL\Core\TLTransportMessageBase.cs" />
-    <Compile Include="TL\Core\TLUtils.cs" />
-    <Compile Include="TL\Core\TLUtils.Log.cs" />
-    <Compile Include="TL\Core\TLVector.cs" />
-    <Compile Include="TL\Partial\TLChatFullBase.Partial.cs" />
-    <Compile Include="TL\Partial\TLMessageBase.Partial.cs" />
-    <Compile Include="TL\Partial\TLUserProfilePhoto.Partial.cs" />
-    <Compile Include="TL\Partial\TLUserProfilePhotoBase.Partial.cs" />
-    <Compile Include="TL\Partial\TLWallPaper.Partial.cs" />
-    <Compile Include="TL\Partial\TLWallPaperSolid.cs" />
-    <Compile Include="TL\Partial\TLWebDocument.Partial.cs" />
-    <Compile Include="TL\Partial\TLWebPageBase.Partial.cs" />
->>>>>>> 0a446f17
     <Compile Include="TL\Payments\Methods\TLPaymentsClearSavedInfo.cs" />
     <Compile Include="TL\Payments\Methods\TLPaymentsGetPaymentForm.cs" />
     <Compile Include="TL\Payments\Methods\TLPaymentsGetPaymentReceipt.cs" />
@@ -1242,8 +1159,6 @@
     <Compile Include="Services\MTProtoService.Users.cs" />
     <Compile Include="Services\ServiceBase.cs" />
     <Compile Include="Services\Updates\IUpdatesService.cs" />
-    <Compile Include="Services\Updates\ReceiveUpdatesEventArgs.cs" />
-    <Compile Include="Services\Updates\UpdatesBySeqComparer.cs" />
     <Compile Include="Services\Updates\UpdatesService.cs" />
     <Compile Include="TL\Core\ITLMultiPts.cs" />
     <Compile Include="TL\Core\TLErrorCode.cs" />
