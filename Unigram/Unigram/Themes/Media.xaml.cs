--- conflicted
+++ resolved
@@ -107,104 +107,31 @@
             }
         }
 
-<<<<<<< HEAD
-        private void DownloadDocument_Click(object sender, RoutedEventArgs e)
+        private void Download_Click(object sender, TransferCompletedEventArgs e)
         {
-            DownloadDocument(sender);
+            Download(sender, e);
         }
 
-        public static async void DownloadDocument(object sender)
-=======
-        private async void Download_Click(object sender, TransferCompletedEventArgs e)
->>>>>>> c1d28e60
+        public static async void Download(object sender, TransferCompletedEventArgs e)
         {
             var element = sender as FrameworkElement;
             var message = element.DataContext as TLMessage;
-            var bubble = element.Ancestors<MessageBubbleBase>().FirstOrDefault() as MessageBubbleBase;
-            if (bubble != null)
+
+            if (message != null)
             {
-                if (bubble.Context != null && message.IsVideo())
+                if (message.IsVideo() || message.IsRoundVideo())
                 {
-                    var media = bubble.FindName("MediaControl") as UIElement;
+                    var media = element.Ancestors().FirstOrDefault(x => x is FrameworkElement && ((FrameworkElement)x).Name.Equals("MediaControl")) as FrameworkElement;
 
-<<<<<<< HEAD
-                    if (File.Exists(FileUtils.GetTempFileName(fileName)))
-                    {
-                        if (message.IsVideo())
-                        {
-                            Photo_Click(sender);
-                        }
-                        else
-                        {
-                            var file = await StorageFile.GetFileFromApplicationUriAsync(FileUtils.GetTempFileUri(fileName));
-                            await Launcher.LaunchFileAsync(file);
-                        }
-                    }
-                    else
-                    {
-                        if (documentMedia.DownloadingProgress > 0 && documentMedia.DownloadingProgress < 1)
-                        {
-                            var manager = UnigramContainer.Current.ResolveType<IDownloadDocumentFileManager>();
-                            manager.CancelDownloadFile(document);
+                    ConnectedAnimationService.GetForCurrentView().PrepareToAnimate("FullScreenPicture", media);
 
-                            documentMedia.DownloadingProgress = 0;
-                            border.Update();
-                        }
-                        else if (documentMedia.UploadingProgress > 0 && documentMedia.UploadingProgress < 1)
-                        {
-                            var manager = UnigramContainer.Current.ResolveType<IUploadDocumentManager>();
-                            manager.CancelUploadFile(document.Id);
-=======
-                    ConnectedAnimationService.GetForCurrentView().PrepareToAnimate("FullScreenPicture", media);
->>>>>>> c1d28e60
-
-                    var viewModel = new DialogPhotosViewModel(bubble.Context.Peer, message, bubble.Context.ProtoService);
+                    var viewModel = new DialogPhotosViewModel(message.Parent.ToInputPeer(), message, MTProtoService.Current);
                     await GalleryView.Current.ShowAsync(viewModel, (s, args) =>
                     {
                         var animation = ConnectedAnimationService.GetForCurrentView().GetAnimation("FullScreenPicture");
                         if (animation != null)
                         {
-<<<<<<< HEAD
-                            //var watch = Stopwatch.StartNew();
-
-                            //var download = await manager.DownloadFileAsync(document.FileName, document.DCId, document.ToInputFileLocation(), document.Size).AsTask(documentMedia.Download());
-
-                            var manager = UnigramContainer.Current.ResolveType<IDownloadDocumentFileManager>();
-                            var operation = manager.DownloadFileAsync(document.FileName, document.DCId, document.ToInputFileLocation(), document.Size);
-
-                            documentMedia.DownloadingProgress = 0.02;
-                            border.Update();
-
-                            var download = await operation.AsTask(documentMedia.Download());
-                            if (download != null)
-                            {
-                                border.Update();
-
-                                //await new MessageDialog(watch.Elapsed.ToString()).ShowAsync();
-                                //return;
-
-                                if (message.IsMediaUnread && !message.IsOut)
-                                {
-                                    MTProtoService.Current.ReadMessageContentsAsync(new TLVector<int> { message.Id }, affected =>
-                                    {
-                                        message.IsMediaUnread = false;
-                                        message.RaisePropertyChanged(() => message.IsMediaUnread);
-                                    });
-                                }
-
-                                if (message.IsVideo())
-                                {
-                                    Photo_Click(sender);
-                                }
-                                else
-                                {
-                                    var file = await StorageFile.GetFileFromApplicationUriAsync(FileUtils.GetTempFileUri(fileName));
-                                    await Launcher.LaunchFileAsync(file);
-                                }
-                            }
-=======
                             animation.TryStart(media);
->>>>>>> c1d28e60
                         }
                     });
                 }
