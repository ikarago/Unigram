--- conflicted
+++ resolved
@@ -88,11 +88,7 @@
                 if (stickerAttribute != null && stickerAttribute.StickerSet.TypeId != TLType.InputStickerSetEmpty)
                 {
                     var page = element.Ancestors<DialogPage>().FirstOrDefault() as DialogPage;
-<<<<<<< HEAD
-                    if (page == null)
-=======
                     if (page != null)
->>>>>>> beeb058d
                     {
                         await StickerSetView.Current.ShowAsync(stickerAttribute.StickerSet, page.Stickers_ItemClick);
                     }
