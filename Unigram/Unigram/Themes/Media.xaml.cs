﻿using System;
using System.Collections.Generic;
using System.IO;
using System.Linq;
using System.Runtime.InteropServices.WindowsRuntime;
using Windows.Foundation;
using Windows.Foundation.Collections;
using Windows.UI.Xaml;
using Windows.UI.Xaml.Controls;
using Windows.UI.Xaml.Controls.Primitives;
using Windows.UI.Xaml.Data;
using Windows.UI.Xaml.Input;
using Windows.UI.Xaml.Media;
using Windows.UI.Xaml.Navigation;
using LinqToVisualTree;
using Unigram.Controls.Messages;
using Telegram.Api.TL;
using Unigram.ViewModels;
using Unigram.Controls.Views;
using Windows.UI.Xaml.Media.Animation;
using Telegram.Api.Services.FileManager;
using Windows.Storage;
using Windows.System;
using Unigram.Views;
using Unigram.Views;
using Telegram.Api.Helpers;
using Unigram.Controls;
using System.Diagnostics;
using Windows.UI.Popups;
using System.Threading.Tasks;
using System.Globalization;
using System.Net;
using Unigram.Common;
using Telegram.Api.Services;

// The User Control item template is documented at http://go.microsoft.com/fwlink/?LinkId=234236

namespace Unigram.Themes
{
    public sealed partial class Media : ResourceDictionary
    {
        public Media()
        {
            this.InitializeComponent();
        }

        private async void Photo_Click(object sender, RoutedEventArgs e)
        {
            var image = sender as FrameworkElement;
            var message = image.DataContext as TLMessage;
            var bubble = image.Ancestors<MessageBubbleBase>().FirstOrDefault() as MessageBubbleBase;
            if (bubble != null)
            {
                if (bubble.Context != null)
                {
                    ConnectedAnimationService.GetForCurrentView().PrepareToAnimate("FullScreenPicture", image);

                    var test = new DialogPhotosViewModel(bubble.Context.Peer, message, bubble.Context.ProtoService);
                    var dialog = new GalleryView { DataContext = test };
                    dialog.Background = null;
                    dialog.OverlayBrush = null;
                    dialog.Closing += (s, args) =>
                    {
                        var animation = ConnectedAnimationService.GetForCurrentView().GetAnimation("FullScreenPicture");
                        if (animation != null)
                        {
                            animation.TryStart(image);
                        }
                    };

                    await dialog.ShowAsync();
                }
            }
        }

        private void InstantView_Click(object sender, RoutedEventArgs e)
        {
            var image = sender as FrameworkElement;
            var message = image.DataContext as TLMessage;
            var bubble = image.Ancestors<MessageBubbleBase>().FirstOrDefault() as MessageBubbleBase;
            if (bubble != null)
            {
                if (bubble.Context != null)
                {
                    bubble.Context.NavigationService.Navigate(typeof(InstantPage), message.Media);
                }
            }
        }

<<<<<<< HEAD
        private void DownloadDocument_Click(object sender, RoutedEventArgs e)
        {
            DownloadDocument(sender);
        }

        public static async void DownloadDocument(object sender)
=======
        private async void SingleMedia_Click(object sender, RoutedEventArgs e)
        {
            var image = sender as ImageView;
            var item = image.Constraint as TLPhoto;
            if (item != null)
            {
                ConnectedAnimationService.GetForCurrentView().PrepareToAnimate("FullScreenPicture", image);

                var viewModel = new SingleGalleryViewModel(new GalleryPhotoItem(item, null as string));
                var dialog = new GalleryView { DataContext = viewModel };
                dialog.Background = null;
                dialog.OverlayBrush = null;
                dialog.Closing += (s, args) =>
                {
                    var animation = ConnectedAnimationService.GetForCurrentView().GetAnimation("FullScreenPicture");
                    if (animation != null)
                    {
                        animation.TryStart(image);
                    }
                };

                await dialog.ShowAsync();
            }
        }

        private async void DownloadDocument_Click(object sender, RoutedEventArgs e)
>>>>>>> ce389251
        {
            var border = sender as TransferButton;
            var message = border.DataContext as TLMessage;
            var documentMedia = message.Media as TLMessageMediaDocument;
            if (documentMedia != null)
            {
                var document = documentMedia.Document as TLDocument;
                if (document != null)
                {
                    var fileName = document.GetFileName();

                    if (File.Exists(FileUtils.GetTempFileName(fileName)))
                    {
                        if (message.IsVideo())
                        {
                            Photo_Click(sender, e);
                        }
                        else
                        {
                            var file = await StorageFile.GetFileFromApplicationUriAsync(FileUtils.GetTempFileUri(fileName));
                            await Launcher.LaunchFileAsync(file);
                        }
                    }
                    else
                    {
                        if (documentMedia.DownloadingProgress > 0 && documentMedia.DownloadingProgress < 1)
                        {
                            var manager = UnigramContainer.Current.ResolveType<IDownloadDocumentFileManager>();
                            manager.CancelDownloadFile(document);

                            documentMedia.DownloadingProgress = 0;
                            border.Update();
                        }
                        else if (documentMedia.UploadingProgress > 0 && documentMedia.UploadingProgress < 1)
                        {
                            var manager = UnigramContainer.Current.ResolveType<IUploadDocumentManager>();
                            manager.CancelUploadFile(document.Id);

                            documentMedia.UploadingProgress = 0;
                            border.Update();
                        }
                        else
                        {
                            //var watch = Stopwatch.StartNew();

                            //var download = await manager.DownloadFileAsync(document.FileName, document.DCId, document.ToInputFileLocation(), document.Size).AsTask(documentMedia.Download());

                            var manager = UnigramContainer.Current.ResolveType<IDownloadDocumentFileManager>();
                            var operation = manager.DownloadFileAsync(document.FileName, document.DCId, document.ToInputFileLocation(), document.Size);

                            documentMedia.DownloadingProgress = 0.02;
                            border.Update();

                            var download = await operation.AsTask(documentMedia.Download());
                            if (download != null)
                            {
                                border.Update();

                                //await new MessageDialog(watch.Elapsed.ToString()).ShowAsync();
                                //return;

<<<<<<< HEAD
                                if (message.IsMediaUnread && !message.IsOut)
                                {
                                    MTProtoService.Current.ReadMessageContentsAsync(new TLVector<int> { message.Id }, affected =>
                                    {
                                        message.IsMediaUnread = false;
                                        message.RaisePropertyChanged(() => message.IsMediaUnread);
                                    });
                                }

                                var file = await StorageFile.GetFileFromApplicationUriAsync(FileUtils.GetTempFileUri(fileName));
                                await Launcher.LaunchFileAsync(file);
=======
                                if (message.IsVideo())
                                {
                                    Photo_Click(sender, e);
                                }
                                else
                                {
                                    var file = await StorageFile.GetFileFromApplicationUriAsync(FileUtils.GetTempFileUri(fileName));
                                    await Launcher.LaunchFileAsync(file);
                                }
>>>>>>> ce389251
                            }
                        }
                    }
                }
            }
        }

        private async void GeoPoint_Click(object sender, RoutedEventArgs e)
        {
            var element = sender as FrameworkElement;
            var message = element.DataContext as TLMessage;

            if (message != null)
            {
                if (message.Media is TLMessageMediaGeo geoMedia)
                {
                    await LaunchGeoPointAsync(message.From?.FullName ?? string.Empty, geoMedia.Geo as TLGeoPoint);
                }
            }
        }

        private async void Venue_Click(object sender, RoutedEventArgs e)
        {
            var element = sender as FrameworkElement;
            var message = element.DataContext as TLMessage;

            if (message != null)
            {
                if (message.Media is TLMessageMediaVenue venueMedia)
                {
                    await LaunchGeoPointAsync(message.From?.FullName ?? string.Empty, venueMedia.Geo as TLGeoPoint);
                }
            }
        }

        private IAsyncOperation<bool> LaunchGeoPointAsync(string title, TLGeoPoint point)
        {
            if (point != null)
            {
                return Launcher.LaunchUriAsync(new Uri(string.Format(CultureInfo.InvariantCulture, "bingmaps:?collection=point.{0}_{1}_{2}", point.Lat, point.Long, WebUtility.UrlEncode(title))));
            }

            return Task.FromResult(true).AsAsyncOperation();
        }

        private void Unsupported_Click(Windows.UI.Xaml.Documents.Hyperlink sender, Windows.UI.Xaml.Documents.HyperlinkClickEventArgs args)
        {
            MessageHelper.HandleTelegramUrl("t.me/unigramchannel");
        }
    }
}<|MERGE_RESOLUTION|>--- conflicted
+++ resolved
@@ -87,14 +87,6 @@
             }
         }
 
-<<<<<<< HEAD
-        private void DownloadDocument_Click(object sender, RoutedEventArgs e)
-        {
-            DownloadDocument(sender);
-        }
-
-        public static async void DownloadDocument(object sender)
-=======
         private async void SingleMedia_Click(object sender, RoutedEventArgs e)
         {
             var image = sender as ImageView;
@@ -120,8 +112,12 @@
             }
         }
 
-        private async void DownloadDocument_Click(object sender, RoutedEventArgs e)
->>>>>>> ce389251
+        private void DownloadDocument_Click(object sender, RoutedEventArgs e)
+        {
+            DownloadDocument(sender);
+        }
+
+        public static async void DownloadDocument(object sender)
         {
             var border = sender as TransferButton;
             var message = border.DataContext as TLMessage;
@@ -183,7 +179,6 @@
                                 //await new MessageDialog(watch.Elapsed.ToString()).ShowAsync();
                                 //return;
 
-<<<<<<< HEAD
                                 if (message.IsMediaUnread && !message.IsOut)
                                 {
                                     MTProtoService.Current.ReadMessageContentsAsync(new TLVector<int> { message.Id }, affected =>
@@ -193,9 +188,6 @@
                                     });
                                 }
 
-                                var file = await StorageFile.GetFileFromApplicationUriAsync(FileUtils.GetTempFileUri(fileName));
-                                await Launcher.LaunchFileAsync(file);
-=======
                                 if (message.IsVideo())
                                 {
                                     Photo_Click(sender, e);
@@ -205,7 +197,6 @@
                                     var file = await StorageFile.GetFileFromApplicationUriAsync(FileUtils.GetTempFileUri(fileName));
                                     await Launcher.LaunchFileAsync(file);
                                 }
->>>>>>> ce389251
                             }
                         }
                     }
