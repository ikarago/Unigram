--- conflicted
+++ resolved
@@ -443,16 +443,11 @@
                                     MaxWidth="{ThemeResource TelegramMediaMaxWidth}"
                                     MaxHeight="{ThemeResource TelegramMediaMaxHeight}"/>
 
-<<<<<<< HEAD
-                <controls:TransferButton Completed="Download_Click" Transferable="{Binding Media.Game.Document}" IsTransferring="{Binding Media.Game.Document.IsTransferring}" Style="{StaticResource MediaTransferButtonStyle}"/>
-                <controls:ProgressBarRing Background="Transparent" Foreground="White" Value="{Binding Media.Game.Document.Progress}" IsHitTestVisible="False"/>
-=======
                 <controls:TransferButton Completed="Download_Click"
                                          Transferable="{Binding Media.Game.Document}"
                                          IsTransferring="{Binding Media.Game.Document.IsTransferring}"
                                          Progress="{Binding Media.Game.Document.Progress}"
                                          Style="{StaticResource MediaTransferButtonStyle}"/>
->>>>>>> beeb058d
 
                 <Border Background="{ThemeResource MessageOverlayBackgroundBrush}" CornerRadius="{ThemeResource MessageOverlayCornerRadius}" IsHitTestVisible="False" VerticalAlignment="Bottom" HorizontalAlignment="Right" Padding="8,4,8,4" Margin="4">
                     <TextBlock Text="GAME" Style="{StaticResource CaptionTextBlockStyle}" Foreground="White" TextAlignment="Right"/>
@@ -483,16 +478,11 @@
                                     MaxWidth="{ThemeResource TelegramMediaMaxWidth}"
                                     MaxHeight="{ThemeResource TelegramMediaMaxHeight}"/>
 
-<<<<<<< HEAD
-                <controls:TransferButton Completed="Download_Click" Transferable="{Binding Media.Game.Photo}" IsTransferring="{Binding Media.Game.Photo.IsTransferring}" Style="{StaticResource MediaTransferButtonStyle}"/>
-                <controls:ProgressBarRing Background="Transparent" Foreground="White" Value="{Binding Media.Game.Photo.Progress}" IsHitTestVisible="False"/>
-=======
                 <controls:TransferButton Completed="Download_Click"
                                          Transferable="{Binding Media.Game.Photo}"
                                          IsTransferring="{Binding Media.Game.Photo.IsTransferring}"
                                          Progress="{Binding Media.Game.Photo.Progress}"
                                          Style="{StaticResource MediaTransferButtonStyle}"/>
->>>>>>> beeb058d
 
                 <Grid Background="{ThemeResource MessageOverlayBackgroundBrush}" CornerRadius="{ThemeResource MessageOverlayCornerRadius}" IsHitTestVisible="False" VerticalAlignment="Bottom" HorizontalAlignment="Right" Padding="8,4,8,4" Margin="4">
                     <TextBlock Text="GAME" Style="{StaticResource CaptionTextBlockStyle}" Foreground="White" TextAlignment="Right"/>
@@ -508,11 +498,7 @@
                 <TextBlock Text="{Binding Media.Description}" Style="{StaticResource BodyTextBlockStyle}"/>
             </StackPanel>
 
-<<<<<<< HEAD
-            <messages:InvoiceStatusBar/>
-=======
             <messages:InvoiceFooter/>
->>>>>>> beeb058d
         </StackPanel>
     </DataTemplate>
 
@@ -532,11 +518,7 @@
                                     MaxWidth="{ThemeResource TelegramMediaMaxWidth}"
                                     MaxHeight="{ThemeResource TelegramMediaMaxHeight}"/>
 
-<<<<<<< HEAD
-                <messages:InvoiceStatusBar Background="{ThemeResource MessageOverlayBackgroundBrush}" Foreground="White" VerticalAlignment="Top" HorizontalAlignment="Left" Padding="8,4,8,4" Margin="4"/>
-=======
                 <messages:InvoiceFooter Background="{ThemeResource MessageOverlayBackgroundBrush}" Foreground="White" VerticalAlignment="Top" HorizontalAlignment="Left" Padding="8,4,8,4" Margin="4"/>
->>>>>>> beeb058d
             </Grid>
         </StackPanel>
     </DataTemplate>
