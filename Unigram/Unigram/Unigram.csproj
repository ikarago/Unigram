﻿<?xml version="1.0" encoding="utf-8"?>
<Project ToolsVersion="14.0" DefaultTargets="Build" xmlns="http://schemas.microsoft.com/developer/msbuild/2003">
  <Import Project="$(MSBuildExtensionsPath)\$(MSBuildToolsVersion)\Microsoft.Common.props" Condition="Exists('$(MSBuildExtensionsPath)\$(MSBuildToolsVersion)\Microsoft.Common.props')" />
  <PropertyGroup>
    <Configuration Condition=" '$(Configuration)' == '' ">Debug</Configuration>
    <Platform Condition=" '$(Platform)' == '' ">x86</Platform>
    <ProjectGuid>{2235E8EE-374A-4E49-8050-9B701467775D}</ProjectGuid>
    <OutputType>AppContainerExe</OutputType>
    <AppDesignerFolder>Properties</AppDesignerFolder>
    <RootNamespace>Unigram</RootNamespace>
    <AssemblyName>Unigram</AssemblyName>
    <DefaultLanguage>en</DefaultLanguage>
    <TargetPlatformIdentifier>UAP</TargetPlatformIdentifier>
    <TargetPlatformVersion>10.0.15063.0</TargetPlatformVersion>
    <TargetPlatformMinVersion>10.0.14393.0</TargetPlatformMinVersion>
    <MinimumVisualStudioVersion>14</MinimumVisualStudioVersion>
    <FileAlignment>512</FileAlignment>
    <ProjectTypeGuids>{A5A43C5B-DE2A-4C0C-9213-0A381AF9435A};{FAE04EC0-301F-11D3-BF4B-00C04F79EFBC}</ProjectTypeGuids>
    <PackageCertificateKeyFile>Unigram_StoreKey.pfx</PackageCertificateKeyFile>
    <AppxAutoIncrementPackageRevision>False</AppxAutoIncrementPackageRevision>
    <AppxSymbolPackageEnabled>False</AppxSymbolPackageEnabled>
    <AppxBundle>Always</AppxBundle>
    <AppxBundlePlatforms>x86</AppxBundlePlatforms>
    <PackageCertificateThumbprint>065F0B2E6BD36F1FD48AEA0B5546196B98A1546C</PackageCertificateThumbprint>
  </PropertyGroup>
  <PropertyGroup Condition="'$(Configuration)|$(Platform)' == 'Debug|x86'">
    <DebugSymbols>true</DebugSymbols>
    <OutputPath>bin\x86\Debug\</OutputPath>
    <DefineConstants>DEBUG;TRACE;NETFX_CORE;WINDOWS_UWP</DefineConstants>
    <NoWarn>;2008</NoWarn>
    <DebugType>full</DebugType>
    <PlatformTarget>x86</PlatformTarget>
    <UseVSHostingProcess>false</UseVSHostingProcess>
    <ErrorReport>prompt</ErrorReport>
    <Prefer32Bit>true</Prefer32Bit>
  </PropertyGroup>
  <PropertyGroup Condition="'$(Configuration)|$(Platform)' == 'Debug|x64'">
    <DebugSymbols>true</DebugSymbols>
    <OutputPath>bin\x64\Debug\</OutputPath>
    <DefineConstants>DEBUG;TRACE;NETFX_CORE;WINDOWS_UWP</DefineConstants>
    <NoWarn>;2008</NoWarn>
    <DebugType>full</DebugType>
    <PlatformTarget>x64</PlatformTarget>
    <UseVSHostingProcess>false</UseVSHostingProcess>
    <ErrorReport>prompt</ErrorReport>
    <Prefer32Bit>true</Prefer32Bit>
  </PropertyGroup>
  <PropertyGroup Condition="'$(Configuration)|$(Platform)' == 'Debug|ARM'">
    <DebugSymbols>true</DebugSymbols>
    <OutputPath>bin\ARM\Debug\</OutputPath>
    <DefineConstants>DEBUG;TRACE;NETFX_CORE;WINDOWS_UWP</DefineConstants>
    <NoWarn>;2008</NoWarn>
    <DebugType>full</DebugType>
    <PlatformTarget>ARM</PlatformTarget>
    <UseVSHostingProcess>false</UseVSHostingProcess>
    <ErrorReport>prompt</ErrorReport>
    <Prefer32Bit>true</Prefer32Bit>
  </PropertyGroup>
  <PropertyGroup Condition="'$(Configuration)|$(Platform)' == 'Release|x86'">
    <OutputPath>bin\x86\Release\</OutputPath>
    <DefineConstants>TRACE;NETFX_CORE;WINDOWS_UWP;PREVIEW</DefineConstants>
    <Optimize>true</Optimize>
    <NoWarn>;2008</NoWarn>
    <DebugType>pdbonly</DebugType>
    <PlatformTarget>x86</PlatformTarget>
    <UseVSHostingProcess>false</UseVSHostingProcess>
    <ErrorReport>prompt</ErrorReport>
    <Prefer32Bit>true</Prefer32Bit>
    <UseDotNetNativeToolchain>true</UseDotNetNativeToolchain>
  </PropertyGroup>
  <PropertyGroup Condition="'$(Configuration)|$(Platform)' == 'Release|ARM'">
    <OutputPath>bin\ARM\Release\</OutputPath>
    <DefineConstants>TRACE;NETFX_CORE;WINDOWS_UWP;PREVIEW</DefineConstants>
    <Optimize>true</Optimize>
    <NoWarn>;2008</NoWarn>
    <DebugType>pdbonly</DebugType>
    <PlatformTarget>ARM</PlatformTarget>
    <UseVSHostingProcess>false</UseVSHostingProcess>
    <ErrorReport>prompt</ErrorReport>
    <Prefer32Bit>true</Prefer32Bit>
    <UseDotNetNativeToolchain>true</UseDotNetNativeToolchain>
  </PropertyGroup>
  <PropertyGroup Condition="'$(Configuration)|$(Platform)' == 'Release|x64'">
    <OutputPath>bin\x64\Release\</OutputPath>
    <DefineConstants>TRACE;NETFX_CORE;WINDOWS_UWP;PREVIEW</DefineConstants>
    <Optimize>true</Optimize>
    <NoWarn>;2008</NoWarn>
    <DebugType>pdbonly</DebugType>
    <PlatformTarget>x64</PlatformTarget>
    <UseVSHostingProcess>false</UseVSHostingProcess>
    <ErrorReport>prompt</ErrorReport>
    <Prefer32Bit>true</Prefer32Bit>
    <UseDotNetNativeToolchain>true</UseDotNetNativeToolchain>
  </PropertyGroup>
  <PropertyGroup Condition="'$(Configuration)|$(Platform)' == 'Preview|x86'">
    <OutputPath>bin\x86\Preview\</OutputPath>
    <DefineConstants>TRACE;NETFX_CORE;WINDOWS_UWP;PREVIEW</DefineConstants>
    <Optimize>true</Optimize>
    <NoWarn>;2008</NoWarn>
    <DebugType>pdbonly</DebugType>
    <PlatformTarget>x86</PlatformTarget>
    <UseVSHostingProcess>false</UseVSHostingProcess>
    <ErrorReport>prompt</ErrorReport>
    <Prefer32Bit>true</Prefer32Bit>
    <UseDotNetNativeToolchain>true</UseDotNetNativeToolchain>
  </PropertyGroup>
  <PropertyGroup Condition="'$(Configuration)|$(Platform)' == 'Preview|ARM'">
    <OutputPath>bin\ARM\Preview\</OutputPath>
    <DefineConstants>TRACE;NETFX_CORE;WINDOWS_UWP;PREVIEW</DefineConstants>
    <Optimize>true</Optimize>
    <NoWarn>;2008</NoWarn>
    <DebugType>pdbonly</DebugType>
    <PlatformTarget>ARM</PlatformTarget>
    <UseVSHostingProcess>false</UseVSHostingProcess>
    <ErrorReport>prompt</ErrorReport>
    <Prefer32Bit>true</Prefer32Bit>
    <UseDotNetNativeToolchain>true</UseDotNetNativeToolchain>
  </PropertyGroup>
  <PropertyGroup Condition="'$(Configuration)|$(Platform)' == 'Preview|x64'">
    <OutputPath>bin\x64\Preview\</OutputPath>
    <DefineConstants>TRACE;NETFX_CORE;WINDOWS_UWP;PREVIEW</DefineConstants>
    <Optimize>true</Optimize>
    <NoWarn>;2008</NoWarn>
    <DebugType>pdbonly</DebugType>
    <PlatformTarget>x64</PlatformTarget>
    <UseVSHostingProcess>false</UseVSHostingProcess>
    <ErrorReport>prompt</ErrorReport>
    <Prefer32Bit>true</Prefer32Bit>
    <UseDotNetNativeToolchain>true</UseDotNetNativeToolchain>
  </PropertyGroup>
  <PropertyGroup>
    <RestoreProjectStyle>PackageReference</RestoreProjectStyle>
  </PropertyGroup>
  <ItemGroup>
    <Compile Include="Behaviors\AspectRatioBehavior.cs" />
    <Compile Include="Common\ImageLoader\ContentDrawer.cs" />
    <Compile Include="Common\ImageLoader\ImageLoader.cs" />
    <Compile Include="Common\ImageLoader\ManagedSurface.cs" />
    <Compile Include="Common\MessageDialogExtensions.cs" />
    <Compile Include="Common\RatioControl.cs" />
    <Compile Include="Common\TextBlockHelper.cs" />
    <Compile Include="Common\TLBitmapContext.cs" />
    <Compile Include="Common\VisualUtilities.cs" />
    <Compile Include="Common\VoIPConnection.cs" />
    <Compile Include="Controls\GroupedGridView.cs" />
    <Compile Include="Controls\GroupedListView.cs" />
    <Compile Include="Controls\ImageCropper.cs" />
    <Compile Include="Controls\Messages\HistoryCallMessageControlBase.cs" />
    <Compile Include="Controls\PageHeader.cs" />
    <Compile Include="Controls\BadgeButton.cs" />
    <Compile Include="Controls\BottomSheet.cs" />
    <Compile Include="Controls\DebugToolbar.xaml.cs">
      <DependentUpon>DebugToolbar.xaml</DependentUpon>
    </Compile>
    <Compile Include="Controls\DialogBackground.xaml.cs">
      <DependentUpon>DialogBackground.xaml</DependentUpon>
    </Compile>
    <Compile Include="Controls\DialogSearchBar.xaml.cs">
      <DependentUpon>DialogSearchBar.xaml</DependentUpon>
    </Compile>
    <Compile Include="Controls\GlyphRadioButton.cs" />
    <Compile Include="Controls\Messages\InvoiceStatusControl.xaml.cs">
      <DependentUpon>InvoiceStatusControl.xaml</DependentUpon>
    </Compile>
    <Compile Include="Controls\Messages\PhoneCallMessageBubbleBase.cs" />
    <Compile Include="Controls\Messages\HistoryCallMessageControl.xaml.cs">
      <DependentUpon>HistoryCallMessageControl.xaml</DependentUpon>
    </Compile>
    <Compile Include="Controls\Messages\MessageStatusControl.xaml.cs">
      <DependentUpon>MessageStatusControl.xaml</DependentUpon>
    </Compile>
    <Compile Include="Controls\Messages\PhoneCallMessageBubble.xaml.cs">
      <DependentUpon>PhoneCallMessageBubble.xaml</DependentUpon>
    </Compile>
    <Compile Include="Controls\Payments\CardTextBox.cs" />
    <Compile Include="Controls\Payments\DateTextBox.cs" />
    <Compile Include="Controls\Views\PhoneCallRateView.xaml.cs">
      <DependentUpon>PhoneCallRateView.xaml</DependentUpon>
    </Compile>
    <Compile Include="Controls\RatingBar.cs" />
    <Compile Include="Controls\ScrollViewerBackground.cs" />
    <Compile Include="Controls\StickerView.cs" />
    <Compile Include="Controls\TagsTextBox.cs" />
    <Compile Include="Controls\TagsWrapPanel.cs" />
    <Compile Include="Controls\TLListView.cs" />
    <Compile Include="Controls\Views\AttachedStickersView.xaml.cs">
      <DependentUpon>AttachedStickersView.xaml</DependentUpon>
    </Compile>
    <Compile Include="Controls\Views\EditYourPhotoView.xaml.cs">
      <DependentUpon>EditYourPhotoView.xaml</DependentUpon>
    </Compile>
    <Compile Include="Controls\Views\JoinChatView.xaml.cs">
      <DependentUpon>JoinChatView.xaml</DependentUpon>
    </Compile>
    <Compile Include="Controls\Views\RoundVideoView.xaml.cs">
      <DependentUpon>RoundVideoView.xaml</DependentUpon>
    </Compile>
    <Compile Include="Controls\Views\ShareView.xaml.cs">
      <DependentUpon>ShareView.xaml</DependentUpon>
    </Compile>
    <Compile Include="Controls\Views\StickerSetView.xaml.cs">
      <DependentUpon>StickerSetView.xaml</DependentUpon>
    </Compile>
    <Compile Include="Controls\Views\UsersSelectionView.xaml.cs">
      <DependentUpon>UsersSelectionView.xaml</DependentUpon>
    </Compile>
    <Compile Include="Controls\WrapPanel.cs" />
    <Compile Include="Controls\ZoomableGridView.cs" />
    <Compile Include="Controls\ZoomableGridViewItem.cs" />
    <Compile Include="Controls\ZoomableGridViewPopup.xaml.cs">
      <DependentUpon>ZoomableGridViewPopup.xaml</DependentUpon>
    </Compile>
<<<<<<< HEAD
    <Compile Include="Converters\ChannelJoinedToVisibilityConverter.cs" />
=======
    <Compile Include="Converters\BooleanNegationConverter.cs" />
    <Compile Include="Converters\BooleanToIndexConverter.cs" />
>>>>>>> bef8e448
    <Compile Include="Converters\ChannelParticipantToTypeConverter.cs" />
    <Compile Include="Converters\ChannelTypeToStringConverter.cs" />
    <Compile Include="Converters\InvoiceToAmountConverter.cs" />
    <Compile Include="Converters\UsernameConverter.cs" />
    <Compile Include="Selectors\GalleryTemplateSelector.cs" />
    <Compile Include="Selectors\StatsDataTemplateSelector.cs" />
    <Compile Include="Selectors\StickerSetCoveredTemplateSelector.cs" />
    <Compile Include="Selectors\StickerSetItemTemplateSelector.cs" />
    <Compile Include="Selectors\StickerSetTemplateSelector.cs" />
    <Compile Include="ViewModels\AttachedStickersViewModel.cs" />
    <Compile Include="ViewModels\CallsViewModel.cs" />
    <Compile Include="ViewModels\Channels\ChannelAdminsViewModel.cs" />
    <Compile Include="ViewModels\Channels\ChannelDetailsViewModel.cs" />
    <Compile Include="ViewModels\Channels\ChannelEditTypeViewModel.cs" />
    <Compile Include="ViewModels\Channels\ChannelEditViewModel.cs" />
    <Compile Include="ViewModels\Channels\ChannelParticipantsViewModel.cs" />
    <Compile Include="ViewModels\Channels\ChannelParticipantsViewModelBase.cs" />
    <Compile Include="ViewModels\Channels\CreateChannelStep1ViewModel.cs" />
    <Compile Include="ViewModels\Channels\CreateChannelStep2ViewModel.cs" />
    <Compile Include="ViewModels\Channels\CreateChannelStep3ViewModel.cs" />
    <Compile Include="ViewModels\Channels\ChannelKickedViewModel.cs" />
    <Compile Include="ViewModels\Chats\ChatInviteLinkViewModel.cs" />
    <Compile Include="ViewModels\Chats\ChatInviteViewModel.cs" />
    <Compile Include="ViewModels\Chats\CreateChatStep1ViewModel.cs" />
    <Compile Include="ViewModels\Chats\CreateChatStep2ViewModel.cs" />
    <Compile Include="ViewModels\DialogStickersViewModel.cs" />
    <Compile Include="ViewModels\InstantGalleryViewModel.cs" />
    <Compile Include="ViewModels\Payments\PaymentFormStep1ViewModel.cs" />
    <Compile Include="ViewModels\Payments\PaymentFormStep2ViewModel.cs" />
    <Compile Include="ViewModels\Payments\PaymentFormStep3ViewModel.cs" />
    <Compile Include="ViewModels\Payments\PaymentFormStep4ViewModel.cs" />
    <Compile Include="ViewModels\Payments\PaymentFormStep5ViewModel.cs" />
    <Compile Include="ViewModels\Payments\PaymentFormViewModelBase.cs" />
    <Compile Include="ViewModels\Payments\PaymentReceiptViewModel.cs" />
    <Compile Include="ViewModels\Settings\SettingsGenericViewModel.cs" />
    <Compile Include="ViewModels\Settings\SettingsStatsViewModel.cs" />
    <Compile Include="ViewModels\ShareViewModel.cs" />
    <Compile Include="ViewModels\SignIn\SignUpViewModel.cs" />
    <Compile Include="ViewModels\Settings\SettingsAccountsViewModel.cs" />
    <Compile Include="ViewModels\Settings\SettingsBlockedUsersViewModel.cs" />
    <Compile Include="ViewModels\Settings\SettingsBlockUserViewModel.cs" />
    <Compile Include="ViewModels\Settings\SettingsMasksArchivedViewModel.cs" />
    <Compile Include="ViewModels\Settings\SettingsMasksViewModel.cs" />
    <Compile Include="ViewModels\Settings\SettingsNotificationsViewModel.cs" />
    <Compile Include="ViewModels\Settings\SettingsStickersArchivedViewModel.cs" />
    <Compile Include="ViewModels\Settings\SettingsStickersArchivedViewModelBase.cs" />
    <Compile Include="ViewModels\Settings\SettingsStickersViewModel.cs" />
    <Compile Include="ViewModels\Settings\SettingsStickersViewModelBase.cs" />
    <Compile Include="ViewModels\SingleGalleryViewModel.cs" />
    <Compile Include="ViewModels\StickerSetViewModel.cs" />
    <Compile Include="ViewModels\UsersSelectionViewModel.cs" />
    <Compile Include="ViewModels\Users\UserCommonChatsViewModel.cs" />
    <Compile Include="Views\Channels\ChannelAdminsPage.xaml.cs">
      <DependentUpon>ChannelAdminsPage.xaml</DependentUpon>
    </Compile>
    <Compile Include="Views\Channels\ChannelDetailsPage.xaml.cs">
      <DependentUpon>ChannelDetailsPage.xaml</DependentUpon>
    </Compile>
    <Compile Include="Views\Channels\ChannelEditPage.xaml.cs">
      <DependentUpon>ChannelEditPage.xaml</DependentUpon>
    </Compile>
    <Compile Include="Views\Channels\ChannelEditTypePage.xaml.cs">
      <DependentUpon>ChannelEditTypePage.xaml</DependentUpon>
    </Compile>
    <Compile Include="Views\Channels\ChannelKickedPage.xaml.cs">
      <DependentUpon>ChannelKickedPage.xaml</DependentUpon>
    </Compile>
    <Compile Include="Views\Channels\ChannelParticipantsPage.xaml.cs">
      <DependentUpon>ChannelParticipantsPage.xaml</DependentUpon>
    </Compile>
    <Compile Include="Views\Channels\CreateChannelStep2Page.xaml.cs">
      <DependentUpon>CreateChannelStep2Page.xaml</DependentUpon>
    </Compile>
    <Compile Include="Views\Channels\CreateChannelStep3Page.xaml.cs">
      <DependentUpon>CreateChannelStep3Page.xaml</DependentUpon>
    </Compile>
    <Compile Include="Views\Chats\ChatInviteLinkPage.xaml.cs">
      <DependentUpon>ChatInviteLinkPage.xaml</DependentUpon>
    </Compile>
    <Compile Include="Views\Chats\ChatInvitePage.xaml.cs">
      <DependentUpon>ChatInvitePage.xaml</DependentUpon>
    </Compile>
    <Compile Include="Views\Chats\CreateChatStep2Page.xaml.cs">
      <DependentUpon>CreateChatStep2Page.xaml</DependentUpon>
    </Compile>
    <Compile Include="Views\Payments\PaymentFormStep1Page.xaml.cs">
      <DependentUpon>PaymentFormStep1Page.xaml</DependentUpon>
    </Compile>
    <Compile Include="Views\Payments\PaymentFormStep2Page.xaml.cs">
      <DependentUpon>PaymentFormStep2Page.xaml</DependentUpon>
    </Compile>
    <Compile Include="Views\Payments\PaymentFormStep3Page.xaml.cs">
      <DependentUpon>PaymentFormStep3Page.xaml</DependentUpon>
    </Compile>
    <Compile Include="Views\Payments\PaymentFormStep4Page.xaml.cs">
      <DependentUpon>PaymentFormStep4Page.xaml</DependentUpon>
    </Compile>
    <Compile Include="Views\Payments\PaymentFormStep5Page.xaml.cs">
      <DependentUpon>PaymentFormStep5Page.xaml</DependentUpon>
    </Compile>
    <Compile Include="Views\Payments\PaymentReceiptPage.xaml.cs">
      <DependentUpon>PaymentReceiptPage.xaml</DependentUpon>
    </Compile>
    <Compile Include="Views\PhoneCallPage.xaml.cs">
      <DependentUpon>PhoneCallPage.xaml</DependentUpon>
    </Compile>
    <Compile Include="Views\PlaygroundPage2.xaml.cs">
      <DependentUpon>PlaygroundPage2.xaml</DependentUpon>
    </Compile>
    <Compile Include="Views\Settings\SettingsGenericPage.xaml.cs">
      <DependentUpon>SettingsGenericPage.xaml</DependentUpon>
    </Compile>
    <Compile Include="Views\Settings\SettingsStatsPage.xaml.cs">
      <DependentUpon>SettingsStatsPage.xaml</DependentUpon>
    </Compile>
    <Compile Include="Views\SignIn\SignUpPage.xaml.cs">
      <DependentUpon>SignUpPage.xaml</DependentUpon>
    </Compile>
    <Compile Include="Views\Settings\SettingsAccountsPage.xaml.cs">
      <DependentUpon>SettingsAccountsPage.xaml</DependentUpon>
    </Compile>
    <Compile Include="Views\Settings\SettingsBlockedUsersPage.xaml.cs">
      <DependentUpon>SettingsBlockedUsersPage.xaml</DependentUpon>
    </Compile>
    <Compile Include="Views\Settings\SettingsBlockUserPage.xaml.cs">
      <DependentUpon>SettingsBlockUserPage.xaml</DependentUpon>
    </Compile>
    <Compile Include="Views\Settings\SettingsLastSeenPage.xaml.cs">
      <DependentUpon>SettingsLastSeenPage.xaml</DependentUpon>
    </Compile>
    <Compile Include="Views\Settings\SettingsMasksArchivedPage.xaml.cs">
      <DependentUpon>SettingsMasksArchivedPage.xaml</DependentUpon>
    </Compile>
    <Compile Include="Views\Settings\SettingsMasksPage.xaml.cs">
      <DependentUpon>SettingsMasksPage.xaml</DependentUpon>
    </Compile>
    <Compile Include="Views\Settings\SettingsStickersArchivedPage.xaml.cs">
      <DependentUpon>SettingsStickersArchivedPage.xaml</DependentUpon>
    </Compile>
    <Compile Include="Views\SwitchAccountPage.xaml.cs">
      <DependentUpon>SwitchAccountPage.xaml</DependentUpon>
    </Compile>
    <Compile Include="Views\UsersSelectionPage.xaml.cs">
      <DependentUpon>UsersSelectionPage.xaml</DependentUpon>
    </Compile>
    <Content Include="Assets\Emojis\0030-20e3.png" />
    <Content Include="Assets\Emojis\0031-20e3.png" />
    <Content Include="Assets\Emojis\0032-20e3.png" />
    <Content Include="Assets\Emojis\0033-20e3.png" />
    <Content Include="Assets\Emojis\0034-20e3.png" />
    <Content Include="Assets\Emojis\0035-20e3.png" />
    <Content Include="Assets\Emojis\0036-20e3.png" />
    <Content Include="Assets\Emojis\0037-20e3.png" />
    <Content Include="Assets\Emojis\0038-20e3.png" />
    <Content Include="Assets\Emojis\0039-20e3.png" />
    <Content Include="Assets\Emojis\1f0cf.png" />
    <Content Include="Assets\Emojis\1f1e8-1f1f3.png" />
    <Content Include="Assets\Emojis\1f1e9-1f1ea.png" />
    <Content Include="Assets\Emojis\1f1ea-1f1f8.png" />
    <Content Include="Assets\Emojis\1f1eb-1f1f7.png" />
    <Content Include="Assets\Emojis\1f1ec-1f1e7.png" />
    <Content Include="Assets\Emojis\1f1ee-1f1f9.png" />
    <Content Include="Assets\Emojis\1f1ef-1f1f5.png" />
    <Content Include="Assets\Emojis\1f1f0-1f1f7.png" />
    <Content Include="Assets\Emojis\1f1f7-1f1fa.png" />
    <Content Include="Assets\Emojis\1f1fa-1f1f8.png" />
    <Content Include="Assets\Emojis\1f300.png" />
    <Content Include="Assets\Emojis\1f308.png" />
    <Content Include="Assets\Emojis\1f30a.png" />
    <Content Include="Assets\Emojis\1f30b.png" />
    <Content Include="Assets\Emojis\1f30e.png" />
    <Content Include="Assets\Emojis\1f319.png" />
    <Content Include="Assets\Emojis\1f31a.png" />
    <Content Include="Assets\Emojis\1f31e.png" />
    <Content Include="Assets\Emojis\1f333.png" />
    <Content Include="Assets\Emojis\1f334.png" />
    <Content Include="Assets\Emojis\1f335.png" />
    <Content Include="Assets\Emojis\1f339.png" />
    <Content Include="Assets\Emojis\1f33b.png" />
    <Content Include="Assets\Emojis\1f33d.png" />
    <Content Include="Assets\Emojis\1f33e.png" />
    <Content Include="Assets\Emojis\1f340.png" />
    <Content Include="Assets\Emojis\1f341.png" />
    <Content Include="Assets\Emojis\1f344.png" />
    <Content Include="Assets\Emojis\1f345.png" />
    <Content Include="Assets\Emojis\1f346.png" />
    <Content Include="Assets\Emojis\1f347.png" />
    <Content Include="Assets\Emojis\1f349.png" />
    <Content Include="Assets\Emojis\1f34a.png" />
    <Content Include="Assets\Emojis\1f34b.png" />
    <Content Include="Assets\Emojis\1f34c.png" />
    <Content Include="Assets\Emojis\1f34d.png" />
    <Content Include="Assets\Emojis\1f34e.png" />
    <Content Include="Assets\Emojis\1f34f.png" />
    <Content Include="Assets\Emojis\1f350.png" />
    <Content Include="Assets\Emojis\1f351.png" />
    <Content Include="Assets\Emojis\1f352.png" />
    <Content Include="Assets\Emojis\1f353.png" />
    <Content Include="Assets\Emojis\1f354.png" />
    <Content Include="Assets\Emojis\1f355.png" />
    <Content Include="Assets\Emojis\1f357.png" />
    <Content Include="Assets\Emojis\1f35a.png" />
    <Content Include="Assets\Emojis\1f35c.png" />
    <Content Include="Assets\Emojis\1f35e.png" />
    <Content Include="Assets\Emojis\1f35f.png" />
    <Content Include="Assets\Emojis\1f361.png" />
    <Content Include="Assets\Emojis\1f366.png" />
    <Content Include="Assets\Emojis\1f369.png" />
    <Content Include="Assets\Emojis\1f36a.png" />
    <Content Include="Assets\Emojis\1f36b.png" />
    <Content Include="Assets\Emojis\1f36d.png" />
    <Content Include="Assets\Emojis\1f36f.png" />
    <Content Include="Assets\Emojis\1f370.png" />
    <Content Include="Assets\Emojis\1f371.png" />
    <Content Include="Assets\Emojis\1f373.png" />
    <Content Include="Assets\Emojis\1f374.png" />
    <Content Include="Assets\Emojis\1f377.png" />
    <Content Include="Assets\Emojis\1f37a.png" />
    <Content Include="Assets\Emojis\1f37c.png" />
    <Content Include="Assets\Emojis\1f380.png" />
    <Content Include="Assets\Emojis\1f381.png" />
    <Content Include="Assets\Emojis\1f382.png" />
    <Content Include="Assets\Emojis\1f383.png" />
    <Content Include="Assets\Emojis\1f384.png" />
    <Content Include="Assets\Emojis\1f385.png" />
    <Content Include="Assets\Emojis\1f386.png" />
    <Content Include="Assets\Emojis\1f388.png" />
    <Content Include="Assets\Emojis\1f393.png" />
    <Content Include="Assets\Emojis\1f3a0.png" />
    <Content Include="Assets\Emojis\1f3a1.png" />
    <Content Include="Assets\Emojis\1f3a2.png" />
    <Content Include="Assets\Emojis\1f3a4.png" />
    <Content Include="Assets\Emojis\1f3a5.png" />
    <Content Include="Assets\Emojis\1f3a7.png" />
    <Content Include="Assets\Emojis\1f3a8.png" />
    <Content Include="Assets\Emojis\1f3a9.png" />
    <Content Include="Assets\Emojis\1f3aa.png" />
    <Content Include="Assets\Emojis\1f3ac.png" />
    <Content Include="Assets\Emojis\1f3ad.png" />
    <Content Include="Assets\Emojis\1f3ae.png" />
    <Content Include="Assets\Emojis\1f3af.png" />
    <Content Include="Assets\Emojis\1f3b0.png" />
    <Content Include="Assets\Emojis\1f3b1.png" />
    <Content Include="Assets\Emojis\1f3b2.png" />
    <Content Include="Assets\Emojis\1f3b3.png" />
    <Content Include="Assets\Emojis\1f3b5.png" />
    <Content Include="Assets\Emojis\1f3b8.png" />
    <Content Include="Assets\Emojis\1f3b9.png" />
    <Content Include="Assets\Emojis\1f3ba.png" />
    <Content Include="Assets\Emojis\1f3bb.png" />
    <Content Include="Assets\Emojis\1f3be.png" />
    <Content Include="Assets\Emojis\1f3c0.png" />
    <Content Include="Assets\Emojis\1f3c1.png" />
    <Content Include="Assets\Emojis\1f3c3.png" />
    <Content Include="Assets\Emojis\1f3c4.png" />
    <Content Include="Assets\Emojis\1f3c6.png" />
    <Content Include="Assets\Emojis\1f3c7.png" />
    <Content Include="Assets\Emojis\1f3c8.png" />
    <Content Include="Assets\Emojis\1f3c9.png" />
    <Content Include="Assets\Emojis\1f3ca.png" />
    <Content Include="Assets\Emojis\1f3e1.png" />
    <Content Include="Assets\Emojis\1f3e5.png" />
    <Content Include="Assets\Emojis\1f3e6.png" />
    <Content Include="Assets\Emojis\1f3ed.png" />
    <Content Include="Assets\Emojis\1f3f0.png" />
    <Content Include="Assets\Emojis\1f40a.png" />
    <Content Include="Assets\Emojis\1f40b.png" />
    <Content Include="Assets\Emojis\1f40c.png" />
    <Content Include="Assets\Emojis\1f40d.png" />
    <Content Include="Assets\Emojis\1f410.png" />
    <Content Include="Assets\Emojis\1f411.png" />
    <Content Include="Assets\Emojis\1f414.png" />
    <Content Include="Assets\Emojis\1f417.png" />
    <Content Include="Assets\Emojis\1f418.png" />
    <Content Include="Assets\Emojis\1f419.png" />
    <Content Include="Assets\Emojis\1f41a.png" />
    <Content Include="Assets\Emojis\1f41b.png" />
    <Content Include="Assets\Emojis\1f41c.png" />
    <Content Include="Assets\Emojis\1f41d.png" />
    <Content Include="Assets\Emojis\1f41e.png" />
    <Content Include="Assets\Emojis\1f41f.png" />
    <Content Include="Assets\Emojis\1f422.png" />
    <Content Include="Assets\Emojis\1f425.png" />
    <Content Include="Assets\Emojis\1f427.png" />
    <Content Include="Assets\Emojis\1f428.png" />
    <Content Include="Assets\Emojis\1f42b.png" />
    <Content Include="Assets\Emojis\1f42c.png" />
    <Content Include="Assets\Emojis\1f42d.png" />
    <Content Include="Assets\Emojis\1f42e.png" />
    <Content Include="Assets\Emojis\1f42f.png" />
    <Content Include="Assets\Emojis\1f430.png" />
    <Content Include="Assets\Emojis\1f431.png" />
    <Content Include="Assets\Emojis\1f434.png" />
    <Content Include="Assets\Emojis\1f436.png" />
    <Content Include="Assets\Emojis\1f437.png" />
    <Content Include="Assets\Emojis\1f438.png" />
    <Content Include="Assets\Emojis\1f439.png" />
    <Content Include="Assets\Emojis\1f43a.png" />
    <Content Include="Assets\Emojis\1f43b.png" />
    <Content Include="Assets\Emojis\1f43c.png" />
    <Content Include="Assets\Emojis\1f440.png" />
    <Content Include="Assets\Emojis\1f442.png" />
    <Content Include="Assets\Emojis\1f443.png" />
    <Content Include="Assets\Emojis\1f444.png" />
    <Content Include="Assets\Emojis\1f445.png" />
    <Content Include="Assets\Emojis\1f446.png" />
    <Content Include="Assets\Emojis\1f447.png" />
    <Content Include="Assets\Emojis\1f448.png" />
    <Content Include="Assets\Emojis\1f449.png" />
    <Content Include="Assets\Emojis\1f44a.png" />
    <Content Include="Assets\Emojis\1f44c.png" />
    <Content Include="Assets\Emojis\1f44d.png" />
    <Content Include="Assets\Emojis\1f44e.png" />
    <Content Include="Assets\Emojis\1f44f.png" />
    <Content Include="Assets\Emojis\1f450.png" />
    <Content Include="Assets\Emojis\1f451.png" />
    <Content Include="Assets\Emojis\1f452.png" />
    <Content Include="Assets\Emojis\1f453.png" />
    <Content Include="Assets\Emojis\1f455.png" />
    <Content Include="Assets\Emojis\1f456.png" />
    <Content Include="Assets\Emojis\1f457.png" />
    <Content Include="Assets\Emojis\1f459.png" />
    <Content Include="Assets\Emojis\1f45c.png" />
    <Content Include="Assets\Emojis\1f45e.png" />
    <Content Include="Assets\Emojis\1f45f.png" />
    <Content Include="Assets\Emojis\1f460.png" />
    <Content Include="Assets\Emojis\1f468.png" />
    <Content Include="Assets\Emojis\1f469.png" />
    <Content Include="Assets\Emojis\1f46a.png" />
    <Content Include="Assets\Emojis\1f46b.png" />
    <Content Include="Assets\Emojis\1f46c.png" />
    <Content Include="Assets\Emojis\1f46d.png" />
    <Content Include="Assets\Emojis\1f46e.png" />
    <Content Include="Assets\Emojis\1f474.png" />
    <Content Include="Assets\Emojis\1f475.png" />
    <Content Include="Assets\Emojis\1f476.png" />
    <Content Include="Assets\Emojis\1f477.png" />
    <Content Include="Assets\Emojis\1f47a.png" />
    <Content Include="Assets\Emojis\1f47b.png" />
    <Content Include="Assets\Emojis\1f47d.png" />
    <Content Include="Assets\Emojis\1f47e.png" />
    <Content Include="Assets\Emojis\1f480.png" />
    <Content Include="Assets\Emojis\1f482.png" />
    <Content Include="Assets\Emojis\1f483.png" />
    <Content Include="Assets\Emojis\1f484.png" />
    <Content Include="Assets\Emojis\1f485.png" />
    <Content Include="Assets\Emojis\1f489.png" />
    <Content Include="Assets\Emojis\1f48a.png" />
    <Content Include="Assets\Emojis\1f48d.png" />
    <Content Include="Assets\Emojis\1f48e.png" />
    <Content Include="Assets\Emojis\1f499.png" />
    <Content Include="Assets\Emojis\1f49a.png" />
    <Content Include="Assets\Emojis\1f49b.png" />
    <Content Include="Assets\Emojis\1f49c.png" />
    <Content Include="Assets\Emojis\1f4a1.png" />
    <Content Include="Assets\Emojis\1f4a3.png" />
    <Content Include="Assets\Emojis\1f4a4.png" />
    <Content Include="Assets\Emojis\1f4a5.png" />
    <Content Include="Assets\Emojis\1f4a9.png" />
    <Content Include="Assets\Emojis\1f4aa.png" />
    <Content Include="Assets\Emojis\1f4af.png" />
    <Content Include="Assets\Emojis\1f4b0.png" />
    <Content Include="Assets\Emojis\1f4b3.png" />
    <Content Include="Assets\Emojis\1f4b5.png" />
    <Content Include="Assets\Emojis\1f4bb.png" />
    <Content Include="Assets\Emojis\1f4bf.png" />
    <Content Include="Assets\Emojis\1f4c1.png" />
    <Content Include="Assets\Emojis\1f4c5.png" />
    <Content Include="Assets\Emojis\1f4cc.png" />
    <Content Include="Assets\Emojis\1f4ce.png" />
    <Content Include="Assets\Emojis\1f4d0.png" />
    <Content Include="Assets\Emojis\1f4da.png" />
    <Content Include="Assets\Emojis\1f4e1.png" />
    <Content Include="Assets\Emojis\1f4e6.png" />
    <Content Include="Assets\Emojis\1f4eb.png" />
    <Content Include="Assets\Emojis\1f4f7.png" />
    <Content Include="Assets\Emojis\1f4fa.png" />
    <Content Include="Assets\Emojis\1f4fb.png" />
    <Content Include="Assets\Emojis\1f509.png" />
    <Content Include="Assets\Emojis\1f50b.png" />
    <Content Include="Assets\Emojis\1f50c.png" />
    <Content Include="Assets\Emojis\1f50e.png" />
    <Content Include="Assets\Emojis\1f511.png" />
    <Content Include="Assets\Emojis\1f512.png" />
    <Content Include="Assets\Emojis\1f514.png" />
    <Content Include="Assets\Emojis\1f517.png" />
    <Content Include="Assets\Emojis\1f51f.png" />
    <Content Include="Assets\Emojis\1f525.png" />
    <Content Include="Assets\Emojis\1f526.png" />
    <Content Include="Assets\Emojis\1f527.png" />
    <Content Include="Assets\Emojis\1f528.png" />
    <Content Include="Assets\Emojis\1f52a.png" />
    <Content Include="Assets\Emojis\1f52b.png" />
    <Content Include="Assets\Emojis\1f52c.png" />
    <Content Include="Assets\Emojis\1f52d.png" />
    <Content Include="Assets\Emojis\1f52e.png" />
    <Content Include="Assets\Emojis\1f531.png" />
    <Content Include="Assets\Emojis\1f534.png" />
    <Content Include="Assets\Emojis\1f535.png" />
    <Content Include="Assets\Emojis\1f536.png" />
    <Content Include="Assets\Emojis\1f537.png" />
    <Content Include="Assets\Emojis\1f5fb.png" />
    <Content Include="Assets\Emojis\1f5fd.png" />
    <Content Include="Assets\Emojis\1f5ff.png" />
    <Content Include="Assets\Emojis\1f607.png" />
    <Content Include="Assets\Emojis\1f608.png" />
    <Content Include="Assets\Emojis\1f609.png" />
    <Content Include="Assets\Emojis\1f60d.png" />
    <Content Include="Assets\Emojis\1f60e.png" />
    <Content Include="Assets\Emojis\1f60f.png" />
    <Content Include="Assets\Emojis\1f61b.png" />
    <Content Include="Assets\Emojis\1f621.png" />
    <Content Include="Assets\Emojis\1f62c.png" />
    <Content Include="Assets\Emojis\1f62d.png" />
    <Content Include="Assets\Emojis\1f631.png" />
    <Content Include="Assets\Emojis\1f634.png" />
    <Content Include="Assets\Emojis\1f635.png" />
    <Content Include="Assets\Emojis\1f63b.png" />
    <Content Include="Assets\Emojis\1f63d.png" />
    <Content Include="Assets\Emojis\1f640.png" />
    <Content Include="Assets\Emojis\1f648.png" />
    <Content Include="Assets\Emojis\1f649.png" />
    <Content Include="Assets\Emojis\1f64a.png" />
    <Content Include="Assets\Emojis\1f64f.png" />
    <Content Include="Assets\Emojis\1f680.png" />
    <Content Include="Assets\Emojis\1f681.png" />
    <Content Include="Assets\Emojis\1f682.png" />
    <Content Include="Assets\Emojis\1f68b.png" />
    <Content Include="Assets\Emojis\1f68c.png" />
    <Content Include="Assets\Emojis\1f68e.png" />
    <Content Include="Assets\Emojis\1f691.png" />
    <Content Include="Assets\Emojis\1f692.png" />
    <Content Include="Assets\Emojis\1f694.png" />
    <Content Include="Assets\Emojis\1f695.png" />
    <Content Include="Assets\Emojis\1f697.png" />
    <Content Include="Assets\Emojis\1f699.png" />
    <Content Include="Assets\Emojis\1f69b.png" />
    <Content Include="Assets\Emojis\1f69c.png" />
    <Content Include="Assets\Emojis\1f6a0.png" />
    <Content Include="Assets\Emojis\1f6a2.png" />
    <Content Include="Assets\Emojis\1f6a4.png" />
    <Content Include="Assets\Emojis\1f6a6.png" />
    <Content Include="Assets\Emojis\1f6a7.png" />
    <Content Include="Assets\Emojis\1f6a8.png" />
    <Content Include="Assets\Emojis\1f6aa.png" />
    <Content Include="Assets\Emojis\1f6ac.png" />
    <Content Include="Assets\Emojis\1f6b2.png" />
    <Content Include="Assets\Emojis\1f6b6.png" />
    <Content Include="Assets\Emojis\1f6bd.png" />
    <Content Include="Assets\Emojis\1f6bf.png" />
    <Content Include="Assets\Emojis\231a.png" />
    <Content Include="Assets\Emojis\23f0.png" />
    <Content Include="Assets\Emojis\23f3.png" />
    <Content Include="Assets\Emojis\260e.png" />
    <Content Include="Assets\Emojis\2614.png" />
    <Content Include="Assets\Emojis\2615.png" />
    <Content Include="Assets\Emojis\2665.png" />
    <Content Include="Assets\Emojis\2666.png" />
    <Content Include="Assets\Emojis\2693.png" />
    <Content Include="Assets\Emojis\26a0.png" />
    <Content Include="Assets\Emojis\26a1.png" />
    <Content Include="Assets\Emojis\26bd.png" />
    <Content Include="Assets\Emojis\26be.png" />
    <Content Include="Assets\Emojis\26c4.png" />
    <Content Include="Assets\Emojis\26ea.png" />
    <Content Include="Assets\Emojis\26f2.png" />
    <Content Include="Assets\Emojis\26fa.png" />
    <Content Include="Assets\Emojis\26fd.png" />
    <Content Include="Assets\Emojis\2702.png" />
    <Content Include="Assets\Emojis\2708.png" />
    <Content Include="Assets\Emojis\2709.png" />
    <Content Include="Assets\Emojis\270b.png" />
    <Content Include="Assets\Emojis\270c.png" />
    <Content Include="Assets\Emojis\270f.png" />
    <Content Include="Assets\Emojis\2712.png" />
    <Content Include="Assets\Emojis\2744.png" />
    <Content Include="Assets\Emojis\2753.png" />
    <Content Include="Assets\Emojis\2757.png" />
    <Content Include="Assets\Fonts\Telegram.ttf" />
    <Content Include="Assets\Fonts\PhtoMDL2.2.08.ttf" />
    <Compile Include="Common\Language.cs" />
    <Compile Include="Controls\BubbleActionButton.cs" />
    <Compile Include="Controls\DialogsListView.cs" />
    <Compile Include="Controls\GlyphToggleButton.cs" />
    <Compile Include="Controls\ProgressShape.cs" />
    <Compile Include="Controls\ProgressVoice.cs" />
    <Compile Include="Controls\TransferButton.cs" />
    <Compile Include="Controls\Media\ThumbnailControl.xaml.cs">
      <DependentUpon>ThumbnailControl.xaml</DependentUpon>
    </Compile>
    <Compile Include="Controls\ProfilePictureView.cs" />
    <Compile Include="Controls\Views\DeleteChannelMessageDialog.xaml.cs">
      <DependentUpon>DeleteChannelMessageDialog.xaml</DependentUpon>
    </Compile>
    <Compile Include="Controls\Views\StickersView.xaml.cs">
      <DependentUpon>StickersView.xaml</DependentUpon>
    </Compile>
    <Compile Include="Converters\LastSeenConverter.cs" />
    <Compile Include="Converters\PhoneNumberFormatConverter.cs" />
    <Compile Include="ViewModels\InstantViewModel.cs" />
    <Compile Include="ViewModels\DialogViewModel.Typing.cs" />
  </ItemGroup>
  <ItemGroup>
    <Compile Include="App.xaml.cs">
      <DependentUpon>App.xaml</DependentUpon>
    </Compile>
    <Compile Include="Behaviors\HighlightBehavior.cs" />
    <Compile Include="Common\Dialogs\InputTypingManager.cs" />
    <Compile Include="Common\Emoji.cs" />
    <Compile Include="Common\LambdaComparer.cs" />
    <Compile Include="Common\RelayCommand.cs" />
    <Compile Include="Common\NavigationService.cs" />
    <Compile Include="Constants.cs" />
    <Compile Include="Controls\AttachPickerFlyout.xaml.cs">
      <DependentUpon>AttachPickerFlyout.xaml</DependentUpon>
    </Compile>
    <Compile Include="Controls\BackButton.cs" />
    <Compile Include="Controls\BackDrop.cs" />
    <Compile Include="Controls\ContentDialogBase.cs" />
    <Compile Include="Controls\ImageView.cs" />
    <Compile Include="Controls\Inline\InlineBotResultsView.xaml.cs">
      <DependentUpon>InlineBotResultsView.xaml</DependentUpon>
    </Compile>
    <Compile Include="Controls\OrientableListView.cs" />
    <Compile Include="Controls\ProgressBarRing.cs" />
    <Compile Include="Controls\ProgressBarRingSlice.cs" />
    <Compile Include="Controls\ReplyMarkupPanel.cs" />
    <Compile Include="Controls\SimpleButton.cs" />
    <Compile Include="Controls\TLMessageDialog.xaml.cs">
      <DependentUpon>TLMessageDialog.xaml</DependentUpon>
    </Compile>
    <Compile Include="Controls\Views\EditYourNameView.xaml.cs">
      <DependentUpon>EditYourNameView.xaml</DependentUpon>
    </Compile>
    <Compile Include="Controls\Views\SendPhotosView.xaml.cs">
      <DependentUpon>SendPhotosView.xaml</DependentUpon>
    </Compile>
    <Compile Include="Controls\VoiceButton.cs" />
    <Compile Include="Converters\BubblePlaceholderConverter.cs" />
    <Compile Include="Converters\EditToVisibilityConverter.cs" />
    <Compile Include="Converters\FileExistsToGlyphConverter.cs" />
    <Compile Include="Selectors\DialogStyleSelector.cs" />
    <Compile Include="Selectors\InlineBotResultTemplateSelector.cs" />
    <Compile Include="Selectors\SearchTemplateSelector.cs" />
    <Compile Include="Strings\en\Resources.cs">
      <AutoGen>True</AutoGen>
      <DesignTime>True</DesignTime>
      <DependentUpon>Resources.resw</DependentUpon>
    </Compile>
    <Compile Include="Triggers\BooleanTrigger.cs" />
    <Compile Include="ViewModelLocator.cs" />
    <Compile Include="Collections\DialogCollection.cs" />
    <Compile Include="Collections\MediaCollection.cs" />
    <Compile Include="Collections\SortedObservableCollection.cs" />
    <Compile Include="Common\Attached.cs" />
    <Compile Include="Common\Emoticon.cs" />
    <Compile Include="Common\Extensions.cs" />
    <Compile Include="Common\FluidGridView.cs" />
    <Compile Include="Common\IncrementalCollection.cs" />
    <Compile Include="Common\TLBitmapSource.cs" />
    <Compile Include="Common\LinqToVisualTree.cs" />
    <Compile Include="Common\ListCollectionView.cs" />
    <Compile Include="Common\MessageHelper.cs" />
    <Compile Include="Common\Patterns.cs" />
    <Compile Include="Common\ServiceHelper.cs" />
    <Compile Include="Controls\BubbleListView.cs" />
    <Compile Include="Controls\BubbleListViewItem.cs" />
    <Compile Include="Controls\BubbleTextBox.cs" />
    <Compile Include="Controls\Items\DialogListViewItem.xaml.cs">
      <DependentUpon>DialogListViewItem.xaml</DependentUpon>
    </Compile>
    <Compile Include="Controls\GlyphButton.cs" />
    <Compile Include="Controls\HyperButton.cs" />
    <Compile Include="Controls\InputDialog.xaml.cs">
      <DependentUpon>InputDialog.xaml</DependentUpon>
    </Compile>
    <Compile Include="Controls\Items\SharedFileListViewItem.xaml.cs">
      <DependentUpon>SharedFileListViewItem.xaml</DependentUpon>
    </Compile>
    <Compile Include="Controls\MediaControl.cs" />
    <Compile Include="Controls\Media\VoiceMediaControl.xaml.cs">
      <DependentUpon>VoiceMediaControl.xaml</DependentUpon>
    </Compile>
    <Compile Include="Controls\Messages\MessageBubble.xaml.cs">
      <DependentUpon>MessageBubble.xaml</DependentUpon>
    </Compile>
    <Compile Include="Controls\MasterDetailView.cs" />
    <Compile Include="Controls\Messages\MessageBubbleBase.cs" />
    <Compile Include="Controls\Views\GalleryView.xaml.cs">
      <DependentUpon>GalleryView.xaml</DependentUpon>
    </Compile>
    <Compile Include="Controls\PivotRadioButton.cs" />
    <Compile Include="Controls\Messages\MessageReference.xaml.cs">
      <DependentUpon>MessageReference.xaml</DependentUpon>
    </Compile>
    <Compile Include="Controls\SearchTextBox.cs" />
    <Compile Include="Controls\Items\SimpleDialogListViewItem.xaml.cs">
      <DependentUpon>SimpleDialogListViewItem.xaml</DependentUpon>
    </Compile>
    <Compile Include="Common\StickerBitmapSource.cs" />
    <Compile Include="Controls\TabHeaderStyle.xaml.cs">
      <DependentUpon>TabHeaderStyle.xaml</DependentUpon>
    </Compile>
    <Compile Include="Controls\UnigramLogo.cs" />
    <Compile Include="Controls\UpdateTextBox.cs" />
    <Compile Include="Converters\BindConvert.cs" />
    <Compile Include="Converters\BooleanToVisibilityConverter.cs" />
    <Compile Include="Converters\DateTimeToFormatConverter.cs" />
    <Compile Include="Converters\DefaultPhotoConverter.cs" />
    <Compile Include="Converters\FileSizeConverter.cs" />
    <Compile Include="Converters\InitialNameStringConverter.cs" />
    <Compile Include="Converters\NullToVisibilityConverter.cs" />
    <Compile Include="Converters\ReplyInfoToGlyphConverter.cs" />
    <Compile Include="Converters\StateToGlyphConverter.cs" />
    <Compile Include="Converters\TLIntToDateTimeConverter.cs" />
    <Compile Include="Converters\VenueToStaticImageConverter.cs" />
    <Compile Include="Helpers\ColorHelper.cs" />
    <Compile Include="Helpers\PhraseListHelper.cs" />
    <Compile Include="Helpers\ResourceHelper.cs" />
    <Compile Include="Helpers\ShareTargetHelper.cs" />
    <Compile Include="Properties\AssemblyInfo.cs" />
    <Compile Include="Selectors\MediaTemplateSelector.cs" />
    <Compile Include="Selectors\MessageGroupTemplateSelector.cs" />
    <Compile Include="Selectors\MessageStyleSelector.cs" />
    <Compile Include="Selectors\MessageTemplateSelector.cs" />
    <Compile Include="Themes\Media.xaml.cs">
      <DependentUpon>Media.xaml</DependentUpon>
    </Compile>
    <Compile Include="Themes\Messages.xaml.cs">
      <DependentUpon>Messages.xaml</DependentUpon>
    </Compile>
    <Compile Include="ViewModels\Chats\ChatDetailsViewModel.cs" />
    <Compile Include="ViewModels\ContactsViewModel.cs" />
    <Compile Include="ViewModels\DialogPhotosViewModel.cs" />
    <Compile Include="ViewModels\DialogsViewModel.cs" />
    <Compile Include="ViewModels\DialogViewModel.cs" />
    <Compile Include="ViewModels\DialogSendLocationViewModel.cs" />
    <Compile Include="ViewModels\DialogSharedMediaViewModel.cs" />
    <Compile Include="ViewModels\DialogViewModel.Handle.cs" />
    <Compile Include="ViewModels\DialogViewModel.Info.cs" />
    <Compile Include="ViewModels\DialogViewModel.Inline.cs" />
    <Compile Include="ViewModels\DialogViewModel.Messages.cs" />
    <Compile Include="ViewModels\FeaturedStickersViewModel.cs" />
    <Compile Include="ViewModels\SignIn\SignInPasswordViewModel.cs" />
    <Compile Include="ViewModels\SignIn\SignInSentCodeViewModel.cs" />
    <Compile Include="ViewModels\SignIn\SignInViewModel.cs" />
    <Compile Include="ViewModels\SignIn\SignInWelcomeViewModel.cs" />
    <Compile Include="ViewModels\MainViewModel.cs" />
    <Compile Include="ViewModels\GalleryViewModelBase.cs" />
    <Compile Include="ViewModels\SettingsViewModel.cs" />
    <Compile Include="ViewModels\Settings\SettingsEditNameViewModel.cs" />
    <Compile Include="ViewModels\Settings\SettingsStickersFeaturedViewModel.cs" />
    <Compile Include="ViewModels\Settings\SettingsSessionsViewModel.cs" />
    <Compile Include="ViewModels\Settings\SettingsStorageViewModel.cs" />
    <Compile Include="ViewModels\Settings\SettingsUsernameViewModel.cs" />
    <Compile Include="ViewModels\UnigramViewModelBase.cs" />
    <Compile Include="ViewModels\Users\UserDetailsViewModel.cs" />
    <Compile Include="ViewModels\UserPhotosViewModel.cs" />
    <Compile Include="Views\AboutPage.xaml.cs">
      <DependentUpon>AboutPage.xaml</DependentUpon>
    </Compile>
    <Compile Include="Views\InstantPage.xaml.cs">
      <DependentUpon>InstantPage.xaml</DependentUpon>
    </Compile>
    <Compile Include="Views\BlankPage.xaml.cs">
      <DependentUpon>BlankPage.xaml</DependentUpon>
    </Compile>
    <Compile Include="Views\Channels\CreateChannelStep1Page.xaml.cs">
      <DependentUpon>CreateChannelStep1Page.xaml</DependentUpon>
    </Compile>
    <Compile Include="Views\Chats\ChatDetailsPage.xaml.cs">
      <DependentUpon>ChatDetailsPage.xaml</DependentUpon>
    </Compile>
    <Compile Include="Views\Chats\CreateChatStep1Page.xaml.cs">
      <DependentUpon>CreateChatStep1Page.xaml</DependentUpon>
    </Compile>
    <Compile Include="Views\DialogPage.Bubbles.xaml.cs">
      <DependentUpon>DialogPage.xaml</DependentUpon>
    </Compile>
    <Compile Include="Views\DialogPage.xaml.cs">
      <DependentUpon>DialogPage.xaml</DependentUpon>
    </Compile>
    <Compile Include="Views\DialogSendLocationPage.xaml.cs">
      <DependentUpon>DialogSendLocationPage.xaml</DependentUpon>
    </Compile>
    <Compile Include="Views\DialogSharedMediaPage.xaml.cs">
      <DependentUpon>DialogSharedMediaPage.xaml</DependentUpon>
    </Compile>
    <Compile Include="Views\GamePage.xaml.cs">
      <DependentUpon>GamePage.xaml</DependentUpon>
    </Compile>
    <Compile Include="Views\SignIn\SignInPasswordPage.xaml.cs">
      <DependentUpon>SignInPasswordPage.xaml</DependentUpon>
    </Compile>
    <Compile Include="Views\SignIn\SignInSentCodePage.xaml.cs">
      <DependentUpon>SignInSentCodePage.xaml</DependentUpon>
    </Compile>
    <Compile Include="Views\SignIn\SignInPage.xaml.cs">
      <DependentUpon>SignInPage.xaml</DependentUpon>
    </Compile>
    <Compile Include="Views\SignIn\SignInWelcomePage.xaml.cs">
      <DependentUpon>SignInWelcomePage.xaml</DependentUpon>
    </Compile>
    <Compile Include="Views\MainPage.xaml.cs">
      <DependentUpon>MainPage.xaml</DependentUpon>
    </Compile>
    <Compile Include="Views\PlaygroundPage.xaml.cs">
      <DependentUpon>PlaygroundPage.xaml</DependentUpon>
    </Compile>
    <Compile Include="Views\SettingsPage.xaml.cs">
      <DependentUpon>SettingsPage.xaml</DependentUpon>
    </Compile>
    <Compile Include="Views\Settings\SettingsDataPage.xaml.cs">
      <DependentUpon>SettingsDataPage.xaml</DependentUpon>
    </Compile>
    <Compile Include="Views\Settings\SettingsStickersFeaturedPage.xaml.cs">
      <DependentUpon>SettingsStickersFeaturedPage.xaml</DependentUpon>
    </Compile>
    <Compile Include="Views\Settings\SettingsNotificationsPage.xaml.cs">
      <DependentUpon>SettingsNotificationsPage.xaml</DependentUpon>
    </Compile>
    <Compile Include="Views\Settings\SettingsPrivacyPage.xaml.cs">
      <DependentUpon>SettingsPrivacyPage.xaml</DependentUpon>
    </Compile>
    <Compile Include="Views\Settings\SettingsSessionsPage.xaml.cs">
      <DependentUpon>SettingsSessionsPage.xaml</DependentUpon>
    </Compile>
    <Compile Include="Views\Settings\SettingsStickersPage.xaml.cs">
      <DependentUpon>SettingsStickersPage.xaml</DependentUpon>
    </Compile>
    <Compile Include="Views\Settings\SettingsStoragePage.xaml.cs">
      <DependentUpon>SettingsStoragePage.xaml</DependentUpon>
    </Compile>
    <Compile Include="Views\Settings\SettingsUsernamePage.xaml.cs">
      <DependentUpon>SettingsUsernamePage.xaml</DependentUpon>
    </Compile>
    <Compile Include="Views\Settings\SettingsWallpaperPage.xaml.cs">
      <DependentUpon>SettingsWallpaperPage.xaml</DependentUpon>
    </Compile>
    <Compile Include="Views\ShareTargetPage.xaml.cs">
      <DependentUpon>ShareTargetPage.xaml</DependentUpon>
    </Compile>
    <Compile Include="Views\Users\UserCommonChatsPage.xaml.cs">
      <DependentUpon>UserCommonChatsPage.xaml</DependentUpon>
    </Compile>
    <Compile Include="Views\Users\UserDetailsPage.xaml.cs">
      <DependentUpon>UserDetailsPage.xaml</DependentUpon>
    </Compile>
  </ItemGroup>
  <ItemGroup>
    <AppxManifest Include="Package.appxmanifest">
      <SubType>Designer</SubType>
    </AppxManifest>
    <PRIResource Include="Strings\en\Resources.resw">
      <CustomToolNamespace>Unigram.Strings</CustomToolNamespace>
      <Generator>ReswFileCodeGenerator</Generator>
      <LastGenOutput>Resources.cs</LastGenOutput>
      <SubType>Designer</SubType>
    </PRIResource>
    <None Include="Unigram_StoreKey.pfx" />
    <None Include="Unigram_TemporaryKey.pfx" />
  </ItemGroup>
  <ItemGroup>
    <Content Include="Assets\Icons\MessageStatus\ic_double_tick.png" />
    <Content Include="Assets\Icons\MessageStatus\ic_double_tick_lightbg.png" />
    <Content Include="Assets\Icons\MessageStatus\ic_single_tick.png" />
    <Content Include="Assets\Icons\MessageStatus\ic_single_tick_lightbg.png" />
    <Content Include="Assets\Icons\MessageStatus\ic_unsent_message.png" />
    <Content Include="Assets\Icons\MessageStatus\ic_unsent_message_lightbg.png" />
    <Content Include="Assets\Icons\Toast\Send.png" />
    <Content Include="Assets\Icons\userPos32.png" />
    <Content Include="Assets\Images\DefaultBackground.theme-dark.png" />
    <Content Include="Assets\Images\DefaultBackground.theme-light.png" />
    <Content Include="Assets\Logos\LockScreenLogo\LockScreenLogo.scale-100.png" />
    <Content Include="Assets\Logos\LockScreenLogo\LockScreenLogo.scale-125.png" />
    <Content Include="Assets\Logos\LockScreenLogo\LockScreenLogo.scale-150.png" />
    <Content Include="Assets\Logos\LockScreenLogo\LockScreenLogo.scale-200.png" />
    <Content Include="Assets\Logos\LockScreenLogo\LockScreenLogo.scale-400.png" />
    <Content Include="Assets\Logos\Placeholder\Placeholder-2.png" />
    <Content Include="Assets\Logos\SplashScreen\SplashScreen.scale-100.png" />
    <Content Include="Assets\Logos\SplashScreen\SplashScreen.scale-125.png" />
    <Content Include="Assets\Logos\SplashScreen\SplashScreen.scale-150.png" />
    <Content Include="Assets\Logos\SplashScreen\SplashScreen.scale-200.png" />
    <Content Include="Assets\Logos\SplashScreen\SplashScreen.scale-400.png" />
    <Content Include="Assets\Logos\Square150x150Logo\Square150x150Logo.scale-100.png" />
    <Content Include="Assets\Logos\Square150x150Logo\Square150x150Logo.scale-125.png" />
    <Content Include="Assets\Logos\Square150x150Logo\Square150x150Logo.scale-150.png" />
    <Content Include="Assets\Logos\Square150x150Logo\Square150x150Logo.scale-200.png" />
    <Content Include="Assets\Logos\Square150x150Logo\Square150x150Logo.scale-400.png" />
    <Content Include="Assets\Logos\Square310x310Logo\Square310x310Logo.scale-100.png" />
    <Content Include="Assets\Logos\Square310x310Logo\Square310x310Logo.scale-125.png" />
    <Content Include="Assets\Logos\Square310x310Logo\Square310x310Logo.scale-150.png" />
    <Content Include="Assets\Logos\Square310x310Logo\Square310x310Logo.scale-200.png" />
    <Content Include="Assets\Logos\Square310x310Logo\Square310x310Logo.scale-400.png" />
    <Content Include="..\Assets\Square44x44Logo\$(ConfigurationName)\Square44x44Logo.scale-100.png">
      <Link>Assets\Logos\Square44x44Logo\Square44x44Logo.scale-100.png</Link>
    </Content>
    <Content Include="..\Assets\Square44x44Logo\$(ConfigurationName)\Square44x44Logo.scale-125.png">
      <Link>Assets\Logos\Square44x44Logo\Square44x44Logo.scale-125.png</Link>
    </Content>
    <Content Include="..\Assets\Square44x44Logo\$(ConfigurationName)\Square44x44Logo.scale-150.png">
      <Link>Assets\Logos\Square44x44Logo\Square44x44Logo.scale-150.png</Link>
    </Content>
    <Content Include="..\Assets\Square44x44Logo\$(ConfigurationName)\Square44x44Logo.scale-200.png">
      <Link>Assets\Logos\Square44x44Logo\Square44x44Logo.scale-200.png</Link>
    </Content>
    <Content Include="..\Assets\Square44x44Logo\$(ConfigurationName)\Square44x44Logo.scale-400.png">
      <Link>Assets\Logos\Square44x44Logo\Square44x44Logo.scale-400.png</Link>
    </Content>
    <Content Include="Assets\Logos\Square44x44Logo\Square44x44Logo.targetsize-16.png" />
    <Content Include="Assets\Logos\Square44x44Logo\Square44x44Logo.targetsize-16_altform-unplated.png" />
    <Content Include="Assets\Logos\Square44x44Logo\Square44x44Logo.targetsize-24.png" />
    <Content Include="Assets\Logos\Square44x44Logo\Square44x44Logo.targetsize-24_altform-unplated.png" />
    <Content Include="Assets\Logos\Square44x44Logo\Square44x44Logo.targetsize-32.png" />
    <Content Include="Assets\Logos\Square44x44Logo\Square44x44Logo.targetsize-32_altform-unplated.png" />
    <Content Include="Assets\Logos\Square44x44Logo\Square44x44Logo.targetsize-256.png" />
    <Content Include="Assets\Logos\Square44x44Logo\Square44x44Logo.targetsize-256_altform-unplated.png" />
    <Content Include="Assets\Logos\Square44x44Logo\Square44x44Logo.targetsize-48.png" />
    <Content Include="Assets\Logos\Square44x44Logo\Square44x44Logo.targetsize-48_altform-unplated.png" />
    <Content Include="Assets\Logos\Square71x71Logo\Square71x71Logo.scale-100.png" />
    <Content Include="Assets\Logos\Square71x71Logo\Square71x71Logo.scale-125.png" />
    <Content Include="Assets\Logos\Square71x71Logo\Square71x71Logo.scale-150.png" />
    <Content Include="Assets\Logos\Square71x71Logo\Square71x71Logo.scale-200.png" />
    <Content Include="Assets\Logos\Square71x71Logo\Square71x71Logo.scale-400.png" />
    <Content Include="..\Assets\StoreLogo\$(ConfigurationName)\StoreLogo.scale-100.png">
      <Link>Assets\Logos\StoreLogo\StoreLogo.scale-100.png</Link>
    </Content>
    <Content Include="..\Assets\StoreLogo\$(ConfigurationName)\StoreLogo.scale-125.png">
      <Link>Assets\Logos\StoreLogo\StoreLogo.scale-125.png</Link>
    </Content>
    <Content Include="..\Assets\StoreLogo\$(ConfigurationName)\StoreLogo.scale-150.png">
      <Link>Assets\Logos\StoreLogo\StoreLogo.scale-150.png</Link>
    </Content>
    <Content Include="..\Assets\StoreLogo\$(ConfigurationName)\StoreLogo.scale-200.png">
      <Link>Assets\Logos\StoreLogo\StoreLogo.scale-200.png</Link>
    </Content>
    <Content Include="..\Assets\StoreLogo\$(ConfigurationName)\StoreLogo.scale-400.png">
      <Link>Assets\Logos\StoreLogo\StoreLogo.scale-400.png</Link>
    </Content>
    <Content Include="Assets\Logos\Wide310x150Logo\Wide310x150Logo.scale-100.png" />
    <Content Include="Assets\Logos\Wide310x150Logo\Wide310x150Logo.scale-125.png" />
    <Content Include="Assets\Logos\Wide310x150Logo\Wide310x150Logo.scale-150.png" />
    <Content Include="Assets\Logos\Wide310x150Logo\Wide310x150Logo.scale-200.png" />
    <Content Include="Assets\Logos\Wide310x150Logo\Wide310x150Logo.scale-400.png" />
    <Content Include="Assets\Mockups\Images\userPhoto.jpg" />
    <Content Include="Assets\Mockups\Logos\logo-transparent.png" />
    <Content Include="Assets\Mockups\Logos\logo.png" />
    <Content Include="Assets\Mockups\README.txt" />
    <Content Include="Assets\Mockups\UserIcons\user_batman.png" />
    <None Include="Package.StoreAssociation.xml">
      <SubType>Designer</SubType>
    </None>
    <Content Include="Assets\Noise.jpg" />
    <Content Include="Assets\Webviews\injected.js" />
    <Content Include="VoiceCommands\VoiceCommands.xml" />
    <Content Include="Properties\Default.rd.xml" />
  </ItemGroup>
  <ItemGroup>
    <ApplicationDefinition Include="App.xaml">
      <Generator>MSBuild:Compile</Generator>
      <SubType>Designer</SubType>
    </ApplicationDefinition>
    <Content Include="Common\CommonStyles.xaml">
      <SubType>Designer</SubType>
      <Generator>MSBuild:Compile</Generator>
      <CopyToOutputDirectory>PreserveNewest</CopyToOutputDirectory>
    </Content>
    <Page Include="Controls\AttachPickerFlyout.xaml">
      <SubType>Designer</SubType>
      <Generator>MSBuild:Compile</Generator>
    </Page>
    <Page Include="Controls\DebugToolbar.xaml">
      <SubType>Designer</SubType>
      <Generator>MSBuild:Compile</Generator>
    </Page>
    <Page Include="Controls\DialogBackground.xaml">
      <SubType>Designer</SubType>
      <Generator>MSBuild:Compile</Generator>
    </Page>
    <Page Include="Controls\DialogSearchBar.xaml">
      <SubType>Designer</SubType>
      <Generator>MSBuild:Compile</Generator>
    </Page>
    <Page Include="Controls\Inline\InlineBotResultsView.xaml">
      <SubType>Designer</SubType>
      <Generator>MSBuild:Compile</Generator>
    </Page>
    <Page Include="Controls\Items\DialogListViewItem.xaml">
      <SubType>Designer</SubType>
      <Generator>MSBuild:Compile</Generator>
    </Page>
    <Page Include="Controls\InputDialog.xaml">
      <SubType>Designer</SubType>
      <Generator>MSBuild:Compile</Generator>
    </Page>
    <Page Include="Controls\Items\SharedFileListViewItem.xaml">
      <SubType>Designer</SubType>
      <Generator>MSBuild:Compile</Generator>
    </Page>
    <Page Include="Controls\Media\ThumbnailControl.xaml">
      <SubType>Designer</SubType>
      <Generator>MSBuild:Compile</Generator>
    </Page>
    <Page Include="Controls\Media\VoiceMediaControl.xaml">
      <SubType>Designer</SubType>
      <Generator>MSBuild:Compile</Generator>
    </Page>
    <Page Include="Controls\Messages\HistoryCallMessageControl.xaml">
      <SubType>Designer</SubType>
      <Generator>MSBuild:Compile</Generator>
    </Page>
    <Page Include="Controls\Messages\InvoiceStatusControl.xaml">
      <SubType>Designer</SubType>
      <Generator>MSBuild:Compile</Generator>
    </Page>
    <Page Include="Controls\Messages\MessageStatusControl.xaml">
      <SubType>Designer</SubType>
      <Generator>MSBuild:Compile</Generator>
    </Page>
    <Page Include="Controls\Messages\PhoneCallMessageBubble.xaml">
      <SubType>Designer</SubType>
      <Generator>MSBuild:Compile</Generator>
    </Page>
    <Page Include="Controls\Messages\MessageBubble.xaml">
      <SubType>Designer</SubType>
      <Generator>MSBuild:Compile</Generator>
    </Page>
    <Page Include="Controls\Views\PhoneCallRateView.xaml">
      <SubType>Designer</SubType>
      <Generator>MSBuild:Compile</Generator>
    </Page>
    <Page Include="Controls\TLMessageDialog.xaml">
      <SubType>Designer</SubType>
      <Generator>MSBuild:Compile</Generator>
    </Page>
    <Page Include="Controls\Views\AttachedStickersView.xaml">
      <SubType>Designer</SubType>
      <Generator>MSBuild:Compile</Generator>
    </Page>
    <Page Include="Controls\Views\DeleteChannelMessageDialog.xaml">
      <SubType>Designer</SubType>
      <Generator>MSBuild:Compile</Generator>
    </Page>
    <Page Include="Controls\Views\EditYourNameView.xaml">
      <SubType>Designer</SubType>
      <Generator>MSBuild:Compile</Generator>
    </Page>
    <Page Include="Controls\Views\EditYourPhotoView.xaml">
      <SubType>Designer</SubType>
      <Generator>MSBuild:Compile</Generator>
    </Page>
    <Page Include="Controls\Views\JoinChatView.xaml">
      <SubType>Designer</SubType>
      <Generator>MSBuild:Compile</Generator>
    </Page>
    <Page Include="Controls\Views\GalleryView.xaml">
      <SubType>Designer</SubType>
      <Generator>MSBuild:Compile</Generator>
    </Page>
    <Page Include="Controls\Items\SimpleDialogListViewItem.xaml">
      <SubType>Designer</SubType>
      <Generator>MSBuild:Compile</Generator>
    </Page>
    <Page Include="Controls\Messages\MessageReference.xaml">
      <SubType>Designer</SubType>
      <Generator>MSBuild:Compile</Generator>
    </Page>
    <Page Include="Controls\TabHeaderStyle.xaml">
      <Generator>MSBuild:Compile</Generator>
      <SubType>Designer</SubType>
    </Page>
    <Page Include="Controls\Views\RoundVideoView.xaml">
      <SubType>Designer</SubType>
      <Generator>MSBuild:Compile</Generator>
    </Page>
    <Page Include="Controls\Views\SendPhotosView.xaml">
      <SubType>Designer</SubType>
      <Generator>MSBuild:Compile</Generator>
    </Page>
    <Page Include="Controls\Views\ShareView.xaml">
      <SubType>Designer</SubType>
      <Generator>MSBuild:Compile</Generator>
    </Page>
    <Page Include="Controls\Views\StickerSetView.xaml">
      <Generator>MSBuild:Compile</Generator>
      <SubType>Designer</SubType>
    </Page>
    <Page Include="Controls\Views\StickersView.xaml">
      <SubType>Designer</SubType>
      <Generator>MSBuild:Compile</Generator>
    </Page>
    <Page Include="Controls\Views\UsersSelectionView.xaml">
      <SubType>Designer</SubType>
      <Generator>MSBuild:Compile</Generator>
    </Page>
    <Page Include="Controls\ZoomableGridViewPopup.xaml">
      <SubType>Designer</SubType>
      <Generator>MSBuild:Compile</Generator>
    </Page>
    <Page Include="Themes\Accent.xaml">
      <SubType>Designer</SubType>
      <Generator>MSBuild:Compile</Generator>
      <CopyToOutputDirectory>PreserveNewest</CopyToOutputDirectory>
    </Page>
    <Page Include="Themes\AccentSent.xaml">
      <SubType>Designer</SubType>
      <Generator>MSBuild:Compile</Generator>
      <CopyToOutputDirectory>PreserveNewest</CopyToOutputDirectory>
    </Page>
    <Page Include="Themes\Brand.xaml">
      <SubType>Designer</SubType>
      <Generator>MSBuild:Compile</Generator>
      <CopyToOutputDirectory>PreserveNewest</CopyToOutputDirectory>
    </Page>
    <Page Include="Themes\Generic.xaml">
      <SubType>Designer</SubType>
      <Generator>MSBuild:Compile</Generator>
      <CopyToOutputDirectory>PreserveNewest</CopyToOutputDirectory>
    </Page>
    <Page Include="Themes\Media.xaml">
      <SubType>Designer</SubType>
      <Generator>MSBuild:Compile</Generator>
    </Page>
    <Page Include="Themes\Messages.xaml">
      <SubType>Designer</SubType>
      <Generator>MSBuild:Compile</Generator>
    </Page>
    <Page Include="Views\AboutPage.xaml">
      <Generator>MSBuild:Compile</Generator>
      <SubType>Designer</SubType>
    </Page>
    <Page Include="Views\Channels\ChannelEditPage.xaml">
      <SubType>Designer</SubType>
      <Generator>MSBuild:Compile</Generator>
    </Page>
    <Page Include="Views\Channels\ChannelEditTypePage.xaml">
      <SubType>Designer</SubType>
      <Generator>MSBuild:Compile</Generator>
    </Page>
    <Page Include="Views\Chats\ChatInviteLinkPage.xaml">
      <SubType>Designer</SubType>
      <Generator>MSBuild:Compile</Generator>
    </Page>
    <Page Include="Views\Chats\ChatInvitePage.xaml">
      <SubType>Designer</SubType>
      <Generator>MSBuild:Compile</Generator>
    </Page>
    <Page Include="Views\InstantPage.xaml">
      <SubType>Designer</SubType>
      <Generator>MSBuild:Compile</Generator>
    </Page>
    <Page Include="Views\BlankPage.xaml">
      <SubType>Designer</SubType>
      <Generator>MSBuild:Compile</Generator>
    </Page>
    <Page Include="Views\Channels\ChannelAdminsPage.xaml">
      <SubType>Designer</SubType>
      <Generator>MSBuild:Compile</Generator>
    </Page>
    <Page Include="Views\Channels\ChannelDetailsPage.xaml">
      <SubType>Designer</SubType>
      <Generator>MSBuild:Compile</Generator>
    </Page>
    <Page Include="Views\Channels\ChannelKickedPage.xaml">
      <SubType>Designer</SubType>
      <Generator>MSBuild:Compile</Generator>
    </Page>
    <Page Include="Views\Channels\ChannelParticipantsPage.xaml">
      <SubType>Designer</SubType>
      <Generator>MSBuild:Compile</Generator>
    </Page>
    <Page Include="Views\Channels\CreateChannelStep1Page.xaml">
      <SubType>Designer</SubType>
      <Generator>MSBuild:Compile</Generator>
    </Page>
    <Page Include="Views\Channels\CreateChannelStep2Page.xaml">
      <SubType>Designer</SubType>
      <Generator>MSBuild:Compile</Generator>
    </Page>
    <Page Include="Views\Channels\CreateChannelStep3Page.xaml">
      <SubType>Designer</SubType>
      <Generator>MSBuild:Compile</Generator>
    </Page>
    <Page Include="Views\Chats\ChatDetailsPage.xaml">
      <SubType>Designer</SubType>
      <Generator>MSBuild:Compile</Generator>
    </Page>
    <Page Include="Views\Chats\CreateChatStep1Page.xaml">
      <SubType>Designer</SubType>
      <Generator>MSBuild:Compile</Generator>
    </Page>
    <Page Include="Views\Chats\CreateChatStep2Page.xaml">
      <SubType>Designer</SubType>
      <Generator>MSBuild:Compile</Generator>
    </Page>
    <Page Include="Views\DialogPage.xaml">
      <SubType>Designer</SubType>
      <Generator>MSBuild:Compile</Generator>
    </Page>
    <Page Include="Views\DialogSendLocationPage.xaml">
      <SubType>Designer</SubType>
      <Generator>MSBuild:Compile</Generator>
    </Page>
    <Page Include="Views\DialogSharedMediaPage.xaml">
      <Generator>MSBuild:Compile</Generator>
      <SubType>Designer</SubType>
    </Page>
    <Page Include="Views\GamePage.xaml">
      <SubType>Designer</SubType>
      <Generator>MSBuild:Compile</Generator>
    </Page>
    <Page Include="Views\Payments\PaymentFormStep1Page.xaml">
      <SubType>Designer</SubType>
      <Generator>MSBuild:Compile</Generator>
    </Page>
    <Page Include="Views\Payments\PaymentFormStep2Page.xaml">
      <SubType>Designer</SubType>
      <Generator>MSBuild:Compile</Generator>
    </Page>
    <Page Include="Views\Payments\PaymentFormStep3Page.xaml">
      <SubType>Designer</SubType>
      <Generator>MSBuild:Compile</Generator>
    </Page>
    <Page Include="Views\Payments\PaymentFormStep4Page.xaml">
      <SubType>Designer</SubType>
      <Generator>MSBuild:Compile</Generator>
    </Page>
    <Page Include="Views\Payments\PaymentFormStep5Page.xaml">
      <SubType>Designer</SubType>
      <Generator>MSBuild:Compile</Generator>
    </Page>
    <Page Include="Views\Payments\PaymentReceiptPage.xaml">
      <SubType>Designer</SubType>
      <Generator>MSBuild:Compile</Generator>
    </Page>
    <Page Include="Views\PhoneCallPage.xaml">
      <SubType>Designer</SubType>
      <Generator>MSBuild:Compile</Generator>
    </Page>
    <Page Include="Views\PlaygroundPage2.xaml">
      <SubType>Designer</SubType>
      <Generator>MSBuild:Compile</Generator>
    </Page>
    <Page Include="Views\Settings\SettingsGenericPage.xaml">
      <SubType>Designer</SubType>
      <Generator>MSBuild:Compile</Generator>
    </Page>
    <Page Include="Views\Settings\SettingsStatsPage.xaml">
      <SubType>Designer</SubType>
      <Generator>MSBuild:Compile</Generator>
    </Page>
    <Page Include="Views\SignIn\SignInPasswordPage.xaml">
      <SubType>Designer</SubType>
      <Generator>MSBuild:Compile</Generator>
    </Page>
    <Page Include="Views\SignIn\SignInSentCodePage.xaml">
      <Generator>MSBuild:Compile</Generator>
      <SubType>Designer</SubType>
    </Page>
    <Page Include="Views\SignIn\SignInPage.xaml">
      <SubType>Designer</SubType>
      <Generator>MSBuild:Compile</Generator>
    </Page>
    <Page Include="Views\SignIn\SignUpPage.xaml">
      <SubType>Designer</SubType>
      <Generator>MSBuild:Compile</Generator>
    </Page>
    <Page Include="Views\SignIn\SignInWelcomePage.xaml">
      <SubType>Designer</SubType>
      <Generator>MSBuild:Compile</Generator>
    </Page>
    <Page Include="Views\MainPage.xaml">
      <SubType>Designer</SubType>
      <Generator>MSBuild:Compile</Generator>
    </Page>
    <Page Include="Views\PlaygroundPage.xaml">
      <SubType>Designer</SubType>
      <Generator>MSBuild:Compile</Generator>
    </Page>
    <Page Include="Views\SettingsPage.xaml">
      <Generator>MSBuild:Compile</Generator>
      <SubType>Designer</SubType>
    </Page>
    <Page Include="Views\Settings\SettingsAccountsPage.xaml">
      <SubType>Designer</SubType>
      <Generator>MSBuild:Compile</Generator>
    </Page>
    <Page Include="Views\Settings\SettingsBlockedUsersPage.xaml">
      <SubType>Designer</SubType>
      <Generator>MSBuild:Compile</Generator>
    </Page>
    <Page Include="Views\Settings\SettingsBlockUserPage.xaml">
      <SubType>Designer</SubType>
      <Generator>MSBuild:Compile</Generator>
    </Page>
    <Page Include="Views\Settings\SettingsDataPage.xaml">
      <SubType>Designer</SubType>
      <Generator>MSBuild:Compile</Generator>
    </Page>
    <Page Include="Views\Settings\SettingsMasksArchivedPage.xaml">
      <SubType>Designer</SubType>
      <Generator>MSBuild:Compile</Generator>
    </Page>
    <Page Include="Views\Settings\SettingsStickersArchivedPage.xaml">
      <SubType>Designer</SubType>
      <Generator>MSBuild:Compile</Generator>
    </Page>
    <Page Include="Views\Settings\SettingsStickersFeaturedPage.xaml">
      <SubType>Designer</SubType>
      <Generator>MSBuild:Compile</Generator>
    </Page>
    <Page Include="Views\Settings\SettingsLastSeenPage.xaml">
      <SubType>Designer</SubType>
      <Generator>MSBuild:Compile</Generator>
    </Page>
    <Page Include="Views\Settings\SettingsMasksPage.xaml">
      <SubType>Designer</SubType>
      <Generator>MSBuild:Compile</Generator>
    </Page>
    <Page Include="Views\Settings\SettingsNotificationsPage.xaml">
      <Generator>MSBuild:Compile</Generator>
      <SubType>Designer</SubType>
    </Page>
    <Page Include="Views\Settings\SettingsPrivacyPage.xaml">
      <Generator>MSBuild:Compile</Generator>
      <SubType>Designer</SubType>
    </Page>
    <Page Include="Views\Settings\SettingsSessionsPage.xaml">
      <SubType>Designer</SubType>
      <Generator>MSBuild:Compile</Generator>
    </Page>
    <Page Include="Views\Settings\SettingsStickersPage.xaml">
      <SubType>Designer</SubType>
      <Generator>MSBuild:Compile</Generator>
    </Page>
    <Page Include="Views\Settings\SettingsStoragePage.xaml">
      <SubType>Designer</SubType>
      <Generator>MSBuild:Compile</Generator>
    </Page>
    <Page Include="Views\Settings\SettingsUsernamePage.xaml">
      <SubType>Designer</SubType>
      <Generator>MSBuild:Compile</Generator>
    </Page>
    <Page Include="Views\Settings\SettingsWallpaperPage.xaml">
      <SubType>Designer</SubType>
      <Generator>MSBuild:Compile</Generator>
    </Page>
    <Page Include="Views\ShareTargetPage.xaml">
      <SubType>Designer</SubType>
      <Generator>MSBuild:Compile</Generator>
    </Page>
    <Page Include="Views\SwitchAccountPage.xaml">
      <SubType>Designer</SubType>
      <Generator>MSBuild:Compile</Generator>
    </Page>
    <Page Include="Views\Users\UserCommonChatsPage.xaml">
      <Generator>MSBuild:Compile</Generator>
      <SubType>Designer</SubType>
    </Page>
    <Page Include="Views\Users\UserDetailsPage.xaml">
      <SubType>Designer</SubType>
      <Generator>MSBuild:Compile</Generator>
    </Page>
    <Page Include="Views\UsersSelectionPage.xaml">
      <SubType>Designer</SubType>
      <Generator>MSBuild:Compile</Generator>
    </Page>
  </ItemGroup>
  <ItemGroup>
    <PackageReference Include="Autofac">
      <Version>4.5.0</Version>
    </PackageReference>
    <PackageReference Include="HockeySDK.UWP">
      <Version>4.1.6</Version>
    </PackageReference>
    <PackageReference Include="Microsoft.NETCore.UniversalWindowsPlatform">
      <Version>5.3.2</Version>
    </PackageReference>
    <PackageReference Include="Microsoft.Xaml.Behaviors.Uwp.Managed">
      <Version>2.0.0</Version>
    </PackageReference>
    <PackageReference Include="Newtonsoft.Json">
      <Version>10.0.2</Version>
    </PackageReference>
    <PackageReference Include="System.Reactive">
      <Version>3.1.1</Version>
    </PackageReference>
    <PackageReference Include="Universal.WinSQLite">
      <Version>3.12.2.2</Version>
    </PackageReference>
    <PackageReference Include="Win2D.Uwp">
      <Version>1.20.0</Version>
    </PackageReference>
  </ItemGroup>
  <ItemGroup>
    <ProjectReference Include="..\Libraries\libtgvoip\libtgvoip.UWP.vcxproj">
      <Project>{88803693-7606-484b-9d2f-4bb789d57c29}</Project>
      <Name>libtgvoip</Name>
    </ProjectReference>
    <ProjectReference Include="..\Unigram.Api\Unigram.Api.csproj">
      <Project>{b1979f0b-11e6-4759-a54d-853b13139aa0}</Project>
      <Name>Unigram.Api</Name>
    </ProjectReference>
    <ProjectReference Include="..\Unigram.Core\Unigram.Core.csproj">
      <Project>{580d2885-8129-499e-9ffd-39ff1b586f18}</Project>
      <Name>Unigram.Core</Name>
    </ProjectReference>
    <ProjectReference Include="..\Unigram.Native.Tasks\Unigram.Native.Tasks.vcxproj">
      <Project>{ca0c2cc0-3d83-4556-a9a3-0923ece8c1d3}</Project>
      <Name>Unigram.Native.Tasks</Name>
    </ProjectReference>
    <ProjectReference Include="..\Unigram.Tasks\Unigram.Tasks.csproj">
      <Project>{cf4c1fc3-bc51-4297-a7e1-493fcffe940b}</Project>
      <Name>Unigram.Tasks</Name>
    </ProjectReference>
    <ProjectReference Include="..\Unigram.Native\Unigram.Native.vcxproj">
      <Project>{1b521e77-46bd-4d60-89f6-d68e9bb9abff}</Project>
      <Name>Unigram.Native</Name>
    </ProjectReference>
    <ProjectReference Include="..\Unigram.WebView\Unigram.Webview.csproj">
      <Project>{ac06b3e5-5174-4381-a167-8f912d61f3de}</Project>
      <Name>Unigram.Webview</Name>
    </ProjectReference>
    <ProjectReference Include="..\UnigramHost\UnigramHost.vcxproj">
      <Project>{0dbcf059-2952-4809-9003-193ca0c6d499}</Project>
      <Name>UnigramHost</Name>
    </ProjectReference>
  </ItemGroup>
  <ItemGroup>
    <SDKReference Include="Microsoft.VCLibs, Version=14.0">
      <Name>Visual C++ 2015 Runtime for Universal Windows Platform Apps</Name>
    </SDKReference>
    <SDKReference Include="WindowsDesktop, Version=10.0.15063.0">
      <Name>Windows Desktop Extensions for the UWP</Name>
    </SDKReference>
    <SDKReference Include="WindowsMobile, Version=10.0.15063.0">
      <Name>Windows Mobile Extensions for the UWP</Name>
    </SDKReference>
  </ItemGroup>
  <PropertyGroup Condition=" '$(VisualStudioVersion)' == '' or '$(VisualStudioVersion)' &lt; '14.0' ">
    <VisualStudioVersion>14.0</VisualStudioVersion>
  </PropertyGroup>
  <Import Project="$(MSBuildExtensionsPath)\Microsoft\WindowsXaml\v$(VisualStudioVersion)\Microsoft.Windows.UI.Xaml.CSharp.targets" />
  <PropertyGroup>
    <PreBuildEvent>
    </PreBuildEvent>
  </PropertyGroup>
  <PropertyGroup>
    <PostBuildEvent>
    </PostBuildEvent>
  </PropertyGroup>
  <!--<PropertyGroup>
    <PreBuildEvent>xcopy /y /s "$(SolutionDir)Unigram.DesktopService\bin\$(ConfigurationName)\Unigram.DesktopService.exe" "$(SolutionDir)\Unigram\bin\x64\$(ConfigurationName)\AppX\"
xcopy /y /s "$(SolutionDir)Unigram.DesktopService\bin\$(ConfigurationName)\Unigram.DesktopService.exe" "$(SolutionDir)\Unigram\bin\x86\$(ConfigurationName)\AppX\"</PreBuildEvent>
  </PropertyGroup>
  <PropertyGroup>
    <PostBuildEvent>xcopy /y /s "$(SolutionDir)Unigram.DesktopService\bin\$(ConfigurationName)\Unigram.DesktopService.exe" "$(SolutionDir)\Unigram\bin\x64\$(ConfigurationName)\AppX\"
xcopy /y /s "$(SolutionDir)Unigram.DesktopService\bin\$(ConfigurationName)\Unigram.DesktopService.exe" "$(SolutionDir)\Unigram\bin\x86\$(ConfigurationName)\AppX\"</PostBuildEvent>
  </PropertyGroup>-->
  <!-- To modify your build process, add your task inside one of the targets below and uncomment it. 
       Other similar extension points exist, see Microsoft.Common.targets.
  <Target Name="BeforeBuild">
  </Target>
  <Target Name="AfterBuild">
  </Target>
  -->
</Project><|MERGE_RESOLUTION|>--- conflicted
+++ resolved
@@ -210,12 +210,9 @@
     <Compile Include="Controls\ZoomableGridViewPopup.xaml.cs">
       <DependentUpon>ZoomableGridViewPopup.xaml</DependentUpon>
     </Compile>
-<<<<<<< HEAD
-    <Compile Include="Converters\ChannelJoinedToVisibilityConverter.cs" />
-=======
     <Compile Include="Converters\BooleanNegationConverter.cs" />
     <Compile Include="Converters\BooleanToIndexConverter.cs" />
->>>>>>> bef8e448
+    <Compile Include="Converters\ChannelJoinedToVisibilityConverter.cs" />
     <Compile Include="Converters\ChannelParticipantToTypeConverter.cs" />
     <Compile Include="Converters\ChannelTypeToStringConverter.cs" />
     <Compile Include="Converters\InvoiceToAmountConverter.cs" />
