--- conflicted
+++ resolved
@@ -1829,13 +1829,8 @@
       <Generator>MSBuild:Compile</Generator>
     </Page>
     <Page Include="Views\Popups\DownloadsPopup.xaml">
-<<<<<<< HEAD
-      <SubType>Designer</SubType>
-      <Generator>MSBuild:Compile</Generator>
-=======
-      <Generator>MSBuild:Compile</Generator>
-      <SubType>Designer</SubType>
->>>>>>> 1a3a1489
+      <Generator>MSBuild:Compile</Generator>
+      <SubType>Designer</SubType>
     </Page>
     <Page Include="Views\Popups\InputPopup.xaml">
       <Generator>MSBuild:Compile</Generator>
@@ -1862,13 +1857,8 @@
       <SubType>Designer</SubType>
     </Page>
     <Page Include="Views\Popups\VideoChatStreamsPopup.xaml">
-<<<<<<< HEAD
-      <SubType>Designer</SubType>
-      <Generator>MSBuild:Compile</Generator>
-=======
-      <Generator>MSBuild:Compile</Generator>
-      <SubType>Designer</SubType>
->>>>>>> 1a3a1489
+      <SubType>Designer</SubType>
+      <Generator>MSBuild:Compile</Generator>
     </Page>
     <Page Include="Views\Popups\ZoomableMediaPopup.xaml">
       <SubType>Designer</SubType>
