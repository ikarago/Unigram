--- conflicted
+++ resolved
@@ -83,11 +83,8 @@
             container.ContainerBuilder.RegisterType<MainViewModel>().SingleInstance();
             container.ContainerBuilder.RegisterType<DialogSendLocationViewModel>().SingleInstance();
             container.ContainerBuilder.RegisterType<DialogViewModel>();
-<<<<<<< HEAD
             container.ContainerBuilder.RegisterType<ChatPageHostViewModel>();//.SingleInstance();
-=======
             container.ContainerBuilder.RegisterType<DialogStickersViewModel>().SingleInstance();
->>>>>>> aed4b0e7
             container.ContainerBuilder.RegisterType<UserDetailsViewModel>();
             container.ContainerBuilder.RegisterType<UserCommonChatsViewModel>();
             container.ContainerBuilder.RegisterType<ChatDetailsViewModel>();// .SingleInstance();
