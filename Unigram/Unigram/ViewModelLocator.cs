﻿using Autofac;
using System;
using System.Diagnostics;
using System.IO;
using System.Threading.Tasks;
using Telegram.Api.Aggregator;
using Telegram.Api.Helpers;
using Telegram.Api.Native;
using Telegram.Api.Services;
using Telegram.Api.Services.Cache;
using Telegram.Api.Services.Connection;
using Telegram.Api.Services.DeviceInfo;
using Telegram.Api.Services.FileManager;
using Telegram.Api.Services.Updates;
using Unigram.Common;
using Unigram.Core.Services;
using Unigram.Services;
using Unigram.ViewModels;
using Unigram.ViewModels.Channels;
using Unigram.ViewModels.Chats;
using Unigram.ViewModels.Payments;
using Unigram.ViewModels.Settings;
using Unigram.ViewModels.SignIn;
using Unigram.ViewModels.Users;
using Unigram.Views;
using Unigram.Views.SignIn;
using Windows.Foundation.Metadata;
using Windows.UI.ViewManagement;
using Unigram.ViewModels.Dialogs;

namespace Unigram
{
    public class ViewModelLocator
    {
        private UnigramContainer container;

        public ViewModelLocator()
        {
            container = UnigramContainer.Current;
        }

        public IHardwareService HardwareService => container.ResolveType<IHardwareService>();

        public void Configure()
        {
            InitializeLayer();

            container.Reset();

            // .SingleIstance() is required to register a singleton service.
            container.ContainerBuilder.RegisterType<MTProtoService>().As<IMTProtoService>().SingleInstance();
            container.ContainerBuilder.RegisterType<TelegramEventAggregator>().As<ITelegramEventAggregator>().SingleInstance();
            container.ContainerBuilder.RegisterType<InMemoryCacheService>().As<ICacheService>().SingleInstance();
            container.ContainerBuilder.RegisterType<DeviceInfoService>().As<IDeviceInfoService>().SingleInstance();
            container.ContainerBuilder.RegisterType<UpdatesService>().As<IUpdatesService>().SingleInstance();
            //container.ContainerBuilder.RegisterType<TransportService>().As<ITransportService>().SingleInstance();
            container.ContainerBuilder.RegisterType<ConnectionService>().As<IConnectionService>().SingleInstance();
            container.ContainerBuilder.RegisterType<PublicConfigService>().As<IPublicConfigService>().SingleInstance();

            // Files
            container.ContainerBuilder.RegisterType<DownloadFileManager>().As<IDownloadFileManager>().SingleInstance();
            container.ContainerBuilder.Register((ctx) => new DownloadDocumentFileManager(ctx.Resolve<ITelegramEventAggregator>(), ctx.Resolve<IMTProtoService>(), ctx.Resolve<IStatsService>(), DataType.Audios)).As<IDownloadAudioFileManager>().SingleInstance();
            container.ContainerBuilder.Register((ctx) => new DownloadDocumentFileManager(ctx.Resolve<ITelegramEventAggregator>(), ctx.Resolve<IMTProtoService>(), ctx.Resolve<IStatsService>(), DataType.Videos)).As<IDownloadVideoFileManager>().SingleInstance();
            container.ContainerBuilder.Register((ctx) => new DownloadDocumentFileManager(ctx.Resolve<ITelegramEventAggregator>(), ctx.Resolve<IMTProtoService>(), ctx.Resolve<IStatsService>(), DataType.Files)).As<IDownloadDocumentFileManager>().SingleInstance();
            container.ContainerBuilder.RegisterType<DownloadWebFileManager>().As<IDownloadWebFileManager>().SingleInstance();
            container.ContainerBuilder.Register((ctx) => new UploadManager(ctx.Resolve<ITelegramEventAggregator>(), ctx.Resolve<IMTProtoService>(), ctx.Resolve<IStatsService>(), DataType.Photos)).As<IUploadFileManager>().SingleInstance();
            container.ContainerBuilder.Register((ctx) => new UploadManager(ctx.Resolve<ITelegramEventAggregator>(), ctx.Resolve<IMTProtoService>(), ctx.Resolve<IStatsService>(), DataType.Audios)).As<IUploadAudioManager>().SingleInstance();
            container.ContainerBuilder.Register((ctx) => new UploadManager(ctx.Resolve<ITelegramEventAggregator>(), ctx.Resolve<IMTProtoService>(), ctx.Resolve<IStatsService>(), DataType.Videos)).As<IUploadVideoManager>().SingleInstance();
            container.ContainerBuilder.Register((ctx) => new UploadManager(ctx.Resolve<ITelegramEventAggregator>(), ctx.Resolve<IMTProtoService>(), ctx.Resolve<IStatsService>(), DataType.Files)).As<IUploadDocumentManager>().SingleInstance();

            container.ContainerBuilder.RegisterType<ContactsService>().As<IContactsService>().SingleInstance();
            container.ContainerBuilder.RegisterType<LiveLocationService>().As<ILiveLocationService>().SingleInstance();
            container.ContainerBuilder.RegisterType<LocationService>().As<ILocationService>().SingleInstance();
            container.ContainerBuilder.RegisterType<PushService>().As<IPushService>().SingleInstance();
            container.ContainerBuilder.RegisterType<JumpListService>().As<IJumpListService>().SingleInstance();
            container.ContainerBuilder.RegisterType<HardwareService>().As<IHardwareService>().SingleInstance();
            //container.ContainerBuilder.RegisterType<GifsService>().As<IGifsService>().SingleInstance();
            container.ContainerBuilder.RegisterType<StickersService>().As<IStickersService>().SingleInstance();
            container.ContainerBuilder.RegisterType<StatsService>().As<IStatsService>().SingleInstance();
            container.ContainerBuilder.RegisterType<PlaybackService>().As<IPlaybackService>().SingleInstance();
            container.ContainerBuilder.RegisterType<PasscodeService>().As<IPasscodeService>().SingleInstance();
            container.ContainerBuilder.RegisterType<AppUpdateService>().As<IAppUpdateService>().SingleInstance();

            // Disabled due to crashes on Mobile: 
            // The RPC server is unavailable.
            //if (ApiInformation.IsTypePresent("Windows.Devices.Haptics.VibrationDevice") || ApiInformation.IsApiContractPresent("Windows.Foundation.UniversalApiContract", 4))
            //{
            //    // Introduced in Creators Update
            //    container.ContainerBuilder.RegisterType<VibrationService>().As<IVibrationService>().SingleInstance();
            //}
            //else
            if (ApiInformation.IsTypePresent("Windows.Phone.Devices.Notification.VibrationDevice"))
            {
                // To keep vibration compatibility with Anniversary Update
                container.ContainerBuilder.RegisterType<WindowsPhoneVibrationService>().As<IVibrationService>().SingleInstance();
            }
            else
            {
                container.ContainerBuilder.RegisterType<FakeVibrationService>().As<IVibrationService>().SingleInstance();
            }

            // ViewModels
            container.ContainerBuilder.RegisterType<SignInViewModel>();
            container.ContainerBuilder.RegisterType<SignUpViewModel>();
            container.ContainerBuilder.RegisterType<SignInSentCodeViewModel>();
            container.ContainerBuilder.RegisterType<SignInPasswordViewModel>();
            container.ContainerBuilder.RegisterType<MainViewModel>().SingleInstance();
            container.ContainerBuilder.RegisterType<PlaybackViewModel>().SingleInstance();
            container.ContainerBuilder.RegisterType<ShareViewModel>().SingleInstance();
            container.ContainerBuilder.RegisterType<ForwardViewModel>().SingleInstance();
            container.ContainerBuilder.RegisterType<DialogShareLocationViewModel>().SingleInstance();
            container.ContainerBuilder.RegisterType<DialogsViewModel>().SingleInstance();
            container.ContainerBuilder.RegisterType<DialogViewModel>(); //.WithParameter((a, b) => a.Name == "dispatcher", (a, b) => WindowWrapper.Current().Dispatcher);
            container.ContainerBuilder.RegisterType<UserDetailsViewModel>();
            container.ContainerBuilder.RegisterType<UserCommonChatsViewModel>();
            container.ContainerBuilder.RegisterType<UserCreateViewModel>();
            container.ContainerBuilder.RegisterType<ChannelManageViewModel>();
            container.ContainerBuilder.RegisterType<ChannelAdminLogViewModel>();
            container.ContainerBuilder.RegisterType<ChannelAdminLogFilterViewModel>();
            container.ContainerBuilder.RegisterType<ChannelAdminRightsViewModel>();
            container.ContainerBuilder.RegisterType<ChannelBannedRightsViewModel>();
            container.ContainerBuilder.RegisterType<ChatDetailsViewModel>();// .SingleInstance();
            container.ContainerBuilder.RegisterType<ChatEditViewModel>();// .SingleInstance();
            container.ContainerBuilder.RegisterType<ChatInviteViewModel>();// .SingleInstance();
            container.ContainerBuilder.RegisterType<ChatInviteLinkViewModel>();// .SingleInstance();
            container.ContainerBuilder.RegisterType<ChannelDetailsViewModel>();// .SingleInstance();
            container.ContainerBuilder.RegisterType<ChannelEditViewModel>();// .SingleInstance();
            container.ContainerBuilder.RegisterType<ChannelEditStickerSetViewModel>();// .SingleInstance();
            container.ContainerBuilder.RegisterType<ChannelAdminsViewModel>();// .SingleInstance();
            container.ContainerBuilder.RegisterType<ChannelBannedViewModel>();// .SingleInstance();
            container.ContainerBuilder.RegisterType<ChannelKickedViewModel>();// .SingleInstance();
            container.ContainerBuilder.RegisterType<ChannelParticipantsViewModel>();// .SingleInstance();
            container.ContainerBuilder.RegisterType<DialogSharedMediaViewModel>(); // .SingleInstance();
            container.ContainerBuilder.RegisterType<UsersSelectionViewModel>(); //.SingleInstance();
            container.ContainerBuilder.RegisterType<CreateChannelStep1ViewModel>(); //.SingleInstance();
            container.ContainerBuilder.RegisterType<CreateChannelStep2ViewModel>(); //.SingleInstance();
            container.ContainerBuilder.RegisterType<CreateChannelStep3ViewModel>(); //.SingleInstance();
            container.ContainerBuilder.RegisterType<CreateChatStep1ViewModel>(); //.SingleInstance();
            container.ContainerBuilder.RegisterType<CreateChatStep2ViewModel>(); //.SingleInstance();
            container.ContainerBuilder.RegisterType<InstantViewModel>().SingleInstance();
            container.ContainerBuilder.RegisterType<SettingsViewModel>().SingleInstance();
            container.ContainerBuilder.RegisterType<SettingsGeneralViewModel>().SingleInstance();
            container.ContainerBuilder.RegisterType<SettingsPhoneIntroViewModel>().SingleInstance();
            container.ContainerBuilder.RegisterType<SettingsPhoneViewModel>().SingleInstance();
            container.ContainerBuilder.RegisterType<SettingsPhoneSentCodeViewModel>().SingleInstance();
            container.ContainerBuilder.RegisterType<SettingsStorageViewModel>().SingleInstance();
            container.ContainerBuilder.RegisterType<SettingsStatsViewModel>().SingleInstance();
            container.ContainerBuilder.RegisterType<FeaturedStickersViewModel>().SingleInstance();
            container.ContainerBuilder.RegisterType<SettingsUsernameViewModel>().SingleInstance();
            container.ContainerBuilder.RegisterType<SettingsEditNameViewModel>().SingleInstance();
            container.ContainerBuilder.RegisterType<SettingsSessionsViewModel>().SingleInstance();
            container.ContainerBuilder.RegisterType<SettingsBlockedUsersViewModel>().SingleInstance();
            container.ContainerBuilder.RegisterType<SettingsBlockUserViewModel>();
            container.ContainerBuilder.RegisterType<SettingsNotificationsViewModel>().SingleInstance();
            container.ContainerBuilder.RegisterType<SettingsDataAndStorageViewModel>().SingleInstance();
            container.ContainerBuilder.RegisterType<SettingsPrivacyAndSecurityViewModel>().SingleInstance();
            container.ContainerBuilder.RegisterType<SettingsPrivacyStatusTimestampViewModel>().SingleInstance();
            container.ContainerBuilder.RegisterType<SettingsPrivacyPhoneCallViewModel>().SingleInstance();
            container.ContainerBuilder.RegisterType<SettingsPrivacyChatInviteViewModel>().SingleInstance();
            container.ContainerBuilder.RegisterType<SettingsSecurityChangePasswordViewModel>(); //.SingleInstance();
            container.ContainerBuilder.RegisterType<SettingsSecurityPasscodeViewModel>().SingleInstance();
            container.ContainerBuilder.RegisterType<SettingsAccountsViewModel>().SingleInstance();
            container.ContainerBuilder.RegisterType<SettingsStickersViewModel>().SingleInstance();
            container.ContainerBuilder.RegisterType<SettingsStickersFeaturedViewModel>().SingleInstance();
            container.ContainerBuilder.RegisterType<SettingsStickersArchivedViewModel>().SingleInstance();
            container.ContainerBuilder.RegisterType<SettingsMasksViewModel>().SingleInstance();
            container.ContainerBuilder.RegisterType<SettingsMasksArchivedViewModel>().SingleInstance();
            container.ContainerBuilder.RegisterType<SettingsWallPaperViewModel>().SingleInstance();
            container.ContainerBuilder.RegisterType<SettingsAppearanceViewModel>().SingleInstance();
            container.ContainerBuilder.RegisterType<SettingsLanguageViewModel>().SingleInstance();
            container.ContainerBuilder.RegisterType<AttachedStickersViewModel>();
            container.ContainerBuilder.RegisterType<StickerSetViewModel>();
            container.ContainerBuilder.RegisterType<AboutViewModel>().SingleInstance();
            container.ContainerBuilder.RegisterType<PaymentFormStep1ViewModel>();
            container.ContainerBuilder.RegisterType<PaymentFormStep2ViewModel>();
            container.ContainerBuilder.RegisterType<PaymentFormStep3ViewModel>();
            container.ContainerBuilder.RegisterType<PaymentFormStep4ViewModel>();
            container.ContainerBuilder.RegisterType<PaymentFormStep5ViewModel>();
            container.ContainerBuilder.RegisterType<PaymentReceiptViewModel>();

            container.Build();

            Task.Run(() => LoadStateAndUpdate());
        }

        private void DeleteIfExists(string path)
        {
            try
            {
                if (File.Exists(FileUtils.GetFileName(path)))
                {
                    File.Delete(FileUtils.GetFileName(path));
                }
            }
            catch { }
        }

        private void InitializeLayer()
        {
            if (SettingsHelper.SupportedLayer < 71 || !SettingsHelper.IsAuthorized)
            {
                DeleteIfExists("database.sqlite");
                ApplicationSettings.Current.AddOrUpdateValue("lastGifLoadTime", 0L);
                ApplicationSettings.Current.AddOrUpdateValue("lastStickersLoadTime", 0L);
                ApplicationSettings.Current.AddOrUpdateValue("lastStickersLoadTimeMask", 0L);
                ApplicationSettings.Current.AddOrUpdateValue("lastStickersLoadTimeFavs", 0L);
            }

            SettingsHelper.SupportedLayer = Telegram.Api.Constants.SupportedLayer;

            //if (SettingsHelper.SupportedLayer != Constants.SupportedLayer ||
            //    SettingsHelper.DatabaseVersion != Constants.DatabaseVersion)
            {
                //SettingsHelper.SupportedLayer = Constants.SupportedLayer;
                //SettingsHelper.DatabaseVersion = Constants.DatabaseVersion;

                DeleteIfExists("action_queue.dat");
                DeleteIfExists("action_queue.dat.temp");
                DeleteIfExists("chats.dat");
                DeleteIfExists("chats.dat.temp");
                DeleteIfExists("dialogs.dat");
                DeleteIfExists("dialogs.dat.temp");
                DeleteIfExists("state.dat");
                DeleteIfExists("state.dat.temp");
                DeleteIfExists("users.dat");
                DeleteIfExists("users.dat.temp");

                DeleteIfExists("temp_chats.dat");
                DeleteIfExists("temp_dialogs.dat");
                DeleteIfExists("temp_difference.dat");
                DeleteIfExists("temp_state.dat");
                DeleteIfExists("temp_users.dat");
            }
        }

        public void LoadStateAndUpdate()
        {
            var cacheService = UnigramContainer.Current.ResolveType<ICacheService>();
            var protoService = UnigramContainer.Current.ResolveType<IMTProtoService>() as MTProtoService;
            var updatesService = UnigramContainer.Current.ResolveType<IUpdatesService>();
            //var transportService = UnigramContainer.Current.ResolveType<ITransportService>();
            //cacheService.Init();
            updatesService.GetCurrentUserId = () => protoService.CurrentUserId;
            updatesService.GetStateAsync = protoService.GetStateAsync;
            updatesService.GetDHConfigAsync = protoService.GetDHConfigAsync;
            updatesService.GetDifferenceAsync = protoService.GetDifferenceAsync;
            //updatesService.AcceptEncryptionAsync = protoService.AcceptEncryptionCallback;
            //updatesService.SendEncryptedServiceAsync = protoService.SendEncryptedServiceCallback;
            updatesService.SetMessageOnTimeAsync = protoService.SetMessageOnTime;
            updatesService.UpdateChannelAsync = protoService.UpdateChannelAsync;
            updatesService.GetParticipantAsync = protoService.GetParticipantAsync;
            updatesService.GetFullUserAsync = protoService.GetFullUserAsync;
            updatesService.GetFullChatAsync = protoService.GetFullChatAsync;
            updatesService.GetChannelMessagesAsync = protoService.GetMessagesAsync;
            updatesService.GetMessagesAsync = protoService.GetMessagesAsync;

            if (SettingsHelper.IsAuthorized)
            {
                updatesService.LoadStateAndUpdate(() => { });
            }

            protoService.AuthorizationRequired -= OnAuthorizationRequired;
            protoService.AuthorizationRequired += OnAuthorizationRequired;
            protoService.PropertyChanged -= OnPropertyChanged;
            protoService.PropertyChanged += OnPropertyChanged;

            //transportService.TransportConnecting -= OnTransportConnecting;
            //transportService.TransportConnecting += OnTransportConnecting;
            //transportService.TransportConnected -= OnTransportConnected;
            //transportService.TransportConnected += OnTransportConnected;

            ConnectionManager.Instance.CurrentNetworkTypeChanged -= OnConnectionNetworkTypeChanged;
            ConnectionManager.Instance.CurrentNetworkTypeChanged += OnConnectionNetworkTypeChanged;
            ConnectionManager.Instance.ConnectionStateChanged -= OnConnectionStateChanged;
            ConnectionManager.Instance.ConnectionStateChanged += OnConnectionStateChanged;
        }

        private void OnConnectionNetworkTypeChanged(ConnectionManager sender, object args)
        {
            var protoService = UnigramContainer.Current.ResolveType<IMTProtoService>();
            if (protoService != null)
            {
                if (sender.ConnectionState == ConnectionState.Connected)
                {
                    protoService.SetMessageOnTime(0, null);
                }
                else if (sender.ConnectionState == ConnectionState.WaitingForNetwork || sender.CurrentNetworkType == ConnectionNeworkType.None)
                {
                    protoService.SetMessageOnTime(25, Strings.Android.WaitingForNetwork);
                }
                else
                {
                    protoService.SetMessageOnTime(25, SettingsHelper.IsProxyEnabled ? Strings.Android.ConnectingToProxy : Strings.Android.Connecting);
                }
            }
        }

        private void OnConnectionStateChanged(ConnectionManager sender, object args)
        {
            var protoService = UnigramContainer.Current.ResolveType<IMTProtoService>();
            if (protoService != null)
            {
                if (sender.ConnectionState == ConnectionState.Connected)
                {
                    protoService.SetMessageOnTime(0, null);
                }
                else if (sender.ConnectionState == ConnectionState.WaitingForNetwork)
                {
                    protoService.SetMessageOnTime(25, Strings.Android.WaitingForNetwork);
                }
                else
                {
                    protoService.SetMessageOnTime(25, SettingsHelper.IsProxyEnabled ? Strings.Android.ConnectingToProxy : Strings.Android.Connecting);
                }
            }
        }

        private async void OnPropertyChanged(object sender, System.ComponentModel.PropertyChangedEventArgs e)
        {
            if (e.PropertyName.Equals("Message"))
            {
                var protoService = UnigramContainer.Current.ResolveType<IMTProtoService>();
                if (protoService != null)
                {
                    if (ApiInformation.IsTypePresent("Windows.UI.ViewManagement.StatusBar"))
                    {
                        var statusBar = StatusBar.GetForCurrentView();
                        if (string.IsNullOrEmpty(protoService.Message))
                        {
                            statusBar.ProgressIndicator.Text = string.Empty;
                            await statusBar.ProgressIndicator.HideAsync();
                        }
                        else
                        {
                            statusBar.ProgressIndicator.Text = protoService.Message;
                            await statusBar.ProgressIndicator.ShowAsync();
                        }
                    }
                    else
                    {
                        ApplicationView.GetForCurrentView().Title = protoService.Message ?? string.Empty;
                    }
                }
            }
        }

<<<<<<< HEAD
        //private void OnTransportConnecting(object sender, TransportEventArgs e)
        //{
        //    var protoService = UnigramContainer.Current.ResolveType<IMTProtoService>();
        //    if (protoService != null)
        //    {
        //        protoService.SetMessageOnTime(25, SettingsHelper.IsProxyEnabled ? "Connecting to proxy..." : "Connecting...");
        //    }
        //}
=======
        private void OnTransportConnecting(object sender, TransportEventArgs e)
        {
            var protoService = UnigramContainer.Current.ResolveType<IMTProtoService>();
            if (protoService != null)
            {
                protoService.SetMessageOnTime(25, SettingsHelper.IsProxyEnabled ? Strings.Android.ConnectingToProxy : Strings.Android.Connecting);
            }
        }
>>>>>>> 4d06d8ee

        //private void OnTransportConnected(object sender, TransportEventArgs e)
        //{
        //    var protoService = UnigramContainer.Current.ResolveType<IMTProtoService>();
        //    if (protoService != null)
        //    {
        //        protoService.SetMessageOnTime(0, null);
        //    }
        //}

        private void OnAuthorizationRequired(object sender, AuthorizationRequiredEventArgs e)
        {
            DeleteIfExists("database.sqlite");

            SettingsHelper.IsAuthorized = false;
            SettingsHelper.UserId = 0;
            SettingsHelper.ChannelUri = null;
            MTProtoService.Current.CurrentUserId = 0;

            ApplicationSettings.Current.AddOrUpdateValue("lastGifLoadTime", 0L);
            ApplicationSettings.Current.AddOrUpdateValue("lastStickersLoadTime", 0L);
            ApplicationSettings.Current.AddOrUpdateValue("lastStickersLoadTimeMask", 0L);
            ApplicationSettings.Current.AddOrUpdateValue("lastStickersLoadTimeFavs", 0L);

            Debug.WriteLine("!!! UNAUTHORIZED !!!");
            Telegram.Logs.Log.Write(string.Format("Unauthorized method={0} error={1} authKeyId={2}", e.MethodName, e.Error ?? (object)"null", e.AuthKeyId));

            Execute.BeginOnUIThread(() =>
            {
                var type = App.Current.NavigationService.CurrentPageType;
                if (type.Name.StartsWith("SignIn") || type.Name.StartsWith("SignUp")) { }
                else
                {
                    try
                    {
                        UnigramContainer.Current.ResolveType<MainViewModel>().Refresh = true;
                    }
                    catch { }

                    App.Current.NavigationService.Navigate(typeof(IntroPage));
                    App.Current.NavigationService.Frame.BackStack.Clear();
                }
            });
        }
    }
}<|MERGE_RESOLUTION|>--- conflicted
+++ resolved
@@ -344,35 +344,6 @@
             }
         }
 
-<<<<<<< HEAD
-        //private void OnTransportConnecting(object sender, TransportEventArgs e)
-        //{
-        //    var protoService = UnigramContainer.Current.ResolveType<IMTProtoService>();
-        //    if (protoService != null)
-        //    {
-        //        protoService.SetMessageOnTime(25, SettingsHelper.IsProxyEnabled ? "Connecting to proxy..." : "Connecting...");
-        //    }
-        //}
-=======
-        private void OnTransportConnecting(object sender, TransportEventArgs e)
-        {
-            var protoService = UnigramContainer.Current.ResolveType<IMTProtoService>();
-            if (protoService != null)
-            {
-                protoService.SetMessageOnTime(25, SettingsHelper.IsProxyEnabled ? Strings.Android.ConnectingToProxy : Strings.Android.Connecting);
-            }
-        }
->>>>>>> 4d06d8ee
-
-        //private void OnTransportConnected(object sender, TransportEventArgs e)
-        //{
-        //    var protoService = UnigramContainer.Current.ResolveType<IMTProtoService>();
-        //    if (protoService != null)
-        //    {
-        //        protoService.SetMessageOnTime(0, null);
-        //    }
-        //}
-
         private void OnAuthorizationRequired(object sender, AuthorizationRequiredEventArgs e)
         {
             DeleteIfExists("database.sqlite");
