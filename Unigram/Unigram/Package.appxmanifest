﻿<?xml version="1.0" encoding="utf-8"?>
<Package xmlns="http://schemas.microsoft.com/appx/manifest/foundation/windows10" xmlns:mp="http://schemas.microsoft.com/appx/2014/phone/manifest" xmlns:uap="http://schemas.microsoft.com/appx/manifest/uap/windows10" xmlns:uap3="http://schemas.microsoft.com/appx/manifest/uap/windows10/3" xmlns:uap4="http://schemas.microsoft.com/appx/manifest/uap/windows10/4" xmlns:uap5="http://schemas.microsoft.com/appx/manifest/uap/windows10/5" xmlns:rescap="http://schemas.microsoft.com/appx/manifest/foundation/windows10/restrictedcapabilities" xmlns:desktop="http://schemas.microsoft.com/appx/manifest/desktop/windows10" IgnorableNamespaces="uap uap3 uap4 uap5 mp rescap desktop">
<<<<<<< HEAD
  <Identity Name="38833FF26BA1D.UnigramPreview" Publisher="CN=D89C87B4-2758-402A-8F40-3571D00882AB" Version="0.14.1161.0" />
=======
  <Identity Name="38833FF26BA1D.UnigramPreview" Publisher="CN=D89C87B4-2758-402A-8F40-3571D00882AB" Version="1.0.1468.0" />
>>>>>>> 98a046ff
  <mp:PhoneIdentity PhoneProductId="7cee5e5f-3643-4af8-b03b-4ef88223724a" PhonePublisherId="00000000-0000-0000-0000-000000000000" />
  <Properties>
    <DisplayName>Unigram - A Telegram universal experience</DisplayName>
    <PublisherDisplayName>Unigram, Inc.</PublisherDisplayName>
    <Logo>Assets\Logos\StoreLogo\StoreLogo.png</Logo>
  </Properties>
  <Dependencies>
    <TargetDeviceFamily Name="Windows.Universal" MinVersion="10.0.0.0" MaxVersionTested="10.0.0.0" />
  </Dependencies>
  <Resources>
    <Resource Language="x-generate" />
  </Resources>
  <Applications>
    <Application Id="App" Executable="$targetnametoken$.exe" EntryPoint="Unigram.App">
      <uap:VisualElements DisplayName="Unigram X" Square150x150Logo="Assets\Logos\Square150x150Logo\Square150x150Logo.png" Square44x44Logo="Assets\Logos\Square44x44Logo\Square44x44Logo.png" Description="Unigram" BackgroundColor="transparent">
        <uap:LockScreen Notification="badgeAndTileText" BadgeLogo="Assets\Logos\LockScreenLogo\LockScreenLogo.png" />
        <uap:DefaultTile Wide310x150Logo="Assets\Logos\Wide310x150Logo\Wide310x150Logo.png" Square71x71Logo="Assets\Logos\Square71x71Logo\Square71x71Logo.png" Square310x310Logo="Assets\Logos\Square310x310Logo\Square310x310Logo.png">
          <uap:ShowNameOnTiles>
            <uap:ShowOn Tile="square150x150Logo" />
            <uap:ShowOn Tile="wide310x150Logo" />
            <uap:ShowOn Tile="square310x310Logo" />
          </uap:ShowNameOnTiles>
        </uap:DefaultTile>
        <uap:SplashScreen uap5:Optional="true" Image="Assets\Logos\SplashScreen\SplashScreen.png" BackgroundColor="transparent" />
      </uap:VisualElements>
      <Extensions>
        <uap:Extension Category="windows.appService" EntryPoint="Unigram.Tasks.VoIPServiceTask">
          <uap:AppService Name="VoIPServiceTask" ServerName="BackgroundHost" />
        </uap:Extension>
        <Extension Category="windows.backgroundTasks" EntryPoint="Unigram.Native.Tasks.NotificationTask">
          <BackgroundTasks ServerName="BackgroundHost">
            <Task Type="pushNotification" />
          </BackgroundTasks>
        </Extension>
        <Extension Category="windows.backgroundTasks" EntryPoint="Unigram.Tasks.VoIPCallTask">
          <BackgroundTasks ServerName="BackgroundHost">
            <Task Type="systemEvent" />
          </BackgroundTasks>
        </Extension>
        <Extension Category="windows.backgroundTasks" EntryPoint="Unigram.Tasks.InteractiveTask">
          <BackgroundTasks ServerName="BackgroundHost">
            <Task Type="systemEvent" />
          </BackgroundTasks>
        </Extension>
        <uap:Extension Category="windows.protocol">
          <uap:Protocol Name="tg">
            <uap:DisplayName>Unigram</uap:DisplayName>
          </uap:Protocol>
        </uap:Extension>
        <uap:Extension Category="windows.protocol">
          <uap:Protocol Name="ms-voip-call">
            <uap:DisplayName>Unigram</uap:DisplayName>
          </uap:Protocol>
        </uap:Extension>
        <uap:Extension Category="windows.protocol">
          <uap:Protocol Name="ms-ipmessaging">
            <uap:DisplayName>Unigram</uap:DisplayName>
          </uap:Protocol>
        </uap:Extension>
        <uap:Extension Category="windows.protocol">
          <uap:Protocol Name="ms-contact-profile">
            <uap:DisplayName>Unigram</uap:DisplayName>
          </uap:Protocol>
        </uap:Extension>
        <uap:Extension Category="windows.shareTarget">
          <uap:ShareTarget>
            <uap:SupportedFileTypes>
              <uap:SupportsAnyFileType />
            </uap:SupportedFileTypes>
            <uap:DataFormat>Text</uap:DataFormat>
            <uap:DataFormat>URI</uap:DataFormat>
            <uap:DataFormat>StorageItems</uap:DataFormat>
            <uap:DataFormat>Bitmap</uap:DataFormat>
          </uap:ShareTarget>
        </uap:Extension>
        <uap:Extension Category="windows.voipCall" />
        <uap3:Extension Category="windows.appUriHandler">
          <uap3:AppUriHandler>
            <uap3:Host Name="t.me" />
            <uap3:Host Name="telegram.me" />
            <uap3:Host Name="telegram.dog" />
          </uap3:AppUriHandler>
        </uap3:Extension>
        <uap4:Extension Category="windows.contactPanel" />
        <uap5:Extension Category="windows.startupTask" Executable="Unigram.exe" EntryPoint="Unigram.App">
          <uap5:StartupTask TaskId="Telegram" Enabled="false" DisplayName="Unigram" />
        </uap5:Extension>
        <uap5:Extension Category="windows.appExecutionAlias" Executable="Unigram.exe" EntryPoint="Unigram.App">
          <uap5:AppExecutionAlias>
            <uap5:ExecutionAlias Alias="Unigram.exe" />
          </uap5:AppExecutionAlias>
        </uap5:Extension>
        <!--<desktop:Extension Category="windows.fullTrustProcess" Executable="Unigram.DesktopService.exe" />-->
      </Extensions>
    </Application>
  </Applications>
  <Extensions>
    <Extension Category="windows.activatableClass.inProcessServer">
      <InProcessServer>
        <Path>Unigram.Native.dll</Path>
        <ActivatableClass ActivatableClassId="Unigram.Native.GIFByteStreamHandler" ThreadingModel="both" />
      </InProcessServer>
    </Extension>
    <Extension Category="windows.activatableClass.inProcessServer">
      <InProcessServer>
        <Path>Unigram.Native.dll</Path>
        <ActivatableClass ActivatableClassId="Unigram.Native.OpusByteStreamHandler" ThreadingModel="both" />
      </InProcessServer>
    </Extension>
    <Extension Category="windows.activatableClass.outOfProcessServer">
      <OutOfProcessServer ServerName="BackgroundHost">
        <Path>UnigramHost.exe</Path>
        <Instancing>singleInstance</Instancing>
        <ActivatableClass ActivatableClassId="UnigramHost.Server" />
      </OutOfProcessServer>
    </Extension>
  </Extensions>
  <Capabilities>
    <Capability Name="internetClient" />
    <uap:Capability Name="removableStorage" />
    <uap:Capability Name="picturesLibrary" />
    <uap:Capability Name="voipCall" />
    <uap:Capability Name="contacts" />
    <!--<rescap:Capability Name="runFullTrust" />-->
    <DeviceCapability Name="location" />
    <DeviceCapability Name="microphone" />
    <DeviceCapability Name="webcam" />
  </Capabilities>
</Package><|MERGE_RESOLUTION|>--- conflicted
+++ resolved
@@ -1,10 +1,6 @@
 ﻿<?xml version="1.0" encoding="utf-8"?>
 <Package xmlns="http://schemas.microsoft.com/appx/manifest/foundation/windows10" xmlns:mp="http://schemas.microsoft.com/appx/2014/phone/manifest" xmlns:uap="http://schemas.microsoft.com/appx/manifest/uap/windows10" xmlns:uap3="http://schemas.microsoft.com/appx/manifest/uap/windows10/3" xmlns:uap4="http://schemas.microsoft.com/appx/manifest/uap/windows10/4" xmlns:uap5="http://schemas.microsoft.com/appx/manifest/uap/windows10/5" xmlns:rescap="http://schemas.microsoft.com/appx/manifest/foundation/windows10/restrictedcapabilities" xmlns:desktop="http://schemas.microsoft.com/appx/manifest/desktop/windows10" IgnorableNamespaces="uap uap3 uap4 uap5 mp rescap desktop">
-<<<<<<< HEAD
-  <Identity Name="38833FF26BA1D.UnigramPreview" Publisher="CN=D89C87B4-2758-402A-8F40-3571D00882AB" Version="0.14.1161.0" />
-=======
   <Identity Name="38833FF26BA1D.UnigramPreview" Publisher="CN=D89C87B4-2758-402A-8F40-3571D00882AB" Version="1.0.1468.0" />
->>>>>>> 98a046ff
   <mp:PhoneIdentity PhoneProductId="7cee5e5f-3643-4af8-b03b-4ef88223724a" PhonePublisherId="00000000-0000-0000-0000-000000000000" />
   <Properties>
     <DisplayName>Unigram - A Telegram universal experience</DisplayName>
@@ -31,44 +27,6 @@
         <uap:SplashScreen uap5:Optional="true" Image="Assets\Logos\SplashScreen\SplashScreen.png" BackgroundColor="transparent" />
       </uap:VisualElements>
       <Extensions>
-        <uap:Extension Category="windows.appService" EntryPoint="Unigram.Tasks.VoIPServiceTask">
-          <uap:AppService Name="VoIPServiceTask" ServerName="BackgroundHost" />
-        </uap:Extension>
-        <Extension Category="windows.backgroundTasks" EntryPoint="Unigram.Native.Tasks.NotificationTask">
-          <BackgroundTasks ServerName="BackgroundHost">
-            <Task Type="pushNotification" />
-          </BackgroundTasks>
-        </Extension>
-        <Extension Category="windows.backgroundTasks" EntryPoint="Unigram.Tasks.VoIPCallTask">
-          <BackgroundTasks ServerName="BackgroundHost">
-            <Task Type="systemEvent" />
-          </BackgroundTasks>
-        </Extension>
-        <Extension Category="windows.backgroundTasks" EntryPoint="Unigram.Tasks.InteractiveTask">
-          <BackgroundTasks ServerName="BackgroundHost">
-            <Task Type="systemEvent" />
-          </BackgroundTasks>
-        </Extension>
-        <uap:Extension Category="windows.protocol">
-          <uap:Protocol Name="tg">
-            <uap:DisplayName>Unigram</uap:DisplayName>
-          </uap:Protocol>
-        </uap:Extension>
-        <uap:Extension Category="windows.protocol">
-          <uap:Protocol Name="ms-voip-call">
-            <uap:DisplayName>Unigram</uap:DisplayName>
-          </uap:Protocol>
-        </uap:Extension>
-        <uap:Extension Category="windows.protocol">
-          <uap:Protocol Name="ms-ipmessaging">
-            <uap:DisplayName>Unigram</uap:DisplayName>
-          </uap:Protocol>
-        </uap:Extension>
-        <uap:Extension Category="windows.protocol">
-          <uap:Protocol Name="ms-contact-profile">
-            <uap:DisplayName>Unigram</uap:DisplayName>
-          </uap:Protocol>
-        </uap:Extension>
         <uap:Extension Category="windows.shareTarget">
           <uap:ShareTarget>
             <uap:SupportedFileTypes>
@@ -79,6 +37,44 @@
             <uap:DataFormat>StorageItems</uap:DataFormat>
             <uap:DataFormat>Bitmap</uap:DataFormat>
           </uap:ShareTarget>
+        </uap:Extension>
+        <uap:Extension Category="windows.protocol">
+          <uap:Protocol Name="ms-contact-profile">
+            <uap:DisplayName>Unigram</uap:DisplayName>
+          </uap:Protocol>
+        </uap:Extension>
+        <uap:Extension Category="windows.protocol">
+          <uap:Protocol Name="ms-ipmessaging">
+            <uap:DisplayName>Unigram</uap:DisplayName>
+          </uap:Protocol>
+        </uap:Extension>
+        <uap:Extension Category="windows.protocol">
+          <uap:Protocol Name="ms-voip-call">
+            <uap:DisplayName>Unigram</uap:DisplayName>
+          </uap:Protocol>
+        </uap:Extension>
+        <uap:Extension Category="windows.protocol">
+          <uap:Protocol Name="tg">
+            <uap:DisplayName>Unigram</uap:DisplayName>
+          </uap:Protocol>
+        </uap:Extension>
+        <Extension Category="windows.backgroundTasks" EntryPoint="Unigram.Tasks.InteractiveTask">
+          <BackgroundTasks ServerName="BackgroundHost">
+            <Task Type="systemEvent" />
+          </BackgroundTasks>
+        </Extension>
+        <Extension Category="windows.backgroundTasks" EntryPoint="Unigram.Tasks.VoIPCallTask">
+          <BackgroundTasks ServerName="BackgroundHost">
+            <Task Type="systemEvent" />
+          </BackgroundTasks>
+        </Extension>
+        <Extension Category="windows.backgroundTasks" EntryPoint="Unigram.Native.Tasks.NotificationTask">
+          <BackgroundTasks ServerName="BackgroundHost">
+            <Task Type="pushNotification" />
+          </BackgroundTasks>
+        </Extension>
+        <uap:Extension Category="windows.appService" EntryPoint="Unigram.Tasks.VoIPServiceTask">
+          <uap:AppService Name="VoIPServiceTask" ServerName="BackgroundHost" />
         </uap:Extension>
         <uap:Extension Category="windows.voipCall" />
         <uap3:Extension Category="windows.appUriHandler">
