--- conflicted
+++ resolved
@@ -130,7 +130,6 @@
 
         private async void OnRequestReceived(AppServiceConnection sender, AppServiceRequestReceivedEventArgs args)
         {
-<<<<<<< HEAD
             //var deferral = args.GetDeferral();
             //var message = args.Request.Message;
 
@@ -232,6 +231,21 @@
             //                }
             //            }
             //        }
+            //        else if (caption.Equals("voip.signalBars") && req is byte[] data2)
+            //        {
+            //            using (var from = new TLBinaryReader(data2))
+            //            {
+            //                var tuple = new TLTuple<int>(from);
+
+            //                if (_phoneView != null)
+            //                {
+            //                    await _phoneView.Dispatcher.RunAsync(CoreDispatcherPriority.Normal, () =>
+            //                    {
+            //                        _phoneView.SetSignalBars(tuple.Item1);
+            //                    });
+            //                }
+            //            }
+            //        }
             //        else if (caption.Equals("voip.setCallRating") && req is TLInputPhoneCall peer)
             //        {
             //            Execute.BeginOnUIThread(async () =>
@@ -262,154 +276,6 @@
             //{
             //    deferral.Complete();
             //}
-=======
-            var deferral = args.GetDeferral();
-            var message = args.Request.Message;
-
-            try
-            {
-                if (message.ContainsKey("caption") && message.ContainsKey("request"))
-                {
-                    var caption = message["caption"] as string;
-                    var buffer = message["request"] as string;
-                    var req = TLSerializationService.Current.Deserialize(buffer);
-
-                    if (caption.Equals("voip.getUser") && req is TLPeerUser userPeer)
-                    {
-                        var user = InMemoryCacheService.Current.GetUser(userPeer.UserId);
-                        if (user != null)
-                        {
-                            await args.Request.SendResponseAsync(new ValueSet { { "result", TLSerializationService.Current.Serialize(user) } });
-                        }
-                        else
-                        {
-                            await args.Request.SendResponseAsync(new ValueSet { { "error", TLSerializationService.Current.Serialize(new TLRPCError { ErrorMessage = "USER_NOT_FOUND", ErrorCode = 404 }) } });
-                        }
-                    }
-                    else if (caption.Equals("voip.getConfig"))
-                    {
-                        var config = InMemoryCacheService.Current.GetConfig();
-                        await args.Request.SendResponseAsync(new ValueSet { { "result", TLSerializationService.Current.Serialize(config) } });
-                    }
-                    else if (caption.Equals("voip.callInfo") && req is byte[] data)
-                    {
-                        using (var from = new TLBinaryReader(data))
-                        {
-                            var tupleBase = new TLTuple<int, TLPhoneCallBase, TLUserBase, string>(from);
-                            var tuple = new TLTuple<TLPhoneCallState, TLPhoneCallBase, TLUserBase, string>((TLPhoneCallState)tupleBase.Item1, tupleBase.Item2, tupleBase.Item3, tupleBase.Item4);
-
-                            if (tuple.Item2 is TLPhoneCallDiscarded)
-                            {
-                                if (_phoneView != null)
-                                {
-                                    var newView = _phoneView;
-                                    _phoneViewExists = false;
-                                    _phoneView = null;
-
-                                    await newView.Dispatcher.RunAsync(CoreDispatcherPriority.Normal, () =>
-                                    {
-                                        newView.SetCall(tuple);
-                                        newView.Dispose();
-                                        Window.Current.Close();
-                                    });
-                                }
-
-                                return;
-                            }
-
-                            if (_phoneViewExists == false)
-                            {
-                                VoIPCallTask.Log("Creating VoIP UI", "Creating VoIP UI");
-
-                                _phoneViewExists = true;
-
-                                PhoneCallPage newPlayer = null;
-                                CoreApplicationView newView = CoreApplication.CreateNewView();
-                                var newViewId = 0;
-                                await newView.Dispatcher.RunAsync(CoreDispatcherPriority.Normal, () =>
-                                {
-                                    newPlayer = new PhoneCallPage();
-                                    Window.Current.Content = newPlayer;
-                                    Window.Current.Activate();
-                                    newViewId = ApplicationView.GetForCurrentView().Id;
-
-                                    newPlayer.SetCall(tuple);
-                                    _phoneView = newPlayer;
-                                });
-
-                                await CoreApplication.MainView.CoreWindow.Dispatcher.RunAsync(CoreDispatcherPriority.Normal, async () =>
-                                {
-                                    if (ApiInformation.IsMethodPresent("Windows.UI.ViewManagement.ApplicationView", "IsViewModeSupported") && ApplicationView.GetForCurrentView().IsViewModeSupported(ApplicationViewMode.CompactOverlay))
-                                    {
-                                        var preferences = ViewModePreferences.CreateDefault(ApplicationViewMode.CompactOverlay);
-                                        preferences.CustomSize = new Size(340, 200);
-
-                                        var viewShown = await ApplicationViewSwitcher.TryShowAsViewModeAsync(newViewId, ApplicationViewMode.CompactOverlay, preferences);
-                                    }
-                                    else
-                                    {
-                                        //await ApplicationViewSwitcher.SwitchAsync(newViewId);
-                                        await ApplicationViewSwitcher.TryShowAsStandaloneAsync(newViewId);
-                                    }
-                                });
-                            }
-                            else if (_phoneView != null)
-                            {
-                                VoIPCallTask.Log("VoIP UI already exists", "VoIP UI already exists");
-
-                                await _phoneView.Dispatcher.RunAsync(CoreDispatcherPriority.Normal, () =>
-                                {
-                                    _phoneView.SetCall(tuple);
-                                });
-                            }
-                        }
-                    }
-                    else if (caption.Equals("voip.signalBars") && req is byte[] data2)
-                    {
-                        using (var from = new TLBinaryReader(data2))
-                        {
-                            var tuple = new TLTuple<int>(from);
-
-                            if (_phoneView != null)
-                            {
-                                await _phoneView.Dispatcher.RunAsync(CoreDispatcherPriority.Normal, () =>
-                                {
-                                    _phoneView.SetSignalBars(tuple.Item1);
-                                });
-                            }
-                        }
-                    }
-                    else if (caption.Equals("voip.setCallRating") && req is TLInputPhoneCall peer)
-                    {
-                        Execute.BeginOnUIThread(async () =>
-                        {
-                            var dialog = new PhoneCallRatingView();
-                            var confirm = await dialog.ShowQueuedAsync();
-                            if (confirm == ContentDialogResult.Primary)
-                            {
-                                await MTProtoService.Current.SetCallRatingAsync(peer, dialog.Rating, dialog.Rating >= 0 && dialog.Rating <= 3 ? dialog.Comment : null);
-                            }
-                        });
-                    }
-                    else
-                    {
-                        var response = await MTProtoService.Current.SendRequestAsync<object>(caption, req as TLObject);
-                        if (response.IsSucceeded)
-                        {
-                            await args.Request.SendResponseAsync(new ValueSet { { "result", TLSerializationService.Current.Serialize(response.Result) } });
-                        }
-                        else
-                        {
-                            await args.Request.SendResponseAsync(new ValueSet { { "error", TLSerializationService.Current.Serialize(response.Error) } });
-                        }
-                    }
-                }
-            }
-            finally
-            {
-                deferral.Complete();
-            }
->>>>>>> 83539a9e
         }
 
         private async void OnServiceClosed(AppServiceConnection sender, AppServiceClosedEventArgs args)
