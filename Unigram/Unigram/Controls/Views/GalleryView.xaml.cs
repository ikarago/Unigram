--- conflicted
+++ resolved
@@ -450,12 +450,6 @@
             DataContext = null;
             Bindings.StopTracking();
         }
-<<<<<<< HEAD
-
-        private void Download_Click(object sender, object e)
-        {
-
-        }
 
         private void LayoutRoot_Tapped(object sender, TappedRoutedEventArgs e)
         {
@@ -498,7 +492,5 @@
 
             e.Handled = true;
         }
-=======
->>>>>>> a4287ea7
     }
 }