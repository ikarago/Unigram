--- conflicted
+++ resolved
@@ -221,9 +221,6 @@
                 Document.Selection.SetText(TextSetOptions.None, result);
                 Document.Selection.SetRange(start + result.Length, start + result.Length);
             }
-<<<<<<< HEAD
-            else if (package.Contains(StandardDataFormats.StorageItems) && package.Contains("FileContents"))
-=======
             else if (package.Contains(StandardDataFormats.Bitmap))
             {
                 e.Handled = true;
@@ -246,7 +243,6 @@
                 ViewModel.SendMediaExecute(media, media[0]);
             }
             else if (package.Contains(StandardDataFormats.StorageItems))
->>>>>>> 8d37aac1
             {
                 e.Handled = true;
 
@@ -284,30 +280,6 @@
                     }
                 }
             }
-<<<<<<< HEAD
-            else if (package.Contains(StandardDataFormats.Bitmap))
-            {
-                e.Handled = true;
-
-                var bitmap = await package.GetBitmapAsync();
-                var media = new ObservableCollection<StorageMedia>();
-                var cache = await ApplicationData.Current.LocalFolder.CreateFileAsync("temp\\paste.jpg", CreationCollisionOption.ReplaceExisting);
-
-                using (var stream = await bitmap.OpenReadAsync())
-                using (var reader = new DataReader(stream))
-                {
-                    await reader.LoadAsync((uint)stream.Size);
-                    var buffer = new byte[(int)stream.Size];
-                    reader.ReadBytes(buffer);
-                    await FileIO.WriteBytesAsync(cache, buffer);
-
-                    media.Add(await StoragePhoto.CreateAsync(cache, true));
-                }
-
-                ViewModel.SendMediaExecute(media, media[0]);
-            }
-=======
->>>>>>> 8d37aac1
             else if (package.Contains(StandardDataFormats.Text) && package.Contains("application/x-tl-field-tags"))
             {
                 // This is our field format
