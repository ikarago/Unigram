--- conflicted
+++ resolved
@@ -66,7 +66,8 @@
                 <TextBlock
                     x:Name="TimeoutGlyph"
                     Text="&#xE916;"
-                    FontSize="16"
+                    FontSize="{StaticResource GlyphMediumFontSize}"
+                    FontFamily="{StaticResource SymbolThemeFontFamily}"
                     FontFamily="{StaticResource SymbolThemeFontFamily}"
                     Foreground="{ThemeResource MessageSubtleForegroundBrush}"
                     TextLineBounds="Tight"
@@ -74,17 +75,10 @@
                     Margin="4,0,0,2"/>
             </StackPanel>
 
-<<<<<<< HEAD
-            <TextBlock
-                Text="&#xE916;"
-                FontSize="{StaticResource GlyphMediumFontSize}"
-                FontFamily="{StaticResource SymbolThemeFontFamily}"
-=======
             <controls:GlyphButton
                 x:Name="Explanation"
                 Click="Explanation_Click"
                 Glyph="&#xEA80;"
->>>>>>> 23300834
                 Foreground="{ThemeResource MessageSubtleForegroundBrush}"
                 Margin="0,-4,-10,-5"
                 Grid.Column="1"/>
