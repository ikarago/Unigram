--- conflicted
+++ resolved
@@ -782,11 +782,7 @@
                 //Execute.BeginOnThreadPool(() => manager.DownloadFile(location, owner, fileSize));
                 Execute.BeginOnThreadPool(async () =>
                 {
-<<<<<<< HEAD
-                    var result = await manager.DownloadFileAsync(location, fileSize).AsTask(mediaPhoto?.Download());
-=======
                     await manager.DownloadFileAsync(location, fileSize).AsTask(mediaPhoto?.Photo.Download());
->>>>>>> c1d28e60
                     Execute.BeginOnUIThread(() =>
                     {
                         bitmap.UriSource = FileUtils.GetTempFileUri(fileName);
