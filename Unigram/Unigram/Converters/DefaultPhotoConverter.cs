--- conflicted
+++ resolved
@@ -25,37 +25,6 @@
     // TEMP
     public class DefaultPhotoConverter : IValueConverter
     {
-<<<<<<< HEAD
-        private static readonly Dictionary<string, WeakReference> _cachedSources = new Dictionary<string, WeakReference>();
-        private static readonly Dictionary<string, WeakReference<WriteableBitmap>> _cachedWebPImages = new Dictionary<string, WeakReference<WriteableBitmap>>();
-
-        private static readonly Dictionary<int, TLBitmapContext> _threadContext = new Dictionary<int, TLBitmapContext>();
-
-        public static TLBitmapContext BitmapContext
-        {
-            get
-            {
-                var id = ApplicationView.GetApplicationViewIdForWindow(Window.Current.CoreWindow);
-                if (_threadContext.TryGetValue(id, out TLBitmapContext value))
-                {
-                    return value;
-                }
-
-                var context = new TLBitmapContext();
-                _threadContext[id] = context;
-
-                return context;
-            }
-        }
-
-        public bool CheckChatSettings
-        {
-            get;
-            set;
-        }
-
-=======
->>>>>>> 98a046ff
         public object Convert(object value, Type targetType, object parameter, string language)
         {
             return null;
