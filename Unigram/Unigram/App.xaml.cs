--- conflicted
+++ resolved
@@ -163,163 +163,6 @@
 #endif
         }
 
-<<<<<<< HEAD
-        public override INavigable ResolveForPage(Page page, INavigationService navigationService)
-        {
-            var id = navigationService is TLNavigationService ex ? ex.SessionId : 0;
-            var container = TLContainer.Current;
-
-            switch (page)
-            {
-                case ChannelCreateStep1Page channelCreateStep1:
-                    return container.Resolve<ChannelCreateStep1ViewModel>(id);
-                case ChannelCreateStep2Page channelCreateStep2:
-                    return container.Resolve<ChannelCreateStep2ViewModel>(id);
-                case ChannelCreateStep3Page channelCreateStep3:
-                    return container.Resolve<ChannelCreateStep3ViewModel>(id);
-                case BasicGroupCreateStep1Page chatCreateStep1:
-                    return container.Resolve<BasicGroupCreateStep1ViewModel>(id);
-                case BasicGroupCreateStep2Page chatCreateStep2:
-                    return container.Resolve<BasicGroupCreateStep2ViewModel>(id);
-                case ChatInviteLinkPage chatInviteLink:
-                    return container.Resolve<ChatInviteLinkViewModel>(id);
-                case ChatInvitePage chatInvite:
-                    return container.Resolve<ChatInviteViewModel>(id);
-                case ChatSharedMediaPage dialogSharedMedia:
-                    return container.Resolve<ChatSharedMediaViewModel, IFileDelegate>(dialogSharedMedia, id);
-                case DialogShareLocationPage dialogShareLocation:
-                    return container.Resolve<DialogShareLocationViewModel>(id);
-                case InstantPage instant:
-                    return container.Resolve<InstantViewModel>(id);
-                case MainPage main:
-                    return container.Resolve<MainViewModel>(id);
-                case PaymentFormStep1Page paymentFormStep1:
-                    return container.Resolve<PaymentFormStep1ViewModel>(id);
-                case PaymentFormStep2Page paymentFormStep2:
-                    return container.Resolve<PaymentFormStep2ViewModel>(id);
-                case PaymentFormStep3Page paymentFormStep3:
-                    return container.Resolve<PaymentFormStep3ViewModel>(id);
-                case PaymentFormStep4Page paymentFormStep4:
-                    return container.Resolve<PaymentFormStep4ViewModel>(id);
-                case PaymentFormStep5Page paymentFormStep5:
-                    return container.Resolve<PaymentFormStep5ViewModel>(id);
-                case PaymentReceiptPage paymentReceipt:
-                    return container.Resolve<PaymentReceiptViewModel>(id);
-                case ProfilePage profile:
-                    return container.Resolve<ProfileViewModel, IProfileDelegate>(profile, id);
-                case SecretChatCreatePage secretChatCreate:
-                    return container.Resolve<SecretChatCreateViewModel>(id);
-                case SettingsPhoneIntroPage settingsPhoneIntro:
-                    return container.Resolve<SettingsPhoneIntroViewModel>(id);
-                case SettingsPhonePage settingsPhone:
-                    return container.Resolve<SettingsPhoneViewModel>(id);
-                case SettingsPhoneSentCodePage settingsPhoneSentCode:
-                    return container.Resolve<SettingsPhoneSentCodeViewModel>(id);
-                case SettingsPrivacyAllowCallsPage settingsPrivacyAllowCalls:
-                    return container.Resolve<SettingsPrivacyAllowCallsViewModel>(id);
-                case SettingsPrivacyAllowChatInvitesPage settingsPrivacyAllowChatInvites:
-                    return container.Resolve<SettingsPrivacyAllowChatInvitesViewModel>(id);
-                case SettingsPrivacyAlwaysAllowCallsPage settingsPrivacyAlwaysAllowCalls:
-                    return container.Resolve<SettingsPrivacyAlwaysAllowCallsViewModel>(id);
-                case SettingsPrivacyAlwaysAllowChatInvitesPage settingsPrivacyAlwaysAllowChatInvites:
-                    return container.Resolve<SettingsPrivacyAlwaysAllowChatInvitesViewModel>(id);
-                case SettingsPrivacyAlwaysShowStatusPage settingsPrivacyAlwaysShowStatus:
-                    return container.Resolve<SettingsPrivacyAlwaysShowStatusViewModel>(id);
-                case SettingsPrivacyNeverAllowCallsPage settingsPrivacyNeverAllowCalls:
-                    return container.Resolve<SettingsPrivacyNeverAllowCallsViewModel>(id);
-                case SettingsPrivacyNeverAllowChatInvitesPage settingsPrivacyNeverAllowChatInvites:
-                    return container.Resolve<SettingsPrivacyNeverAllowChatInvitesViewModel>(id);
-                case SettingsPrivacyNeverShowStatusPage settingsPrivacyNeverShowStatus:
-                    return container.Resolve<SettingsPrivacyNeverShowStatusViewModel>(id);
-                case SettingsPrivacyShowStatusPage settingsPrivacyShowStatus:
-                    return container.Resolve<SettingsPrivacyShowStatusViewModel>(id);
-                case SettingsAppearancePage settingsAppearance:
-                    return container.Resolve<SettingsAppearanceViewModel>(id);
-                case SettingsBlockedUsersPage settingsBlockedUsers:
-                    return container.Resolve<SettingsBlockedUsersViewModel, IFileDelegate>(settingsBlockedUsers, id);
-                case SettingsBlockUserPage settingsBlockUser:
-                    return container.Resolve<SettingsBlockUserViewModel>(id);
-                case SettingsDataAndStoragePage settingsDataAndStorage:
-                    return container.Resolve<SettingsDataAndStorageViewModel>(id);
-                case SettingsDataAutoPage settingsDataAuto:
-                    return container.Resolve<SettingsDataAutoViewModel>(id);
-                case SettingsAdvancedPage settingsGeneral:
-                    return container.Resolve<SettingsAdvancedViewModel>(id);
-                case SettingsLanguagePage settingsLanguage:
-                    return container.Resolve<SettingsLanguageViewModel>(id);
-                case SettingsMasksArchivedPage settingsMasksArchived:
-                    return container.Resolve<SettingsMasksArchivedViewModel>(id);
-                case SettingsMasksPage settingsMasks:
-                    return container.Resolve<SettingsMasksViewModel>(id);
-                case SettingsNotificationsPage settingsNotifications:
-                    return container.Resolve<SettingsNotificationsViewModel>(id);
-                case SettingsPrivacyAndSecurityPage settingsPrivacyAndSecurity:
-                    return container.Resolve<SettingsPrivacyAndSecurityViewModel>(id);
-                case SettingsPasswordPage settingsSecurityEnterPassword:
-                    return container.Resolve<SettingsPasswordViewModel>(id);
-                case SettingsPasscodePage settingsSecurityPasscode:
-                    return container.Resolve<SettingsPasscodeViewModel>(id);
-                case SettingsSessionsPage settingsSessions:
-                    return container.Resolve<SettingsSessionsViewModel>(id);
-                case SettingsNetworkPage settingsNetwork:
-                    return container.Resolve<SettingsNetworkViewModel>(id);
-                case SettingsStickersArchivedPage settingsStickersArchived:
-                    return container.Resolve<SettingsStickersArchivedViewModel>(id);
-                case SettingsStickersFeaturedPage settingsStickersTrending:
-                    return container.Resolve<SettingsStickersTrendingViewModel>(id);
-                case SettingsStickersPage settingsStickers:
-                    return container.Resolve<SettingsStickersViewModel>(id);
-                case SettingsStoragePage settingsStorage:
-                    return container.Resolve<SettingsStorageViewModel>(id);
-                case SettingsUsernamePage settingsUsername:
-                    return container.Resolve<SettingsUsernameViewModel>(id);
-                case SettingsWallpapersPage settingsWallPaper:
-                    return container.Resolve<SettingsWallpapersViewModel>(id);
-                case SettingsWebSessionsPage settingsWebSessions:
-                    return container.Resolve<SettingsWebSessionsViewModel>(id);
-                case SettingsPage settings:
-                    return container.Resolve<SettingsViewModel, ISettingsDelegate>(settings, id);
-                case SignInPage signIn:
-                    return container.Resolve<SignInViewModel>(id);
-                case SignInPasswordPage signInPassword:
-                    return container.Resolve<SignInPasswordViewModel>(id);
-                case SignInSentCodePage signInSentCode:
-                    return container.Resolve<SignInSentCodeViewModel>(id);
-                case SignUpPage signUp:
-                    return container.Resolve<SignUpViewModel>(id);
-                case SupergroupAddAdministratorPage supergroupAddAdministrator:
-                    return container.Resolve<SupergroupAddAdministratorViewModel>(id);
-                case SupergroupAddRestrictedPage supergroupAddRestricted:
-                    return container.Resolve<SupergroupAddRestrictedViewModel>(id);
-                case SupergroupAdministratorsPage supergroupAdministrators:
-                    return container.Resolve<SupergroupAdministratorsViewModel, ISupergroupDelegate>(supergroupAdministrators, id);
-                case SupergroupBannedPage supergroupBanned:
-                    return container.Resolve<SupergroupBannedViewModel, ISupergroupDelegate>(supergroupBanned, id);
-                case SupergroupEditAdministratorPage supergroupEditAdministrator:
-                    return container.Resolve<SupergroupEditAdministratorViewModel, IMemberDelegate>(supergroupEditAdministrator, id);
-                case SupergroupEditPage supergroupEdit:
-                    return container.Resolve<SupergroupEditViewModel, ISupergroupEditDelegate>(supergroupEdit, id);
-                case SupergroupEditRestrictedPage supergroupEditRestricted:
-                    return container.Resolve<SupergroupEditRestrictedViewModel, IMemberDelegate>(supergroupEditRestricted, id);
-                case SupergroupEditStickerSetPage supergroupEditStickerSet:
-                    return container.Resolve<SupergroupEditStickerSetViewModel>(id);
-                case SupergroupEventLogPage supergroupEventLog:
-                    return container.Resolve<SupergroupEventLogViewModel>(id);
-                case SupergroupMembersPage supergroupMembers:
-                    return container.Resolve<SupergroupMembersViewModel, ISupergroupDelegate>(supergroupMembers, id);
-                case SupergroupPermissionsPage supergroupRestricted:
-                    return container.Resolve<SupergroupPermissionsViewModel, ISupergroupDelegate>(supergroupRestricted, id);
-                case UserCommonChatsPage userCommonChats:
-                    return container.Resolve<UserCommonChatsViewModel>(id);
-                case UserCreatePage userCreate:
-                    return container.Resolve<UserCreateViewModel>(id);
-            }
-
-            return base.ResolveForPage(page, navigationService);
-        }
-
-=======
->>>>>>> 550536f8
         protected override void OnWindowCreated(WindowCreatedEventArgs args)
         {
             //var flowDirectionSetting = Windows.ApplicationModel.Resources.Core.ResourceContext.GetForCurrentView().QualifierValues["LayoutDirection"];
