--- conflicted
+++ resolved
@@ -373,11 +373,7 @@
 
             if (With is TLChannel channel)
             {
-<<<<<<< HEAD
-                if (channel.IsBroadcast && (!channel.IsCreator || !channel.HasAdminRights))
-=======
-                if (channel.IsBroadcast && !(channel.IsCreator || channel.IsEditor || channel.IsModerator))
->>>>>>> ca10f5f2
+                if (channel.IsBroadcast && !(channel.IsCreator || channel.HasAdminRights))
                 {
                     return;
                 }
