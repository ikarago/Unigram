﻿using System;
using System.Collections.Generic;
using System.Linq;
using System.Text;
using System.Threading.Tasks;
using Telegram.Api.Aggregator;
using Telegram.Api.Services;
using Telegram.Api.Services.Cache;
using Telegram.Api.TL;
using Unigram.Collections;
using Unigram.Common;
using Windows.UI.Xaml.Navigation;
using Template10.Common;
using Telegram.Api.Helpers;
using Unigram.Core.Services;
using Telegram.Api.Services.Updates;
using Telegram.Api.Transport;
using Telegram.Api.Services.Connection;
using System.Threading;
using GalaSoft.MvvmLight.Command;
using System.Collections.ObjectModel;
using System.Collections.Specialized;
using System.Collections;
using System.ComponentModel;
using Windows.UI.Xaml;
using Unigram.Converters;
using Windows.UI.Xaml.Media;

namespace Unigram.ViewModels
{
    public partial class DialogViewModel : UnigramViewModelBase
    {
        int ChatType=-1;
        //0 if private, 1 if group, 2 if supergroup/channel
        int loadCount =15;
        int loaded = 0;
        public TLPeerBase peer;
        public TLInputPeerBase inputPeer;
        public MessageCollection Messages { get; private set; } = new MessageCollection();
        public Brush PlaceHolderColor { get; internal set; }
        public string DialogTitle;
        public string LastSeen;
        public Visibility LastSeenVisible;
        public string debug;
        public DialogViewModel(IMTProtoService protoService, ICacheService cacheService, ITelegramEventAggregator aggregator)
            : base(protoService, cacheService, aggregator)
        {
        }
        public object photo;
        public string SendTextHolder;
        public TLUser user;
        private TLUserBase _item;
        public TLUserBase Item
        {
            get
            {                
                return _item;
            }
            set
            {
                Set(ref _item, value);
            }
        }
        public TLUserBase Self
        {
            get
            {
                return _item;
            }
            set
            {
                Set(ref _item, value);
            }
        }
        public TLInputPeerChannel channel;
        private TLPeerChannel _channelItem;
        public TLPeerChannel channelItem
         {
            get
            {
                return _channelItem;
            }
             set
            {
                Set(ref _channelItem, value);
            }
        }
        public TLInputPeerChat chat;
        private TLPeerChat _chatItem;
        public TLPeerChat chatItem
        {
            get
            {
                return _chatItem;
            }
            set
            {
                Set(ref _chatItem, value);
            }
        }

        private TLInputPeerBase _peerBase;
        public TLInputPeerBase selfPeerBase
        {
            get
            {
                return _peerBase;
            }
            set
            {
                Set(ref _peerBase, value);
            }
        }
        private TLInputPeerBase _peer;
        public TLInputPeerBase Peer
        {
            get
            {
                return _peer;
            }
            set
            {
                Set(ref _peer, value);
            }
        }
        public async Task FetchMessages(TLPeerBase peer, TLInputPeerBase inputPeer)
        {
            var result = await ProtoService.GetHistoryAsync(inputPeer, peer, false, loaded, int.MaxValue, loadCount);
            if (result.IsSucceeded)
            {
                ProcessReplies(result.Value.Messages);

                foreach (var item in result.Value.Messages)
                {
                    Messages.Insert(0, item);
                }
            }

            loaded += loadCount;
        }

        public async void ProcessReplies(IList<TLMessageBase> messages)
        {
            var replyIds = new TLVector<int>();
            var replyToMsgs = new List<TLMessage>();

            for (int i = 0; i < messages.Count; i++)
            {
                var message = messages[i] as TLMessage;
                if (message != null)
                {
                    var replyId = message.ReplyToMsgId;
                    if (replyId != null && replyId.Value != 0)
                    {
                        var channelId = new int?();
                        var channel = message.ToId as TLPeerChat;
                        if (channel != null)
                        {
                            channelId = channel.Id;
                        }

                        var reply = CacheService.GetMessage(replyId.Value, channelId);
                        if (reply != null)
                        {
                            messages[i].Reply = reply;
                        }
                        else
                        {
                            replyIds.Add(replyId.Value);
                            replyToMsgs.Add(message);
                        }
                    }

                    //if (message.NotListened && message.Media != null)
                    //{
                    //    message.Media.NotListened = true;
                    //}
                }
            }

            if (replyIds.Count > 0)
            {
                Task<MTProtoResponse<TLMessagesMessagesBase>> task = null;

                if (Peer is TLInputPeerChannel)
                {
                    var first = replyToMsgs.FirstOrDefault();
                    if (first.ToId is TLPeerChat)
                    {
                        task = ProtoService.GetMessagesAsync(replyIds);
                    }
                    else
                    {
                        var peer = Peer as TLInputPeerChannel;
                        task = ProtoService.GetMessagesAsync(new TLInputChannel { ChannelId = peer.ChannelId, AccessHash = peer.AccessHash }, replyIds);
                    }
                }
                else
                {
                    task = ProtoService.GetMessagesAsync(replyIds);
                }

                var result = await task;
                if (result.IsSucceeded)
                {
                    CacheService.AddChats(result.Value.Chats, (results) => { });
                    CacheService.AddUsers(result.Value.Users, (results) => { });

                    for (int j = 0; j < result.Value.Messages.Count; j++)
                    {
                        for (int k = 0; k < replyToMsgs.Count; k++)
                        {
                            var message = replyToMsgs[k];
                            if (message != null && message.ReplyToMsgId.Value == result.Value.Messages[j].Id)
                            {
                                replyToMsgs[k].Reply = result.Value.Messages[j];
                                replyToMsgs[k].RaisePropertyChanged(() => replyToMsgs[k].ReplyInfo);
                            }
                        }
                    }
                }
                else
                {
                    Execute.ShowDebugMessage("messages.getMessages error " + result.Error);
                }
            }
        }

        public override async Task OnNavigatedToAsync(object parameter, NavigationMode mode, IDictionary<string, object> state)
        {
            loaded = 0;
            channel = parameter as TLInputPeerChannel;
            chat = parameter as TLInputPeerChat;
            user = parameter as TLUser;
            if (user != null)
            {
         
                //Happy Birthday Alexmitter xD
                Messages.Clear();
                Item = user;
                photo = user.Photo;
                DialogTitle = Item.FullName;
                PlaceHolderColor = BindConvert.Current.Bubble(Item.Id);
                LastSeen = LastSeenHelper.GetLastSeen(user).Item1;
                LastSeenVisible = Visibility.Visible;
                peer = new TLPeerUser { Id = SettingsHelper.UserId };
                inputPeer = new TLInputPeerUser { UserId = user.Id, AccessHash = user.AccessHash ?? 0 };
                Peer = new TLInputPeerUser { UserId = user.Id, AccessHash = user.AccessHash ?? 0 };
                await FetchMessages(peer,inputPeer);
                ChatType = 0;
            }
            else if (channel != null)
            {
                TLInputChannel x=new TLInputChannel();                
                x.ChannelId = channel.ChannelId;
                x.AccessHash = channel.AccessHash;
                var channelDetails = await ProtoService.GetFullChannelAsync(x);                
                DialogTitle = channelDetails.Value.Chats[0].FullName;
                PlaceHolderColor = BindConvert.Current.Bubble(channelDetails.Value.Chats[0].Id);
                photo = channelDetails.Value.Chats[0].Photo;
                LastSeenVisible = Visibility.Collapsed;
                peer = new TLPeerUser { Id = SettingsHelper.UserId };
                inputPeer = new TLInputPeerChannel { ChannelId = x.ChannelId, AccessHash = x.AccessHash };
                Peer = new TLInputPeerChannel { ChannelId = x.ChannelId, AccessHash = x.AccessHash };
                await FetchMessages(peer, inputPeer);
                channelItem = new TLPeerChannel { Id = channel.ChannelId };
                ChatType = 2;
            }
            else if (chat != null)
            {
                var chatDetails = await ProtoService.GetFullChatAsync(chat.ChatId);
                DialogTitle = chatDetails.Value.Chats[0].FullName;
                photo =chatDetails.Value.Chats[0].Photo;
                PlaceHolderColor = BindConvert.Current.Bubble(chatDetails.Value.Chats[0].Id);
                LastSeenVisible = Visibility.Collapsed;
                peer = new TLPeerUser { Id = SettingsHelper.UserId };
                inputPeer = new TLInputPeerChat { ChatId = chat.ChatId, AccessHash = chat.AccessHash };
                Peer = new TLInputPeerChat { ChatId = chat.ChatId, AccessHash = chat.AccessHash };
                await FetchMessages(peer, inputPeer);
                chatItem = new TLPeerChat { Id = chat.ChatId };
                ChatType = 1;
            }
        }

        #region Reply 

        private TLMessageBase _reply;
        public TLMessageBase Reply
        {
            get
            {
                return _reply;
            }
            set
            {
                if (_reply != value)
                {
                    _reply = value;
                    RaisePropertyChanged();
                    RaisePropertyChanged(() => ReplyInfo);
                }
            }
        }

        public ReplyInfo ReplyInfo
        {
            get
            {
                if (_reply != null)
                {
                    return new ReplyInfo
                    {
                        Reply = _reply,
                        ReplyToMsgId = _reply.Id
                    };
                }

                return null;
            }
        }

        public RelayCommand ClearReplyCommand => new RelayCommand(() => { Reply = null; });

        #endregion

        public RelayCommand<string> SendCommand => new RelayCommand<string>(SendMessage);
        private async void SendMessage(string args)
        {
            var messageText = SendTextHolder;

            TLPeerBase toId = null;
            TLInputPeerBase toPeer = null;
            int replyToId = 0;

            switch (ChatType)
            {
                case 0:
                    toId = new TLPeerUser { Id = int.Parse(Item.Id.ToString()) };
                    toPeer = new TLInputPeerUser { UserId = Item.Id, AccessHash = ((TLUser)Item).AccessHash ?? 0 };
                    break;
                case 1:
                    toId = new TLPeerChat { Id = int.Parse(chatItem.Id.ToString()) };
                    toPeer = new TLInputPeerChat { ChatId = chatItem.Id };
                    break;
                case 2:
                    toId = new TLPeerChannel { Id = int.Parse(channelItem.Id.ToString()) };
                    toPeer = new TLInputPeerChannel { ChannelId = channelItem.Id };
                    break;
            }

            TLDocument document = null;
            TLMessageMediaBase media = null;
            if (args != null)
            {
                messageText = string.Empty;

                var set = await ProtoService.GetStickerSetAsync(new TLInputStickerSetShortName { ShortName = "devsfrog" });
                if (set.IsSucceeded)
                {
                    document = set.Value.Documents.FirstOrDefault(x => x.Id == 325680287654608971) as TLDocument;
                }
            }

            if (document != null)
            {
                media = new TLMessageMediaDocument { Document = document };
            }
            else
            {
                media = new TLMessageMediaEmpty();
            }

            var date = TLUtils.DateToUniversalTimeTLInt(ProtoService.ClientTicksDelta, DateTime.Now);
            var message = TLUtils.GetMessage(SettingsHelper.UserId, toId, TLMessageState.Sending, true, true, date, messageText, media, TLLong.Random(), 0);

            if (Reply != null)
            {
                message.HasReplyToMsgId = true;
                message.ReplyToMsgId = Reply.Id;
                message.Reply = Reply;
                Reply = null;
            }

            var previousMessage = InsertSendingMessage(message);

            CacheService.SyncSendingMessage(message, previousMessage, async (m) =>
            {
<<<<<<< HEAD
                await ProtoService.SendMessageAsync(message, () =>
                {
                    // TODO
                });
=======
                if (document != null)
                {
                    var input = new TLInputMediaDocument
                    {
                        Id = new TLInputDocument
                        {
                            Id = document.Id,
                            AccessHash = document.AccessHash
                        }
                    };
                    await ProtoService.SendMediaAsync(Peer, input, message);
                }
                else
                {
                    await ProtoService.SendMessageAsync(message);
                }
>>>>>>> b010759f
            });
        }

        private TLMessageBase InsertSendingMessage(TLMessage message, bool useReplyMarkup = false)
        {
            TLMessageBase result;
            if (Messages.Count > 0)
            {
                //if (useReplyMarkup && _replyMarkupMessage != null)
                //{
                //    var chat = With as TLChatBase;
                //    if (chat != null)
                //    {
                //        message.ReplyToMsgId = _replyMarkupMessage.Id;
                //        message.Reply = _replyMarkupMessage;
                //    }

                //    Execute.BeginOnUIThread(() =>
                //    {
                //        if (Reply != null)
                //        {
                //            Reply = null;
                //            SetReplyMarkup(null);
                //        }
                //    });
                //}

                var messagesContainer = Reply as TLMessagesContainter;
                if (Reply != null)
                {
                    if (Reply.Id != 0)
                    {
                        message.ReplyToMsgId = Reply.Id;
                        message.Reply = Reply;
                    }
                    else if (messagesContainer != null && !string.IsNullOrEmpty(message.Message.ToString()))
                    {
                        message.Reply = Reply;
                    }

                    var replyMessage = Reply as TLMessage;
                    if (replyMessage != null)
                    {
                        //var replyMarkup = replyMessage.ReplyMarkup;
                        //if (replyMarkup != null)
                        //{
                        //    replyMarkup.HasResponse = true;
                        //}
                    }

                    Execute.BeginOnUIThread(delegate
                    {
                        Reply = null;
                    });
                }

                result = Messages.LastOrDefault();
                Messages.Add(message);

                if (messagesContainer != null && !string.IsNullOrEmpty(message.Message.ToString()))
                {
                    foreach (var fwdMessage in messagesContainer.FwdMessages)
                    {
                        Messages.Insert(0, fwdMessage);
                    }
                }

                //for (int i = 1; i < Messages.Count; i++)
                //{
                //    var serviceMessage = Messages[i] as TLMessageService;
                //    if (serviceMessage != null)
                //    {
                //        var unreadAction = serviceMessage.Action as TLMessageActionUnreadMessages;
                //        if (unreadAction != null)
                //        {
                //            Messages.RemoveAt(i);
                //            break;
                //        }
                //    }
                //}
            }
            else
            {
                var messagesContainer = Reply as TLMessagesContainter;
                if (Reply != null)
                {
                    if (Reply.Id != 0)
                    {
                        message.HasReplyToMsgId = true;
                        message.ReplyToMsgId = Reply.Id;
                        message.Reply = Reply;
                    }
                    else if (messagesContainer != null && !string.IsNullOrEmpty(message.Message.ToString()))
                    {
                        message.Reply = Reply;
                    }
                    Reply = null;
                }

                Messages.Clear();
                Messages.Add(message);

                var history = CacheService.GetHistory(TLUtils.InputPeerToPeer(Peer, ProtoService.CurrentUserId), 15);
                result = history.FirstOrDefault();

                for (int j = 0; j < history.Count; j++)
                {
                    Messages.Add(history[j]);
                }

                //if (messagesContainer != null && !string.IsNullOrEmpty(message.Message.ToString()))
                //{
                //    foreach (var fwdMessage in messagesContainer.FwdMessages)
                //    {
                //        Messages.Insert(0, fwdMessage);
                //    }
                //}

                //for (int k = 1; k < Messages.Count; k++)
                //{
                //    var serviceMessage = Messages[k] as TLMessageService;
                //    if (serviceMessage != null)
                //    {
                //        var unreadAction = serviceMessage.Action as TLMessageActionUnreadMessages;
                //        if (unreadAction != null)
                //        {
                //            Messages.RemoveAt(k);
                //            break;
                //        }
                //    }
                //}
            }
            return result;
        }
    }

    public class MessageCollection : ObservableCollection<TLMessageBase>
    {
        public ObservableCollection<MessageGroup> Groups { get; private set; } = new ObservableCollection<MessageGroup>();

        protected override void InsertItem(int index, TLMessageBase item)
        {
            base.InsertItem(index, item);

            var group = GroupForIndex(index);
            if (group == null || group?.FromId != item.FromId)
            {
                group = new MessageGroup(this, item.From, item.FromId, item.ToId, item is TLMessage ? ((TLMessage)item).IsOut : false);
                Groups.Insert(index == 0 ? 0 : Groups.Count, group); // TODO: should not be 0 all the time
            }

            group.Insert(index - group.FirstIndex, item);
        }

        protected override void RemoveItem(int index)
        {
            base.RemoveItem(index);

            var group = GroupForIndex(index);
            if (group != null)
            {
                group.RemoveAt(index - group.FirstIndex);
            }
        }

        private MessageGroup GroupForIndex(int index)
        {
            if (index == 0)
            {
                return Groups.FirstOrDefault();
            }
            else if (index == Count - 1)
            {
                return Groups.LastOrDefault();
            }
            else
            {
                return Groups.FirstOrDefault(x => x.FirstIndex >= index && x.LastIndex <= index);
            }
        }
    }

    public class MessageGroup : ObservableCollection<TLMessageBase>
    {
        private ObservableCollection<MessageGroup> _parent;

        public MessageGroup(MessageCollection parent, TLUser from, int? fromId, TLPeerBase toId, bool isOut)
        {
            _parent = parent.Groups;

            From = from;
            FromId = fromId;
            ToId = toId;
            IsOut = isOut;
        }

        public TLUser From { get; private set; }

        public int? FromId { get; private set; }

        public TLPeerBase ToId { get; private set; }

        public bool IsOut { get; private set; }

        public int FirstIndex
        {
            get
            {
                var count = 0;
                var index = _parent.IndexOf(this);
                if (index > 0)
                {
                    count = _parent[index - 1].LastIndex + 1;
                }

                return count;
            }
        }

        public int LastIndex
        {
            get
            {
                return FirstIndex + Math.Max(0, Count - 1);
            }
        }

        protected override void InsertItem(int index, TLMessageBase item)
        {
            // TODO: experimental
            if (index == 0)
            {
                if (Count > 0)
                    this[0].IsFirst = false;

                item.IsFirst = true;
            }

            base.InsertItem(index, item);
        }

        protected override void RemoveItem(int index)
        {
            base.RemoveItem(index);
        }
    }
}<|MERGE_RESOLUTION|>--- conflicted
+++ resolved
@@ -125,7 +125,7 @@
         }
         public async Task FetchMessages(TLPeerBase peer, TLInputPeerBase inputPeer)
         {
-            var result = await ProtoService.GetHistoryAsync(inputPeer, peer, false, loaded, int.MaxValue, loadCount);
+            var result = await ProtoService.GetHistoryAsync(null, inputPeer, peer, false, loaded, int.MaxValue, loadCount);
             if (result.IsSucceeded)
             {
                 ProcessReplies(result.Value.Messages);
@@ -383,14 +383,8 @@
 
             var previousMessage = InsertSendingMessage(message);
 
-            CacheService.SyncSendingMessage(message, previousMessage, async (m) =>
-            {
-<<<<<<< HEAD
-                await ProtoService.SendMessageAsync(message, () =>
-                {
-                    // TODO
-                });
-=======
+            CacheService.SyncSendingMessage(message, previousMessage, toId, async (m) =>
+            {
                 if (document != null)
                 {
                     var input = new TLInputMediaDocument
@@ -407,7 +401,6 @@
                 {
                     await ProtoService.SendMessageAsync(message);
                 }
->>>>>>> b010759f
             });
         }
 
@@ -510,7 +503,7 @@
                 Messages.Clear();
                 Messages.Add(message);
 
-                var history = CacheService.GetHistory(TLUtils.InputPeerToPeer(Peer, ProtoService.CurrentUserId), 15);
+                var history = CacheService.GetHistory(ProtoService.CurrentUserId, TLUtils.InputPeerToPeer(Peer, ProtoService.CurrentUserId), 15);
                 result = history.FirstOrDefault();
 
                 for (int j = 0; j < history.Count; j++)
