--- conflicted
+++ resolved
@@ -2104,15 +2104,11 @@
             {
                 if (container.EditingMessage != null)
                 {
-<<<<<<< HEAD
                     if (container.EditingMessageFileId is int fileId)
                     {
                         ProtoService.Send(new CancelUploadFile(fileId));
                     }
 
-                    SetText(null, false);
-                    //Aggregator.Publish(new EditMessageEventArgs(container.PreviousMessage, container.PreviousMessage.Message));
-=======
                     var chat = _chat;
                     if (chat != null)
                     {
@@ -2122,7 +2118,6 @@
                     {
                         SetText(null, false);
                     }
->>>>>>> ef21c2ff
                 }
 
                 ComposerHeader = null;
@@ -2216,13 +2211,6 @@
                         function = new EditMessageCaption(chat.Id, editing.Id, null, formattedText);
                     }
 
-<<<<<<< HEAD
-                    var response = await ProtoService.SendAsync(function);
-                    if (response is Message message)
-                    {
-                        ComposerHeader = null;
-                        Aggregator.Publish(new UpdateMessageSendSucceeded(message, editing.Id));
-=======
                 var response = await ProtoService.SendAsync(function);
                 if (response is Message message)
                 {
@@ -2234,18 +2222,10 @@
                     if (error.TypeEquals(ErrorType.MESSAGE_NOT_MODIFIED))
                     {
                         ShowDraftMessage(chat);
->>>>>>> ef21c2ff
-                    }
-                    else if (response is Error error)
-                    {
-                        if (error.TypeEquals(ErrorType.MESSAGE_NOT_MODIFIED))
-                        {
-                            ComposerHeader = null;
-                        }
-                        else
-                        {
-                            // TODO: ...
-                        }
+                    }
+                    else
+                    {
+                        // TODO: ...
                     }
                 }
             }
