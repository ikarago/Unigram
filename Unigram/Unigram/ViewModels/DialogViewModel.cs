--- conflicted
+++ resolved
@@ -685,10 +685,7 @@
                 }
 
                 commonMessage.IsMediaUnread = false;
-<<<<<<< HEAD
-=======
                 commonMessage.RaisePropertyChanged(() => commonMessage.IsMediaUnread);
->>>>>>> b13f0982
 
                 // DO NOT AWAIT
                 LoadMessageSliceAsync(null, commonMessage.Id);
