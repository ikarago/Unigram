using System;
using System.Collections.Generic;
using System.Linq;
using System.Text;
using System.Threading.Tasks;
using Telegram.Api.Aggregator;
using Telegram.Api.Services;
using Telegram.Api.Services.Cache;
using Telegram.Api.TL;
using Unigram.Collections;
using Unigram.Common;
using Windows.UI.Xaml.Navigation;
using Template10.Common;
using Telegram.Api.Helpers;
using Unigram.Core.Services;
using Telegram.Api.Services.Updates;
using Telegram.Api.Services.Connection;
using System.Threading;
using System.Collections.ObjectModel;
using System.Collections.Specialized;
using System.Collections;
using System.ComponentModel;
using Windows.UI.Xaml;
using Unigram.Converters;
using Windows.UI.Xaml.Media;
using System.Diagnostics;
using Telegram.Api.Services.FileManager;
using Windows.Storage.Pickers;
using System.IO;
using Windows.Storage;
using System.Runtime.InteropServices.WindowsRuntime;
using Unigram.Helpers;
using Unigram.Controls.Views;
using Unigram.Core.Models;
using Unigram.Controls;
using Unigram.Core.Helpers;
using Org.BouncyCastle.Security;
using Unigram.Core;
using Unigram.Services;
using Windows.Storage.FileProperties;
using Windows.System;
using Windows.UI.Xaml.Controls;
using Windows.UI.Popups;
using Telegram.Api.TL.Messages.Methods;
using Telegram.Api;
using Unigram.Views;
using Telegram.Api.TL.Phone.Methods;
using Windows.ApplicationModel.Calls;
using Unigram.Native.Tasks;
using Windows.Media.Effects;
using Windows.Media.Transcoding;
using Windows.Media.MediaProperties;
using Telegram.Api.Services.Cache.EventArgs;
using Windows.Foundation.Metadata;
using Windows.UI.Text;
using Telegram.Api.TL.Messages;
using Windows.UI.Notifications;
using Unigram.Native;
using Unigram.Views.Channels;
using Telegram.Api.TL.Channels;
using Windows.UI.StartScreen;
using Unigram.Models;
using Telegram.Api.Native;
using Newtonsoft.Json;
using Unigram.Core.Common;
using Unigram.ViewModels.Dialogs;
using Windows.UI.Xaml.Controls.Primitives;
using System.Collections.Concurrent;
using Windows.ApplicationModel.UserActivities;
<<<<<<< HEAD
=======
using Windows.Foundation;
>>>>>>> 0bf0348b

namespace Unigram.ViewModels
{
    public partial class DialogViewModel : UnigramViewModelBase
    {
        public MessageCollection Items { get; private set; }

        private List<TLMessageCommonBase> _selectedItems = new List<TLMessageCommonBase>();
        public List<TLMessageCommonBase> SelectedItems
        {
            get
            {
                return _selectedItems;
            }
            set
            {
                Set(ref _selectedItems, value);
                MessagesForwardCommand.RaiseCanExecuteChanged();
                MessagesDeleteCommand.RaiseCanExecuteChanged();
                MessagesCopyCommand.RaiseCanExecuteChanged();
            }
        }

        public void ExpandSelection(IEnumerable<TLMessageCommonBase> vector)
        {
            var messages = vector.ToList();

            for (int i = 0; i < messages.Count; i++)
            {
                if (messages[i] is TLMessage message && message.Media is TLMessageMediaGroup groupMedia)
                {
                    messages.RemoveAt(i);

                    for (int j = 0; j < groupMedia.Layout.Messages.Count; j++)
                    {
                        messages.Insert(i, groupMedia.Layout.Messages[j]);
                        i++;
                    }

                    i--;
                }
            }

            SelectedItems = messages;
        }

        public MediaLibraryCollection MediaLibrary
        {
            get
            {
                return App.Current.Resources["MediaLibrary"] as MediaLibraryCollection;
            }
        }

        // Kludge
        public static Dictionary<long, IList<TLChannelParticipantBase>> Admins { get; } = new Dictionary<long, IList<TLChannelParticipantBase>>();

        private readonly ConcurrentDictionary<long, TLMessage> _groupedMessages = new ConcurrentDictionary<long, TLMessage>();

        private static readonly Dictionary<TLPeerBase, int> _scrollingIndex = new Dictionary<TLPeerBase, int>();
        private static readonly Dictionary<TLPeerBase, double> _scrollingPixel = new Dictionary<TLPeerBase, double>();

        private readonly DisposableMutex _loadMoreLock = new DisposableMutex();
        private readonly DisposableMutex _insertLock = new DisposableMutex();

        private readonly DialogStickersViewModel _stickers;
        private readonly IStickersService _stickersService;
        private readonly ILocationService _locationService;
        private readonly ILiveLocationService _liveLocationService;
        private readonly IUploadFileManager _uploadFileManager;
        private readonly IUploadAudioManager _uploadAudioManager;
        private readonly IUploadDocumentManager _uploadDocumentManager;
        private readonly IUploadVideoManager _uploadVideoManager;
        private readonly IPushService _pushService;

        private UserActivitySession _timelineSession;

        public DialogViewModel(IMTProtoService protoService, ICacheService cacheService, ITelegramEventAggregator aggregator, IUploadFileManager uploadFileManager, IUploadAudioManager uploadAudioManager, IUploadDocumentManager uploadDocumentManager, IUploadVideoManager uploadVideoManager, IStickersService stickersService, ILocationService locationService, ILiveLocationService liveLocationService, IPushService pushService)
            : base(protoService, cacheService, aggregator)
        {
            _uploadFileManager = uploadFileManager;
            _uploadAudioManager = uploadAudioManager;
            _uploadDocumentManager = uploadDocumentManager;
            _uploadVideoManager = uploadVideoManager;
            _stickersService = stickersService;
            _locationService = locationService;
            _liveLocationService = liveLocationService;
            _pushService = pushService;

            _stickers = new DialogStickersViewModel(protoService, cacheService, aggregator, stickersService);

            _informativeTimer = new DispatcherTimer();
            _informativeTimer.Interval = TimeSpan.FromSeconds(5);
            _informativeTimer.Tick += (s, args) =>
            {
                _informativeTimer.Stop();
                InformativeMessage = null;
            };

            NextMentionCommand = new RelayCommand(NextMentionExecute);
            PreviousSliceCommand = new RelayCommand(PreviousSliceExecute);
            ClearReplyCommand = new RelayCommand(ClearReplyExecute);
            PinnedCommand = new RelayCommand(PinnedExecute);
            JoinChannelCommand = new RelayCommand(JoinChannelExecute);
            ToggleMuteCommand = new RelayCommand(ToggleMuteExecute);
            ToggleSilentCommand = new RelayCommand(ToggleSilentExecute);
            HideReportSpamCommand = new RelayCommand(HideReportSpamExecute);
            ReportSpamCommand = new RelayCommand(ReportSpamExecute);
            ReportCommand = new RelayCommand(ReportExecute);
            OpenStickersCommand = new RelayCommand(OpenStickersExecute);
            DialogDeleteCommand = new RelayCommand(DialogDeleteExecute);
            DialogClearCommand = new RelayCommand(DialogClearExecute);
            CallCommand = new RelayCommand(CallExecute);
            UnpinMessageCommand = new RelayCommand(UnpinMessageExecute);
            UnblockCommand = new RelayCommand(UnblockExecute);
            ShareContactCommand = new RelayCommand(ShareContactExecute);
            AddContactCommand = new RelayCommand(AddContactExecute);
            PinChatCommand = new RelayCommand(PinChatExecute, CanExecutePinChatCommand);
            UnpinChatCommand = new RelayCommand(UnpinChatExecute, CanUnpinChatExecute);
            StartCommand = new RelayCommand(StartExecute);
            SearchCommand = new RelayCommand(SearchExecute);
            JumpDateCommand = new RelayCommand(JumpDateExecute);
            GroupStickersCommand = new RelayCommand(GroupStickersExecute);
            ReadMentionsCommand = new RelayCommand(ReadMentionsExecute);
            SendCommand = new RelayCommand<string>(SendMessage);
            SwitchCommand = new RelayCommand<TLInlineBotSwitchPM>(SwitchExecute);

            MessagesForwardCommand = new RelayCommand(MessagesForwardExecute, MessagesForwardCanExecute);
            MessagesDeleteCommand = new RelayCommand(MessagesDeleteExecute, MessagesDeleteCanExecute);
            MessagesCopyCommand = new RelayCommand(MessagesCopyExecute, MessagesCopyCanExecute);

            MessageReplyCommand = new RelayCommand<TLMessageBase>(MessageReplyExecute);
            MessageDeleteCommand = new RelayCommand<TLMessageBase>(MessageDeleteExecute);
            MessageForwardCommand = new RelayCommand<TLMessageBase>(MessageForwardExecute);
            MessageShareCommand = new RelayCommand<TLMessage>(MessageShareExecute);
            MessageSelectCommand = new RelayCommand<TLMessageBase>(MessageSelectExecute);
            MessageCopyCommand = new RelayCommand<TLMessage>(MessageCopyExecute);
            MessageCopyMediaCommand = new RelayCommand<TLMessage>(MessageCopyMediaExecute);
            MessageCopyLinkCommand = new RelayCommand<TLMessageCommonBase>(MessageCopyLinkExecute);
            MessageEditLastCommand = new RelayCommand(MessageEditLastExecute);
            MessageEditCommand = new RelayCommand<TLMessage>(MessageEditExecute);
            MessagePinCommand = new RelayCommand<TLMessageBase>(MessagePinExecute);
            //KeyboardButtonCommand = new RelayCommand<TLKeyboardButtonBase>(KeyboardButtonExecute);
            MessageOpenReplyCommand = new RelayCommand<TLMessageCommonBase>(MessageOpenReplyExecute);
            MessageStickerPackInfoCommand = new RelayCommand<TLMessage>(MessageStickerPackInfoExecute);
            MessageFaveStickerCommand = new RelayCommand<TLMessage>(MessageFaveStickerExecute);
            MessageUnfaveStickerCommand = new RelayCommand<TLMessage>(MessageUnfaveStickerExecute);
            MessageSaveStickerCommand = new RelayCommand<TLMessage>(MessageSaveStickerExecute);
            MessageSaveMediaCommand = new RelayCommand<TLMessage>(MessageSaveMediaExecute);
            MessageSaveDownloadCommand = new RelayCommand<TLMessage>(MessageSaveDownloadExecute);
            MessageSaveGIFCommand = new RelayCommand<TLMessage>(MessageSaveGIFExecute);
            MessageAddContactCommand = new RelayCommand<TLMessage>(MessageAddContactExecute);
            MessageServiceCommand = new RelayCommand<TLMessageService>(MessageServiceExecute);

            SendStickerCommand = new RelayCommand<TLDocument>(SendStickerExecute);
            SendGifCommand = new RelayCommand<TLDocument>(SendGifExecute);
            SendFileCommand = new RelayCommand(SendFileExecute);
            SendMediaCommand = new RelayCommand(SendMediaExecute);
            SendContactCommand = new RelayCommand(SendContactExecute);
            SendLocationCommand = new RelayCommand(SendLocationExecute);

            Items = new MessageCollection();
            Items.CollectionChanged += (s, args) => IsEmpty = Items.Count == 0;

            Aggregator.Subscribe(this);
        }

        ~DialogViewModel()
        {
            Debug.WriteLine("Finalizing DialogViewModel");
            Aggregator.Unsubscribe(this);

            GC.Collect();

            //if (Messages != null)
            //{
            //    Messages.Clear();
            //    Messages = null;
            //}
            //if (BotCommands != null)
            //{
            //    BotCommands.Clear();
            //    BotCommands = null;
            //}
            //if (UnfilteredBotCommands != null)
            //{
            //    UnfilteredBotCommands.Clear();
            //    UnfilteredBotCommands = null;
            //}
            //if (UsernameHints != null)
            //{
            //    UsernameHints.Clear();
            //    UsernameHints = null;
            //}
            //if (StickerPack != null)
            //{
            //    StickerPack.Clear();
            //    StickerPack = null;
            //}
            //if (SelectedMessages != null)
            //{
            //    SelectedMessages.Clear();
            //    SelectedMessages = null;
            //}
        }

        public bool IsActive
        {
            get
            {
                return NavigationService?.IsPeerActive(Peer) ?? false;
            }
        }

        public DialogStickersViewModel Stickers => _stickers;

        private TLDialog _dialog;
        public TLDialog Dialog
        {
            get
            {
                return _dialog;
            }
            set
            {
                Set(ref _dialog, value);
            }
        }

        private ITLDialogWith _with;
        public ITLDialogWith With
        {
            get
            {
                return _with;
            }
            set
            {
                Set(ref _with, value);
                RaisePropertyChanged(() => IsSilentVisible);

                if (value is TLUser)
                    RaisePropertyChanged(() => WithUser);
                else if (value is TLChat)
                    RaisePropertyChanged(() => WithChat);
                else if (value is TLChannel)
                    RaisePropertyChanged(() => WithChannel);
            }
        }

        public TLUser WithUser => _with as TLUser;
        public TLChat WithChat => _with as TLChat;
        public TLChannel WithChannel => _with as TLChannel;

        private object _full;
        public object Full
        {
            get
            {
                return _full;
            }
            set
            {
                Set(ref _full, value);
                RaisePropertyChanged(() => With);
                RaisePropertyChanged(() => IsSilentVisible);

                if (value is TLUserFull)
                    RaisePropertyChanged(() => FullUser);
                else if (value is TLChatFull)
                    RaisePropertyChanged(() => FullChat);
                else if (value is TLChannelFull)
                    RaisePropertyChanged(() => FullChannel);
            }
        }

        public TLUserFull FullUser => _full as TLUserFull;
        public TLChatFull FullChat => _full as TLChatFull;
        public TLChannelFull FullChannel => _full as TLChannelFull;

        private string _lastSeen;
        public string LastSeen
        {
            get
            {
                return _lastSeen;
            }
            set
            {
                Set(ref _lastSeen, value);
            }
        }

        private TLInputPeerBase _peer;
        public TLInputPeerBase Peer
        {
            get
            {
                return _peer;
            }
            set
            {
                Set(ref _peer, value);
            }
        }

        private DialogSearchViewModel _search;
        public DialogSearchViewModel Search
        {
            get
            {
                return _search;
            }
            set
            {
                Set(ref _search, value);
            }
        }

        private string _accessToken;
        public string AccessToken
        {
            get
            {
                return _accessToken;
            }
            set
            {
                Set(ref _accessToken, value);
                RaisePropertyChanged(() => HasAccessToken);
            }
        }

        public bool HasAccessToken
        {
            get
            {
                return (_accessToken != null || _isEmpty) && !_isLoadingNextSlice && !_isLoadingPreviousSlice;
            }
        }

        private TLMessageBase _pinnedMessage;
        public TLMessageBase PinnedMessage
        {
            get
            {
                return _pinnedMessage;
            }
            set
            {
                Set(ref _pinnedMessage, value);
            }
        }

        private DispatcherTimer _informativeTimer;

        private TLMessageBase _informativeMessage;
        public TLMessageBase InformativeMessage
        {
            get
            {
                return _informativeMessage;
            }
            set
            {
                if (value != null)
                {
                    _informativeTimer.Stop();
                    _informativeTimer.Start();
                }

                Set(ref _informativeMessage, value);
            }
        }

        private bool _isReportSpam;
        public bool IsReportSpam
        {
            get
            {
                return _isReportSpam;
            }
            set
            {
                Set(ref _isReportSpam, value);
            }
        }

        private bool _isPhoneCallsAvailable;
        public bool IsPhoneCallsAvailable
        {
            get
            {
                return _isPhoneCallsAvailable;
            }
            set
            {
                Set(ref _isPhoneCallsAvailable, value);
            }
        }

        private bool _isShareContactAvailable;
        public bool IsShareContactAvailable
        {
            get
            {
                return _isShareContactAvailable;
            }
            set
            {
                Set(ref _isShareContactAvailable, value);
            }
        }

        private bool _isAddContactAvailable;
        public bool IsAddContactAvailable
        {
            get
            {
                return _isAddContactAvailable;
            }
            set
            {
                Set(ref _isAddContactAvailable, value);
            }
        }

        private bool _canPinChat;
        public bool CanPinChat
        {
            get
            {
                return _canPinChat;
            }
            set
            {
                Set(ref _canPinChat, value);
            }
        }

        private bool _canUnpinChat;
        public bool CanUnpinChat
        {
            get
            {
                return _canUnpinChat;
            }
            set
            {
                Set(ref _canUnpinChat, value);
            }
        }

        private ListViewSelectionMode _selectionMode = ListViewSelectionMode.None;
        public ListViewSelectionMode SelectionMode
        {
            get
            {
                return _selectionMode;
            }
            set
            {
                Set(ref _selectionMode, value);
            }
        }

        public BubbleTextBox TextField { get; set; }
        public BubbleListView ListField { get; set; }

        public void SetSelection(int start)
        {
            if (TextField == null)
            {
                return;
            }

            TextField.Document.GetText(TextGetOptions.None, out string text);
            TextField.Document.Selection.SetRange(start, text.Length);
        }

        public void SetText(string text, TLVector<TLMessageEntityBase> entities = null, bool focus = false)
        {
            if (TextField == null)
            {
                return;
            }

            if (With is TLChannel channel)
            {
                if (channel.IsBroadcast && !(channel.IsCreator || channel.HasAdminRights))
                {
                    return;
                }
            }

            if (string.IsNullOrEmpty(text))
            {
                TextField.Document.SetText(TextSetOptions.FormatRtf, @"{\rtf1\fbidis\ansi\ansicpg1252\deff0\nouicompat\deflang1040{\fonttbl{\f0\fnil Segoe UI;}}{\*\generator Riched20 10.0.14393}\viewkind4\uc1\pard\ltrpar\tx720\cf1\f0\fs23\lang1033}");
            }
            else
            {
                TextField.SetText(text, entities);
            }

            if (focus)
            {
                TextField.Focus(FocusState.Keyboard);
            }
        }

        public string GetText()
        {
            if (TextField == null)
            {
                return null;
            }

            TextField.Document.GetText(TextGetOptions.NoHidden, out string text);
            return text;
        }

        public bool IsFirstSliceLoaded { get; set; }

        private bool _isLastSliceLoaded;
        public bool IsLastSliceLoaded
        {
            get
            {
                return _isLastSliceLoaded;
            }
            set
            {
                Set(ref _isLastSliceLoaded, value);
            }
        }

        private bool _isEmpty = true;
        public bool IsEmpty
        {
            get
            {
                return _isEmpty && !_isLoadingNextSlice && !_isLoadingPreviousSlice;
            }
            set
            {
                Set(ref _isEmpty, value);
                RaisePropertyChanged(() => HasAccessToken);
            }
        }

        public override bool IsLoading
        {
            get
            {
                return _isLoadingNextSlice || _isLoadingPreviousSlice;
            }
            set
            {
                base.IsLoading = value;
                RaisePropertyChanged(() => IsEmpty);
                RaisePropertyChanged(() => HasAccessToken);
            }
        }

        private bool _isLoadingNextSlice;
        private bool _isLoadingPreviousSlice;

        private Stack<int> _goBackStack = new Stack<int>();

        public async Task LoadNextSliceAsync(bool force = false)
        {
            using (await _loadMoreLock.WaitAsync())
            {
                if (_isLoadingNextSlice || _isLoadingPreviousSlice || _peer == null)
                {
                    return;
                }

                _isLoadingNextSlice = true;
                IsLoading = true;

                Debug.WriteLine("DialogViewModel: LoadNextSliceAsync");

                var maxId = int.MaxValue;
                var limit = 50;

                for (int i = 0; i < Items.Count; i++)
                {
                    if (Items[i].Id != 0 && Items[i].Id < maxId)
                    {
                        maxId = Items[i].Id;
                    }
                }

                Debug.WriteLine("DialogViewModel: LoadNextSliceAsync: Begin request");

                //return;

                var response = await ProtoService.GetHistoryAsync(Peer, Peer.ToPeer(), true, 0, 0, maxId, limit, 0);
                if (response.IsSucceeded && response.Result is ITLMessages result)
                {
                    if (result.Messages.Count > 0)
                    {
                        ListField.SetScrollMode(ItemsUpdatingScrollMode.KeepLastItemInView, force);
                    }

                    ProcessReplies(result.Messages);
                    MessageCollection.ProcessReplies(result.Messages);

                    Debug.WriteLine("DialogViewModel: LoadNextSliceAsync: Replies processed");

                    //foreach (var item in result.Result.Messages.OrderByDescending(x => x.Date))
                    for (int i = 0; i < result.Messages.Count; i++)
                    {
                        var item = result.Messages[i];
                        if (item is TLMessageService serviceMessage && serviceMessage.Action is TLMessageActionHistoryClear)
                        {
                            continue;
                        }

                        Items.Insert(0, item);
                        //InsertMessage(item as TLMessageCommonBase);
                    }

                    Debug.WriteLine("DialogViewModel: LoadNextSliceAsync: Items added");

                    foreach (var item in result.Messages.OrderByDescending(x => x.Date))
                    {
                        var message = item as TLMessage;
                        if (message != null && !message.IsOut && message.HasFromId && message.HasReplyMarkup && message.ReplyMarkup != null)
                        {
                            var user = CacheService.GetUser(message.FromId) as TLUser;
                            if (user != null && user.IsBot)
                            {
                                SetReplyMarkup(message);
                            }
                        }
                    }

                    if (result.Messages.Count < limit)
                    {
                        IsLastSliceLoaded = true;
                    }
                }

                _isLoadingNextSlice = false;
                IsLoading = false;
            }
        }

        public async Task LoadPreviousSliceAsync(bool force = false, bool last = false)
        {
            using (await _loadMoreLock.WaitAsync())
            {
                if (_isLoadingNextSlice || _isLoadingPreviousSlice || _peer == null)
                {
                    return;
                }

                _isLoadingPreviousSlice = true;
                IsLoading = true;

                //if (last)
                //{
                //    UpdatingScrollMode = force ? UpdatingScrollMode.ForceKeepLastItemInView : UpdatingScrollMode.KeepLastItemInView;
                //}
                //else
                //{
                //    UpdatingScrollMode = force ? UpdatingScrollMode.ForceKeepItemsInView : UpdatingScrollMode.KeepItemsInView;
                //}

                Debug.WriteLine("DialogViewModel: LoadPreviousSliceAsync");

                var maxId = int.MaxValue;
                var limit = 50;

                //for (int i = 0; i < Messages.Count; i++)
                //{
                //    if (Messages[i].Id != 0 && Messages[i].Id < maxId)
                //    {
                //        maxId = Messages[i].Id;
                //    }
                //}

                maxId = Items.LastOrDefault()?.Id ?? 1;

                var response = await ProtoService.GetHistoryAsync(Peer, Peer.ToPeer(), true, -limit - 1, 0, maxId, limit, 0);
                if (response.IsSucceeded && response.Result is ITLMessages result)
                {
                    if (result.Messages.Count > 0)
                    {
                        //ListField.SetScrollMode(response.Result.Messages.Count < limit ? ItemsUpdatingScrollMode.KeepLastItemInView : ItemsUpdatingScrollMode.KeepItemsInView, force);
                        ListField.SetScrollMode(ItemsUpdatingScrollMode.KeepItemsInView, true);
                    }

                    ProcessReplies(result.Messages);
                    MessageCollection.ProcessReplies(result.Messages);

                    //foreach (var item in result.Result.Messages.OrderBy(x => x.Date))
                    for (int i = result.Messages.Count - 1; i >= 0; i--)
                    {
                        var item = result.Messages[i];
                        if (item is TLMessageService serviceMessage && serviceMessage.Action is TLMessageActionHistoryClear)
                        {
                            continue;
                        }

                        if (item.Id > maxId)
                        {
                            Items.Add(item);
                        }
                        //InsertMessage(item as TLMessageCommonBase);
                    }

                    foreach (var item in result.Messages.OrderByDescending(x => x.Date))
                    {
                        var message = item as TLMessage;
                        if (message != null && !message.IsOut && message.HasFromId && message.HasReplyMarkup && message.ReplyMarkup != null)
                        {
                            var user = CacheService.GetUser(message.FromId) as TLUser;
                            if (user != null && user.IsBot)
                            {
                                SetReplyMarkup(message);
                            }
                        }
                    }

                    if (result.Messages.Count < limit)
                    {
                        IsFirstSliceLoaded = true;
                    }
                }

                _isLoadingPreviousSlice = false;
                IsLoading = false;
            }
        }

        public RelayCommand NextMentionCommand { get; }
        private async void NextMentionExecute()
        {
            var dialog = _dialog;
            if (dialog == null)
            {
                return;
            }

            var response = await ProtoService.GetUnreadMentionsAsync(_peer, 0, dialog.UnreadMentionsCount - 1, 1, 0, 0);
            if (response.IsSucceeded && response.Result is ITLMessages result)
            {
                var count = 0;
                if (response.Result is TLMessagesChannelMessages channelMessages)
                {
                    count = channelMessages.Count;
                }

                dialog.UnreadMentionsCount = count;
                dialog.RaisePropertyChanged(() => dialog.UnreadMentionsCount);

                //if (response.Result.Messages.IsEmpty())
                //{
                //    dialog.UnreadMentionsCount = 0;
                //    dialog.RaisePropertyChanged(() => dialog.UnreadMentionsCount);
                //    return;
                //}

                var commonMessage = result.Messages.FirstOrDefault() as TLMessageCommonBase;
                if (commonMessage == null)
                {
                    return;
                }

                commonMessage.IsMediaUnread = false;
                commonMessage.RaisePropertyChanged(() => commonMessage.IsMediaUnread);

                // DO NOT AWAIT
                LoadMessageSliceAsync(null, commonMessage.Id);

                if (With is TLChannel channel)
                {
                    await ProtoService.ReadMessageContentsAsync(channel.ToInputChannel(), new TLVector<int> { commonMessage.Id });
                }
                else
                {
                    await ProtoService.ReadMessageContentsAsync(new TLVector<int> { commonMessage.Id });
                }
            }
        }

        public RelayCommand PreviousSliceCommand { get; }
        private async void PreviousSliceExecute()
        {
            if (_goBackStack.Count > 0)
            {
                await LoadMessageSliceAsync(null, _goBackStack.Pop());
            }
            else
            {
                Items.Clear();

                var maxId = _dialog?.UnreadCount > 0 ? _dialog.ReadInboxMaxId : int.MaxValue;
                var offset = _dialog?.UnreadCount > 0 && maxId > 0 ? -16 : 0;
                await LoadFirstSliceAsync(maxId, offset);
            }
        }

        public async Task LoadMessageSliceAsync(int? previousId, int maxId, bool highlight = true, double? pixel = null)
        {
            if (_isLoadingNextSlice || _isLoadingPreviousSlice || _peer == null)
            {
                return;
            }

            var already = Items.FirstOrDefault(x => x.Id == maxId);
            if (already != null)
            {
                //ListField.ScrollIntoView(already);
                await ListField.ScrollToItem(already, highlight ? SnapPointsAlignment.Center : SnapPointsAlignment.Far, highlight, pixel);
                return;
            }

            _isLoadingNextSlice = true;
            _isLoadingPreviousSlice = true;
            IsLoading = true;
            IsLastSliceLoaded = false;
            IsFirstSliceLoaded = false;

            Debug.WriteLine("DialogViewModel: LoadMessageSliceAsync");

            if (previousId.HasValue)
            {
                _goBackStack.Push(previousId.Value);
            }

            Items.Clear();

            var offset = -25;
            var limit = 50;

            var response = await ProtoService.GetHistoryAsync(Peer, Peer.ToPeer(), true, offset, 0, maxId, limit, 0);
            if (response.IsSucceeded && response.Result is ITLMessages result)
            {
                if (result.Messages.Count > 0)
                {
                    ListField.SetScrollMode(ItemsUpdatingScrollMode.KeepItemsInView, true);
                }

                ProcessReplies(result.Messages);
                MessageCollection.ProcessReplies(result.Messages);

                //foreach (var item in result.Result.Messages.OrderByDescending(x => x.Date))
                for (int i = result.Messages.Count - 1; i >= 0; i--)
                {
                    var item = result.Messages[i];
                    if (item is TLMessageService serviceMessage && serviceMessage.Action is TLMessageActionHistoryClear)
                    {
                        continue;
                    }

                    Items.Add(item);
                }

                foreach (var item in result.Messages.OrderByDescending(x => x.Date))
                {
                    var message = item as TLMessage;
                    if (message != null && !message.IsOut && message.HasFromId && message.HasReplyMarkup && message.ReplyMarkup != null)
                    {
                        var user = CacheService.GetUser(message.FromId) as TLUser;
                        if (user != null && user.IsBot)
                        {
                            SetReplyMarkup(message);
                        }
                    }
                }

                //if (response.Result.Messages.Count < limit)
                //{
                //    IsFirstSliceLoaded = true;
                //}

                IsLastSliceLoaded = false;
                IsFirstSliceLoaded = false;
            }

            _isLoadingNextSlice = false;
            _isLoadingPreviousSlice = false;
            IsLoading = false;

            //await Task.Delay(200);
            //await LoadNextSliceAsync(true);
            await LoadMessageSliceAsync(null, maxId, highlight, pixel);
        }

        public async Task LoadDateSliceAsync(int dateOffset)
        {
            var offset = -1;
            var limit = 1;

            var obj = new TLMessagesGetHistory { Peer = Peer, OffsetId = 0, OffsetDate = dateOffset - 1, AddOffset = offset, Limit = limit, MaxId = 0, MinId = 0 };
            ProtoService.SendRequestAsync<TLMessagesMessagesBase>("messages.getHistory", obj, result =>
            {
                if (result is ITLMessages messages && messages.Messages.Count > 0)
                {
                    BeginOnUIThread(async () =>
                    {
                        await LoadMessageSliceAsync(null, messages.Messages[0].Id);
                    });
                }
            });

            //var result = await ProtoService.GetHistoryAsync(Peer, Peer.ToPeer(), true, offset, dateOffset, 0, limit);
            //if (result.IsSucceeded)
            //{
            //    await LoadMessageSliceAsync(null, result.Result.Messages[0].Id);
            //}
        }


        public async Task LoadFirstSliceAsync(int maxId, int offset)
        {
            using (await _loadMoreLock.WaitAsync())
            {
                if (_isLoadingNextSlice || _isLoadingPreviousSlice || _peer == null)
                {
                    return;
                }

                _isLoadingNextSlice = true;
                _isLoadingPreviousSlice = true;
                IsLoading = true;

                Debug.WriteLine("DialogViewModel: LoadFirstSliceAsync");

                var lastRead = true;

                //var maxId = _currentDialog?.UnreadCount > 0 ? _currentDialog.ReadInboxMaxId : int.MaxValue;
                var readMaxId = With as ITLReadMaxId;

                //var maxId = readMaxId.ReadInboxMaxId > 0 ? readMaxId.ReadInboxMaxId : int.MaxValue;
                //var offset = _currentDialog?.UnreadCount > 0 && maxId > 0 ? -51 : 0;

                //var maxId = _currentDialog?.UnreadCount > 0 ? _currentDialog.ReadInboxMaxId : int.MaxValue;
                //var offset = _currentDialog?.UnreadCount > 0 && maxId > 0 ? -16 : 0;
                var limit = 15;

                Retry:
                var response = await ProtoService.GetHistoryAsync(Peer, Peer.ToPeer(), true, offset, 0, maxId, limit, 0);
                if (response.IsSucceeded && response.Result is ITLMessages result)
                {
                    if (result.Messages.Count == 0 && offset < 0)
                    {
                        maxId = int.MaxValue;
                        offset = 0;
                        goto Retry;
                    }

                    if (result.Messages.Count > 0)
                    {
                        ListField.SetScrollMode(maxId == int.MaxValue ? ItemsUpdatingScrollMode.KeepLastItemInView : ItemsUpdatingScrollMode.KeepItemsInView, true);
                    }

                    ProcessReplies(result.Messages);
                    MessageCollection.ProcessReplies(result.Messages);

                    //foreach (var item in result.Result.Messages.OrderBy(x => x.Date))
                    for (int i = result.Messages.Count - 1; i >= 0; i--)
                    {
                        var item = result.Messages[i];
                        if (item is TLMessageService serviceMessage && serviceMessage.Action is TLMessageActionHistoryClear)
                        {
                            continue;
                        }

                        var message = item as TLMessageCommonBase;

                        if (item.Id > maxId && lastRead && message != null && !message.IsOut)
                        {
                            var unreadMessage = new TLMessageService
                            {
                                FromId = SettingsHelper.UserId,
                                ToId = Peer.ToPeer(),
                                State = TLMessageState.Sending,
                                IsOut = true,
                                IsUnread = true,
                                Date = item.Date,
                                Action = new TLMessageActionUnreadMessages(),
                                RandomId = TLLong.Random()
                            };

                            Items.Add(unreadMessage);
                            lastRead = false;
                        }

                        Items.Add(item);
                    }

                    foreach (var item in result.Messages.OrderByDescending(x => x.Date))
                    {
                        var message = item as TLMessage;
                        if (message != null && !message.IsOut && message.HasFromId && message.HasReplyMarkup && message.ReplyMarkup != null)
                        {
                            var user = CacheService.GetUser(message.FromId) as TLUser;
                            if (user != null && user.IsBot)
                            {
                                SetReplyMarkup(message);
                            }
                        }
                    }

                    if (result.Messages.Count < limit)
                    {
                        IsFirstSliceLoaded = maxId < int.MaxValue;
                        IsLastSliceLoaded = maxId == int.MaxValue;
                    }
                    else
                    {
                        IsFirstSliceLoaded = false;
                        IsLastSliceLoaded = false;
                    }
                }

                _isLoadingNextSlice = false;
                _isLoadingPreviousSlice = false;
                IsLoading = false;
            }

            //if (maxId < int.MaxValue)
            //{
            //    await LoadMessageSliceAsync(null, maxId);
            //}
        }

        public void ScrollToBottom(object item)
        {
            //if (IsFirstSliceLoaded)
            {
                if (item == null)
                {
                    ListField.ScrollToBottom();
                }
                else
                {
                    ListField.ScrollIntoView(item, ScrollIntoViewAlignment.Leading);
                }

                ListField.SetScrollMode(ItemsUpdatingScrollMode.KeepLastItemInView, true);
            }
        }

        public async void ProcessReplies(IList<TLMessageBase> messages)
        {
            var replyIds = new TLVector<int>();
            var replyToMsgs = new List<TLMessageCommonBase>();

            var groups = new Dictionary<long, Tuple<TLMessage, GroupedMessages>>();

            for (int i = 0; i < messages.Count; i++)
            {
                var commonMessage = messages[i] as TLMessageCommonBase;
                if (commonMessage != null)
                {
                    if (commonMessage is TLMessage message && message.HasGroupedId && message.GroupedId is long groupedId)
                    {
                        _groupedMessages.TryGetValue(groupedId, out TLMessage group);

                        var next = false;

                        if (group == null)
                        {
                            var media = new TLMessageMediaGroup();

                            group = new TLMessage();
                            group.Media = media;
                            group.Date = message.Date;

                            messages[i] = group;
                            commonMessage = group;

                            groups[groupedId] = Tuple.Create(group, media.Layout);
                            _groupedMessages[groupedId] = group;
                        }
                        else
                        {
                            next = true;
                            messages.RemoveAt(i);
                            i--;
                        }

                        if (group.Media is TLMessageMediaGroup groupMedia)
                        {
                            //var array = group.Messages.ToArray();
                            //var insert = Array.BinarySearch(array, message, _comparer);
                            //if (insert < 0) insert = ~insert;

                            groupMedia.Layout.GroupedId = groupedId;
                            groupMedia.Layout.Messages.Add(message);
                            groupMedia.Layout.Calculate();

                            var first = groupMedia.Layout.Messages.FirstOrDefault();
                            if (first != null)
                            {
                                group.Id = first.Id;
                                group.Flags = first.Flags;
                                group.HasEditDate = false;
                                group.FromId = first.FromId;
                                group.ToId = first.ToId;
                                group.FwdFrom = first.FwdFrom;
                                group.ViaBotId = first.ViaBotId;
                                group.ReplyToMsgId = first.ReplyToMsgId;
                                group.Date = first.Date;
                                group.Message = first.Message;
                                group.ReplyMarkup = first.ReplyMarkup;
                                group.Entities = first.Entities;
                                group.Views = first.Views;
                                group.PostAuthor = first.PostAuthor;
                                group.GroupedId = first.GroupedId;
                            }

                            if (first.Media is ITLMessageMediaCaption caption)
                            {
                                group.HasEditDate = first.HasEditDate;
                                group.EditDate = first.EditDate;

                                groupMedia.Caption = caption.Caption;

                                group.RaisePropertyChanged(() => group.EditDate);
                                group.RaisePropertyChanged(() => group.Self);
                            }
                        }

                        if (next)
                        {
                            continue;
                        }
                    }

                    var replyId = commonMessage.ReplyToMsgId;
                    if (replyId != null && replyId.Value != 0)
                    {
                        var channelId = new int?();
                        var channel = commonMessage.ToId as TLPeerChannel;
                        if (channel != null)
                        {
                            channelId = channel.Id;
                        }

                        var reply = CacheService.GetMessage(replyId.Value, channelId);
                        if (reply != null)
                        {
                            messages[i].Reply = reply;
                            messages[i].RaisePropertyChanged(() => messages[i].Reply);
                            messages[i].RaisePropertyChanged(() => messages[i].ReplyInfo);

                            if (messages[i] is TLMessageService)
                            {
                                messages[i].RaisePropertyChanged(() => ((TLMessageService)messages[i]).Self);
                            }
                        }
                        else
                        {
                            replyIds.Add(replyId.Value);
                            replyToMsgs.Add(commonMessage);
                        }
                    }

                    //if (message.NotListened && message.Media != null)
                    //{
                    //    message.Media.NotListened = true;
                    //}
                }
            }

            foreach (var group in groups.Values)
            {
                group.Item2.Calculate();
                group.Item1.RaisePropertyChanged(() => group.Item1.Media);
            }

            if (replyIds.Count > 0)
            {
                Task<MTProtoResponse<TLMessagesMessagesBase>> task = null;

                if (Peer is TLInputPeerChannel)
                {
                    var first = replyToMsgs.FirstOrDefault();
                    if (first.ToId is TLPeerChat)
                    {
                        task = ProtoService.GetMessagesAsync(replyIds);
                    }
                    else
                    {
                        var peer = Peer as TLInputPeerChannel;
                        task = ProtoService.GetMessagesAsync(new TLInputChannel { ChannelId = peer.ChannelId, AccessHash = peer.AccessHash }, replyIds);
                    }
                }
                else
                {
                    task = ProtoService.GetMessagesAsync(replyIds);
                }

                var response = await task;
                if (response.IsSucceeded && response.Result is ITLMessages result)
                {
                    //CacheService.AddChats(result.Result.Chats, (results) => { });
                    //CacheService.AddUsers(result.Result.Users, (results) => { });
                    CacheService.SyncUsersAndChats(result.Users, result.Chats, tuple => { });

                    for (int j = 0; j < result.Messages.Count; j++)
                    {
                        for (int k = 0; k < replyToMsgs.Count; k++)
                        {
                            var message = replyToMsgs[k];
                            if (message != null && message.ReplyToMsgId.Value == result.Messages[j].Id)
                            {
                                replyToMsgs[k].Reply = result.Messages[j];
                                replyToMsgs[k].RaisePropertyChanged(() => replyToMsgs[k].Reply);
                                replyToMsgs[k].RaisePropertyChanged(() => replyToMsgs[k].ReplyInfo);

                                if (replyToMsgs[k] is TLMessageService)
                                {
                                    replyToMsgs[k].RaisePropertyChanged(() => ((TLMessageService)replyToMsgs[k]).Self);
                                }
                            }
                        }
                    }
                }
                else
                {
                    Execute.ShowDebugMessage("messages.getMessages error " + response.Error);
                }
            }
        }

        public override async Task OnNavigatedToAsync(object parameter, NavigationMode mode, IDictionary<string, object> state)
        {
            //if (mode != NavigationMode.New)
            //{
            //    return;
            //}

            //Messages.Clear();
            //With = null;
            //Full = null;

            var messageId = new int?();
            if (App.InMemoryState.NavigateToMessage.HasValue)
            {
                messageId = App.InMemoryState.NavigateToMessage;
                App.InMemoryState.NavigateToMessage = null;
            }

            AccessToken = App.InMemoryState.NavigateToAccessToken;
            App.InMemoryState.NavigateToAccessToken = null;

            var participant = GetParticipant(parameter as TLPeerBase);
            if (participant == null)
            {
                return;
            }

            Peer = participant.ToInputPeer();
            With = participant;
            Dialog = CacheService.GetDialog(Peer.ToPeer());

            var highlight = true;
            var pixel = new double?();

            if (_scrollingIndex.TryGetValue(participant.ToPeer(), out int visible))
            {
                messageId = visible;
                highlight = false;
            }

            if (_scrollingPixel.TryGetValue(participant.ToPeer(), out double kpixel))
            {
                pixel = kpixel;
            }

            //Aggregator.Subscribe(this);

            //var storage = ApplicationSettings.Current.GetValueOrDefault(TLSerializationService.Current.Serialize(parameter), -1);
            //if (storage != -1 && messageId == null && _currentDialog?.UnreadCount == 0)
            //{
            //    messageId = storage;
            //}
            var dialog = _dialog;
            //if (dialog == null)
            //{
            //    var response = await ProtoService.GetPeerDialogsAsync(new TLVector<TLInputPeerBase> { _peer });
            //    if (response.IsSucceeded)
            //    {
            //        Dialog = response.Result.Dialogs.FirstOrDefault();
            //        dialog = response.Result.Dialogs.FirstOrDefault();
            //    }
            //}

            //for (int i = 0; i < 200;)
            //{
            //    var request = new TLMessagesSendMessage { Peer = _peer, Message = "Message " + i, RandomId = TLLong.Random() };
            //    var response = await ProtoService.SendRequestAsync<TLUpdatesBase>("messages.sendMessage", request);
            //    if (response.IsSucceeded)
            //    {
            //        i++;
            //    }
            //    else
            //    {
            //        await Task.Delay(500);
            //    }
            //}

            if (participant is TLChannel before && before.IsMegaGroup)
            {
                Execute.BeginOnThreadPool(async () =>
                {
                    Admins.TryGetValue(before.Id, out IList<TLChannelParticipantBase> participants);

                    if (participants == null)
                    {
                        participants = new TLChannelParticipantBase[0];
                    }

                    var acc = 0L;
                    foreach (var item in participants.OrderBy(x => x.UserId))
                    {
                        acc = ((acc * 20261) + 0x80000000L + item.UserId) % 0x80000000L;
                    }

                    var response = await ProtoService.GetParticipantsAsync(before.ToInputChannel(), new TLChannelParticipantsAdmins(), 0, 200, (int)acc);
                    if (response.IsSucceeded && response.Result is TLChannelsChannelParticipants result)
                    {
                        participants = result.Participants;
                    }

                    Admins[before.Id] = participants;
                });
            }

            if (messageId is int slice)
            {
                LoadMessageSliceAsync(null, slice, highlight, pixel);
            }
            else
            {
                var maxId = _dialog?.UnreadCount > 0 ? _dialog.ReadInboxMaxId : int.MaxValue;
                var offset = _dialog?.UnreadCount > 0 && maxId > 0 ? -16 : 0;

                if (maxId == int.MaxValue)
                {
                    var history = CacheService.GetHistory(_peer.ToPeer());
                    if (history.IsEmpty())
                    {
                        LoadFirstSliceAsync(maxId, offset);
                    }
                    else
                    {
                        using (await _loadMoreLock.WaitAsync())
                        {
                            var verify = history.ToList();

                            ProcessReplies(history);
                            MessageCollection.ProcessReplies(history);

                            IsLastSliceLoaded = false;
                            IsFirstSliceLoaded = false;

                            ListField.SetScrollMode(ItemsUpdatingScrollMode.KeepLastItemInView, true);
                            Items.AddRange(history.Reverse());

                            foreach (var item in history.OrderByDescending(x => x.Date))
                            {
                                var message = item as TLMessage;
                                if (message != null && !message.IsOut && message.HasFromId && message.HasReplyMarkup && message.ReplyMarkup != null)
                                {
                                    var bot = CacheService.GetUser(message.FromId) as TLUser;
                                    if (bot != null && bot.IsBot)
                                    {
                                        SetReplyMarkup(message);
                                    }
                                }
                            }

                            var hash = 0L;
                            var hashable = verify.SelectMany(x =>
                            {
                                if (x is TLMessage msg)
                                {
                                    return new[] { x.Id, msg.EditDate ?? x.Date };
                                }

                                return new[] { x.Id, x.Date };
                            });

                            foreach (var item in hashable)
                            {
                                hash = ((hash * 20261) + 0x80000000L + item) % 0x80000000L;
                            }

                            //var response = await ProtoService.GetHistoryAsync(Peer, Peer.ToPeer(), true, -1, 0, history[0].Id, history.Count, (int)hash);
                            var response = await ProtoService.GetHistoryAsync(Peer, Peer.ToPeer(), true, 0, 0, int.MaxValue, verify.Count, (int)hash);
                            if (response.IsSucceeded && response.Result is ITLMessages result)
                            {
                                Items.Clear();

                                if (result.Messages.Count > 0)
                                {
                                    ListField.SetScrollMode(maxId == int.MaxValue ? ItemsUpdatingScrollMode.KeepLastItemInView : ItemsUpdatingScrollMode.KeepItemsInView, true);
                                }

                                ProcessReplies(result.Messages);
                                MessageCollection.ProcessReplies(result.Messages);

                                for (int i = result.Messages.Count - 1; i >= 0; i--)
                                {
                                    var item = result.Messages[i];
                                    if (item is TLMessageService serviceMessage && serviceMessage.Action is TLMessageActionHistoryClear)
                                    {
                                        continue;
                                    }

                                    Items.Add(item);
                                }

                                foreach (var item in result.Messages.OrderByDescending(x => x.Date))
                                {
                                    var message = item as TLMessage;
                                    if (message != null && !message.IsOut && message.HasFromId && message.HasReplyMarkup && message.ReplyMarkup != null)
                                    {
                                        var bot = CacheService.GetUser(message.FromId) as TLUser;
                                        if (bot != null && bot.IsBot)
                                        {
                                            SetReplyMarkup(message);
                                        }
                                    }
                                }

                                if (result.Messages.Count < history.Count)
                                {
                                    IsFirstSliceLoaded = maxId < int.MaxValue;
                                    IsLastSliceLoaded = maxId == int.MaxValue;
                                }
                                else
                                {
                                    IsFirstSliceLoaded = false;
                                    IsLastSliceLoaded = false;
                                }
                            }
                        };
                    }
                }
                else
                {
                    LoadFirstSliceAsync(maxId, offset);
                }
            }

            if (App.InMemoryState.ForwardMessages != null)
            {
                Reply = new TLMessagesContainter { FwdMessages = new TLVector<TLMessage>(App.InMemoryState.ForwardMessages) };
            }

            if (App.InMemoryState.SwitchInline != null)
            {
                var switchInlineButton = App.InMemoryState.SwitchInline;
                var bot = App.InMemoryState.SwitchInlineBot;

                SetText(string.Format("@{0} {1}", bot.Username, switchInlineButton.Query), focus: true);
                ResolveInlineBot(bot.Username, switchInlineButton.Query);

                App.InMemoryState.SwitchInline = null;
                App.InMemoryState.SwitchInlineBot = null;
            }
            else if (App.InMemoryState.SendMessage != null)
            {
                var message = App.InMemoryState.SendMessage;
                var hasUrl = App.InMemoryState.SendMessageUrl;

                SetText(message);

                if (hasUrl)
                {
                    SetSelection(message.IndexOf('\n') + 1);
                }

                App.InMemoryState.SendMessage = null;
                App.InMemoryState.SendMessageUrl = false;
            }
            else
            {
                if (dialog != null && dialog.HasDraft)
                {
                    if (dialog.Draft is TLDraftMessage draft)
                    {
                        SetText(draft.Message, draft.Entities);
                        ProcessDraftReply(draft);
                    }
                }
            }

            if (participant is TLUser user)
            {
                IsPhoneCallsAvailable = false;
                IsShareContactAvailable = user.HasAccessHash && !user.HasPhone && !user.IsSelf && !user.IsContact && !user.IsMutualContact;
                IsAddContactAvailable = user.HasAccessHash && user.HasPhone && !user.IsSelf && !user.IsContact && !user.IsMutualContact;

                var full = CacheService.GetFullUser(user.Id);
                if (full == null)
                {
                    var response = await ProtoService.GetFullUserAsync(new TLInputUser { UserId = user.Id, AccessHash = user.AccessHash ?? 0 });
                    if (response.IsSucceeded)
                    {
                        full = response.Result;
                    }
                }

                if (full != null)
                {
                    Full = full;
                    IsPhoneCallsAvailable = full.IsPhoneCallsAvailable && !user.IsSelf && ApiInformation.IsApiContractPresent("Windows.ApplicationModel.Calls.CallsVoipContract", 1);

                    if (user.IsBot && full.HasBotInfo)
                    {
                        BotCommands = full.BotInfo.Commands.Select(x => new TLUserCommand { User = user, Item = x }).ToList();
                        HasBotCommands = BotCommands.Count > 0;
                    }
                    else
                    {
                        BotCommands = null;
                        HasBotCommands = false;
                    }
                }
            }
            else if (participant is TLChannel channel)
            {
                IsPhoneCallsAvailable = false;
                IsShareContactAvailable = false;
                IsAddContactAvailable = false;

                var full = CacheService.GetFullChat(channel.Id) as TLChannelFull;
                if (full == null)
                {
                    var response = await ProtoService.GetFullChannelAsync(channel.ToInputChannel());
                    if (response.IsSucceeded)
                    {
                        full = response.Result.FullChat as TLChannelFull;
                    }
                }

                if (full != null)
                {
                    Full = full;

                    if (channel.IsMegaGroup)
                    {
                        var commands = new List<TLUserCommand>();

                        foreach (var info in full.BotInfo)
                        {
                            var bot = CacheService.GetUser(info.UserId) as TLUser;
                            if (bot != null)
                            {
                                commands.AddRange(info.Commands.Select(x => new TLUserCommand { User = bot, Item = x }));
                            }
                        }

                        BotCommands = commands;
                        HasBotCommands = BotCommands.Count > 0;

                        Stickers.SyncGroup(full);
                    }
                    else
                    {
                        BotCommands = null;
                        HasBotCommands = false;
                    }

                    if (full.HasPinnedMsgId)
                    {
                        var update = true;

                        var appData = ApplicationData.Current.LocalSettings.CreateContainer("Channels", ApplicationDataCreateDisposition.Always);
                        if (appData.Values.TryGetValue("Pinned" + channel.Id, out object pinnedObj))
                        {
                            var pinnedId = (int)pinnedObj;
                            if (pinnedId == full.PinnedMsgId)
                            {
                                update = false;
                            }
                        }

                        var pinned = CacheService.GetMessage(full.PinnedMsgId, channel.Id);
                        if (pinned == null && update)
                        {
                            var y = await ProtoService.GetMessagesAsync(channel.ToInputChannel(), new TLVector<int>() { full.PinnedMsgId ?? 0 });
                            if (y.IsSucceeded && y.Result is ITLMessages result)
                            {
                                CacheService.SyncUsersAndChats(result.Users, result.Chats, tuple => { });

                                pinned = result.Messages.FirstOrDefault();
                            }
                        }

                        if (pinned != null && update)
                        {
                            PinnedMessage = pinned;
                        }
                        else
                        {
                            PinnedMessage = null;
                        }
                    }
                }

            }
            else if (participant is TLChat chat)
            {
                IsPhoneCallsAvailable = false;
                IsShareContactAvailable = false;
                IsAddContactAvailable = false;

                var full = CacheService.GetFullChat(chat.Id) as TLChatFull;
                if (full == null)
                {
                    var response = await ProtoService.GetFullChatAsync(chat.Id);
                    if (response.IsSucceeded)
                    {
                        full = response.Result.FullChat as TLChatFull;
                    }
                }

                if (full != null)
                {
                    Full = full;

                    var commands = new List<TLUserCommand>();

                    foreach (var info in full.BotInfo)
                    {
                        var bot = CacheService.GetUser(info.UserId) as TLUser;
                        if (bot != null)
                        {
                            commands.AddRange(info.Commands.Select(x => new TLUserCommand { User = bot, Item = x }));
                        }
                    }

                    BotCommands = commands;
                    HasBotCommands = BotCommands.Count > 0;
                }
            }
            else if (participant is TLChatForbidden forbiddenChat)
            {
                With = forbiddenChat;
                Peer = new TLInputPeerChat { ChatId = forbiddenChat.Id };
            }

            if (dialog != null)
            {
                var unread = dialog.UnreadCount;
                if (Peer is TLInputPeerChannel && participant is TLChannel channel)
                {
                    await ProtoService.ReadHistoryAsync(channel, dialog.TopMessage);
                }
                else
                {
                    await ProtoService.ReadHistoryAsync(Peer, dialog.TopMessage, 0);
                }

                var readPeer = With as ITLReadMaxId;
                if (readPeer != null)
                {
                    readPeer.ReadInboxMaxId = dialog.TopMessage;
                }

                dialog.ReadInboxMaxId = dialog.TopMessage;
                dialog.UnreadCount = dialog.UnreadCount - unread;
                dialog.RaisePropertyChanged(() => dialog.UnreadCount);

                RemoveNotifications();
            }

            LastSeen = await GetSubtitle();

            var settings = await ProtoService.GetPeerSettingsAsync(Peer);
            if (settings.IsSucceeded)
            {
                IsReportSpam = settings.Result.IsReportSpam;
            }



            // Moved to the end: calls to notifications APIs are slow some times
            UpdatePinChatCommands();

            if (CanUnpinChat)
            {
                ResetTile();
            }

<<<<<<< HEAD
            if (ApiInformation.IsApiContractPresent("Windows.Foundation.UniversalApiContract", 5))
            {
                CurrentActivity?.Dispose();
                CurrentActivity = await UserActivityHelper.GenerateUserActivityAsync(participant.ToPeer());
            }
        }

        private UserActivitySession _currentActivity;
        public UserActivitySession CurrentActivity
        {
            get
            {
                if (ApiInformation.IsApiContractPresent("Windows.Foundation.UniversalApiContract", 5))
                {
                    return _currentActivity;
                }

                return null;
            }

            private set
            {
                if (ApiInformation.IsApiContractPresent("Windows.Foundation.UniversalApiContract", 5))
                {
                    Set(ref _currentActivity, value);
                }
            }
=======
            _timelineSession = await UserActivityHelper.GenerateActivityAsync(participant.ToPeer());
>>>>>>> 0bf0348b
        }

        private async void ShowPinnedMessage(TLChannel channel)
        {
            if (channel == null) return;
            if (channel.PinnedMsgId == null) return;
            if (PinnedMessage != null && PinnedMessage.Id == channel.PinnedMsgId.Value) return;
            if (channel.HiddenPinnedMsgId != null && channel.HiddenPinnedMsgId.Value == channel.PinnedMsgId.Value) return;
            if (channel.PinnedMsgId.Value <= 0)
            {
                if (PinnedMessage != null)
                {
                    PinnedMessage = null;
                    return;
                }
            }
            else
            {
                var messageBase = CacheService.GetMessage(channel.PinnedMsgId, channel.Id);
                if (messageBase != null)
                {
                    PinnedMessage = messageBase;
                    return;
                }

                var response = await ProtoService.GetMessagesAsync(channel.ToInputChannel(), new TLVector<int> { channel.PinnedMsgId.Value });
                if (response.IsSucceeded && response.Result is ITLMessages result)
                {
                    CacheService.SyncUsersAndChats(result.Users, result.Chats, tuple => { });

                    PinnedMessage = result.Messages.FirstOrDefault(x => x.Id == channel.PinnedMsgId.Value);
                }
                else
                {
                    Telegram.Api.Helpers.Execute.ShowDebugMessage("channels.getMessages error " + response.Error);
                }
            }
        }

        private List<TLDocument> _stickerPack;
        public List<TLDocument> StickerPack
        {
            get
            {
                return _stickerPack;
            }
            set
            {
                Set(ref _stickerPack, value);
            }
        }

        private ICollection _autocomplete;
        public ICollection Autocomplete
        {
            get
            {
                return _autocomplete;
            }
            set
            {
                Set(ref _autocomplete, value);
            }
        }

        private bool _hasBotCommands;
        public bool HasBotCommands
        {
            get
            {
                return _hasBotCommands;
            }
            set
            {
                Set(ref _hasBotCommands, value);
            }
        }

        private List<TLUserCommand> _botCommands;
        public List<TLUserCommand> BotCommands
        {
            get
            {
                return _botCommands;
            }
            set
            {
                Set(ref _botCommands, value);
            }
        }

        public override Task OnNavigatedFromAsync(IDictionary<string, object> pageState, bool suspending)
        {
            if (Dispatcher != null)
            {
                Dispatcher.Dispatch(SaveDraft);
            }

            if (_timelineSession != null)
            {
                _timelineSession.Dispose();
                _timelineSession = null;
            }

            var peer = Peer.ToPeer();

            var panel = ListField.ItemsPanelRoot as ItemsStackPanel;
            if (panel.LastVisibleIndex < Items.Count)
            {
                //pageState["visible"] = Items[panel.FirstVisibleIndex].Id;
                if (Items[panel.LastVisibleIndex].Id != Items[Items.Count - 1].Id || !IsLastSliceLoaded)
                {
                    _scrollingIndex[peer] = Items[panel.LastVisibleIndex].Id;

                    var container = ListField.ContainerFromIndex(panel.LastVisibleIndex) as ListViewItem;
                    if (container != null)
                    {
                        var transform = container.TransformToVisual(ListField);
                        var position = transform.TransformPoint(new Point());

                        _scrollingPixel[peer] = ListField.ActualHeight - (position.Y + container.ActualHeight);
                    }
                }
                else
                {
                    _scrollingIndex.Remove(peer);
                    _scrollingPixel.Remove(peer);
                }
            }

            return Task.CompletedTask;
        }

        private ITLDialogWith GetParticipant(TLPeerBase peer)
        {
            if (peer is TLPeerUser user)
            {
                return CacheService.GetUser(user.UserId);
            }

            if (peer is TLPeerChat chat)
            {
                return CacheService.GetChat(chat.ChatId);
            }

            if (peer is TLPeerChannel channel)
            {
                return CacheService.GetChat(channel.ChannelId);
            }

            return null;
        }

        private void RemoveNotifications()
        {
            var group = string.Empty;
            if (_peer is TLInputPeerUser peerUser)
            {
                group = "u" + peerUser.UserId;
            }
            else if (_peer is TLInputPeerChannel peerChannel)
            {
                group = "c" + peerChannel.ChannelId;
            }
            else if (_peer is TLInputPeerChat peerChat)
            {
                group = "c" + peerChat.ChatId;
            }

            Execute.BeginOnThreadPool(() =>
            {
                ToastNotificationManager.History.RemoveGroup(group, "App");
            });
        }

        public void SaveDraft()
        {
            if (_currentInlineBot != null)
            {
                return;
            }

            if (EditedMessage != null)
            {
                return;
            }

            if (With == null)
            {
                return;
            }

            if (With is TLChannel channel)
            {
                if (channel.IsBroadcast && (!channel.IsCreator || !channel.HasAdminRights))
                {
                    return;
                }
            }

            var messageText = GetText().Format();
            var date = TLUtils.DateToUniversalTimeTLInt(ProtoService.ClientTicksDelta, DateTime.Now);
            var reply = new int?();

            if (Reply is TLMessagesContainter container)
            {
            }
            else if (Reply != null)
            {
                reply = Reply.Id;
            }

            TLDraftMessageBase draft = null;
            if (reply.HasValue || !string.IsNullOrWhiteSpace(messageText))
            {
                draft = new TLDraftMessage { Message = messageText, Date = date, ReplyToMsgId = reply };
            }
            else if (_dialog != null && _dialog.HasDraft && _dialog.Draft is TLDraftMessage)
            {
                draft = new TLDraftMessageEmpty();
            }

            if (draft != null)
            {
                ProtoService.SaveDraftAsync(Peer, draft, result =>
                {
                    if (_dialog != null)
                    {
                        _dialog.Draft = draft;
                        _dialog.HasDraft = draft != null;
                    }

                    Aggregator.Publish(new TLUpdateDraftMessage { Peer = Peer.ToPeer(), Draft = draft });
                });
            }
        }

        public async void ProcessDraftReply(TLDraftMessage draft)
        {
            var shouldFetch = false;

            var replyId = draft.ReplyToMsgId;
            if (replyId != null && replyId.Value != 0)
            {
                var channelId = new int?();
                //var channel = message.ToId as TLPeerChat;
                //if (channel != null)
                //{
                //    channelId = channel.Id;
                //}
                // TODO: verify
                if (Peer is TLInputPeerChannel)
                {
                    channelId = Peer.ToPeer().Id;
                }

                var reply = CacheService.GetMessage(replyId.Value, channelId);
                if (reply != null)
                {
                    Reply = reply;
                }
                else
                {
                    shouldFetch = true;
                }
            }

            if (shouldFetch)
            {
                Task<MTProtoResponse<TLMessagesMessagesBase>> task = null;

                if (Peer is TLInputPeerChannel)
                {
                    // TODO: verify
                    //var first = replyToMsgs.FirstOrDefault();
                    //if (first.ToId is TLPeerChat)
                    //{
                    //    task = ProtoService.GetMessagesAsync(new TLVector<int> { draft.ReplyToMsgId.Value });
                    //}
                    //else
                    {
                        var peer = Peer as TLInputPeerChannel;
                        task = ProtoService.GetMessagesAsync(new TLInputChannel { ChannelId = peer.ChannelId, AccessHash = peer.AccessHash }, new TLVector<int> { draft.ReplyToMsgId.Value });
                    }
                }
                else
                {
                    task = ProtoService.GetMessagesAsync(new TLVector<int> { draft.ReplyToMsgId.Value });
                }

                var response = await task;
                if (response.IsSucceeded && response.Result is ITLMessages result)
                {
                    //CacheService.AddChats(result.Result.Chats, (results) => { });
                    //CacheService.AddUsers(result.Result.Users, (results) => { });
                    CacheService.SyncUsersAndChats(result.Users, result.Chats, tuple => { });

                    for (int j = 0; j < result.Messages.Count; j++)
                    {
                        if (draft.ReplyToMsgId.Value == result.Messages[j].Id)
                        {
                            Reply = result.Messages[j];
                        }
                    }
                }
                else
                {
                    Execute.ShowDebugMessage("messages.getMessages error " + response.Error);
                }
            }
        }

        private bool _isSilent;
        public bool IsSilent
        {
            get
            {
                return _isSilent && With is TLChannel && ((TLChannel)With).IsBroadcast;
            }
            set
            {
                Set(ref _isSilent, value);
            }
        }

        public bool IsSilentVisible
        {
            get
            {
                return With is TLChannel && ((TLChannel)With).IsBroadcast;
            }
        }

        #region Reply 

        private TLMessageBase _reply;
        public TLMessageBase Reply
        {
            get
            {
                return _reply;
            }
            set
            {
                if (_reply != value)
                {
                    if (_reply is TLMessagesContainter container && container.FwdMessages != null && value == null)
                    {
                        App.InMemoryState.ForwardMessages = null;
                    }

                    _reply = value;
                    RaisePropertyChanged();
                    RaisePropertyChanged(() => ReplyInfo);
                }
            }
        }

        public ReplyInfo ReplyInfo
        {
            get
            {
                if (_reply != null)
                {
                    return new ReplyInfo
                    {
                        Reply = _reply,
                        ReplyToMsgId = _reply.Id
                    };
                }

                return null;
            }
        }

        public RelayCommand ClearReplyCommand { get; }
        private void ClearReplyExecute()
        {
            if (Reply is TLMessagesContainter container && container.EditMessage != null)
            {
                SetText(null);
                //Aggregator.Publish(new EditMessageEventArgs(container.PreviousMessage, container.PreviousMessage.Message));
            }

            Reply = null;
        }

        #endregion

        public RelayCommand PinnedCommand { get; }
        private async void PinnedExecute()
        {
            if (PinnedMessage != null)
            {
                await LoadMessageSliceAsync(null, PinnedMessage.Id);
            }
        }

        public RelayCommand<string> SendCommand { get; }
        private async void SendMessage(string args)
        {
            await SendMessageAsync(args, null, false);
        }

        public async Task SendMessageAsync(string text, List<TLMessageEntityBase> entities = null, bool useReplyMarkup = false)
        {
            if (Peer == null)
            {
                await new TLMessageDialog("Something went wrong. Close the chat and open it again.").ShowQueuedAsync();
                return;
            }

            if (With is TLChannel check && check.IsBroadcast && !(check.IsCreator || (check.HasAdminRights && check.AdminRights.IsPostMessages)))
            {
                return;
            }

            var messageText = text.Format();
            if (messageText.Equals("/tg_logs", StringComparison.OrdinalIgnoreCase))
            {
                var item = await FileUtils.TryGetItemAsync("Logs");
                if (item is StorageFolder folder)
                {
                    var files = await folder.GetFilesAsync();
                    foreach (var file in files)
                    {
                        await SendFileAsync(file);
                    }
                }

                return;
            }
            else if (messageText.Equals("/tg_dialog", StringComparison.OrdinalIgnoreCase))
            {
                if (_dialog != null)
                {
                    var data = new
                    {
                        Flags = _dialog.Flags,
                        Peer = _dialog.Peer,
                        TopMessage = _dialog.TopMessage,
                        ReadInboxMaxId = _dialog.ReadInboxMaxId,
                        ReadOutboxMaxId = _dialog.ReadOutboxMaxId,
                        UnreadCount = _dialog.UnreadCount,
                        UnreadMentionsCount = _dialog.UnreadMentionsCount,
                        NotifySettings = _dialog.NotifySettings,
                        Pts = _dialog.Pts,
                        Draft = _dialog.Draft,
                    };

                    var json = JsonConvert.SerializeObject(data, Formatting.Indented, new JsonSerializerSettings { ReferenceLoopHandling = ReferenceLoopHandling.Ignore });
                    json = json.Format();

                    await SendMessageAsync(json, new List<TLMessageEntityBase> { new TLMessageEntityPre { Offset = 0, Length = json.Length } });
                }

                return;
            }

            var date = TLUtils.DateToUniversalTimeTLInt(ProtoService.ClientTicksDelta, DateTime.Now);
            var message = TLUtils.GetMessage(SettingsHelper.UserId, Peer.ToPeer(), TLMessageState.Sending, true, true, date, messageText, new TLMessageMediaEmpty(), TLLong.Random(), null);

            message.Entities = entities != null ? new TLVector<TLMessageEntityBase>(entities) : null;
            message.HasEntities = entities != null;

            if (message.Entities == null)
            {
                MessageHelper.PreprocessEntities(ref message);
            }

            var channel = With as TLChannel;
            if (channel != null && channel.IsBroadcast)
            {
                message.IsSilent = IsSilent;
            }

            IEnumerable<TLMessage> forwardMessages = null;

            if (Reply != null)
            {
                if (Reply is TLMessagesContainter container)
                {
                    if (container.EditMessage != null)
                    {
                        var edit = await ProtoService.EditMessageAsync(Peer, container.EditMessage.Id, message.Message, message.Entities, null, null, false, false);
                        if (edit.IsSucceeded)
                        {
                            CacheService.SyncEditedMessage(container.EditMessage, true, true, cachedMessage =>
                            {
                                if (container.EditMessage.HasGroupedId && container.EditMessage.GroupedId is long groupedId && _groupedMessages.TryGetValue(groupedId, out TLMessage group) && group.Media is TLMessageMediaGroup groupMedia)
                                {
                                    groupMedia.Caption = message.Message;
                                    groupMedia.RaisePropertyChanged(() => groupMedia.Caption);
                                    group.RaisePropertyChanged(() => group.Self);
                                }
                            });
                        }
                        else
                        {

                        }

                        Reply = null;
                        return;
                    }
                    else if (container.FwdMessages != null)
                    {
                        forwardMessages = container.FwdMessages;
                        Reply = null;
                    }
                }
                else if (Reply != null)
                {
                    message.HasReplyToMsgId = true;
                    message.ReplyToMsgId = Reply.Id;
                    message.Reply = Reply;
                    Reply = null;
                }
            }

            if (string.IsNullOrWhiteSpace(messageText) == false)
            {
                var previousMessage = InsertSendingMessage(message, useReplyMarkup);
                CacheService.SyncSendingMessage(message, previousMessage, async (m) =>
                {
                    var response = await ProtoService.SendMessageAsync(message, null);
                    if (response.IsSucceeded)
                    {
                        message.RaisePropertyChanged(() => message.Media);
                    }
                    else
                    {
                        if (response.Error.TypeEquals(TLErrorType.PEER_FLOOD))
                        {
                            var dialog = new TLMessageDialog();
                            dialog.Title = "Telegram";
                            dialog.Message = "Sorry, you can only send messages to mutual contacts at the moment.";
                            dialog.PrimaryButtonText = "More info";
                            dialog.SecondaryButtonText = "OK";

                            var confirm = await dialog.ShowQueuedAsync();
                            if (confirm == ContentDialogResult.Primary)
                            {
                                MessageHelper.HandleTelegramUrl("t.me/SpamBot");
                            }
                        }

                        return;
                    }

                    if (forwardMessages != null)
                    {
                        App.InMemoryState.ForwardMessages = null;
                        ForwardMessages(forwardMessages);
                    }
                });
            }
            else
            {
                if (forwardMessages != null)
                {
                    App.InMemoryState.ForwardMessages = null;
                    ForwardMessages(forwardMessages);
                }
            }
        }

        public void ForwardMessages(IEnumerable<TLMessage> forwardMessages)
        {
            var date = TLUtils.DateToUniversalTimeTLInt(ProtoService.ClientTicksDelta, DateTime.Now);

            TLInputPeerBase fromPeer = null;
            var msgs = new TLVector<TLMessage>();
            var msgIds = new TLVector<int>();

            foreach (var fwdMessage in forwardMessages)
            {
                var clone = fwdMessage.Clone();
                clone.Id = 0;
                clone.HasEditDate = false;
                clone.EditDate = null;
                clone.HasReplyToMsgId = false;
                clone.ReplyToMsgId = null;
                clone.HasReplyMarkup = false;
                clone.ReplyMarkup = null;
                clone.Date = date;
                clone.ToId = Peer.ToPeer();
                clone.RandomId = TLLong.Random();
                clone.IsOut = true;
                clone.IsPost = false;
                clone.FromId = SettingsHelper.UserId;
                clone.IsMediaUnread = Peer is TLInputPeerChannel ? true : false;
                clone.IsUnread = true;
                clone.State = TLMessageState.Sending;

                if (clone.Media == null)
                {
                    clone.HasMedia = true;
                    clone.Media = new TLMessageMediaEmpty();
                }

                if (With is TLChannel channel)
                {
                    if (channel.IsBroadcast)
                    {
                        if (!channel.IsSignatures)
                        {
                            clone.HasFromId = false;
                            clone.FromId = null;
                        }

                        if (IsSilent)
                        {
                            clone.IsSilent = true;
                        }

                        clone.HasViews = true;
                        clone.Views = 1;
                    }
                }

                if (clone.Media is TLMessageMediaGame gameMedia)
                {
                    clone.HasEntities = false;
                    clone.Entities = null;
                    clone.Message = null;
                }
                else if (clone.Media is TLMessageMediaGeoLive geoLiveMedia)
                {
                    clone.Media = new TLMessageMediaGeo { Geo = geoLiveMedia.Geo };
                }

                if (fromPeer == null)
                {
                    fromPeer = fwdMessage.Parent.ToInputPeer();
                }

                if (clone.FwdFrom == null && !clone.IsGame())
                {
                    if (fwdMessage.ToId is TLPeerChannel)
                    {
                        var fwdChannel = CacheService.GetChat(fwdMessage.ToId.Id) as TLChannel;
                        if (fwdChannel != null && fwdChannel.IsMegaGroup)
                        {
                            clone.HasFwdFrom = true;
                            clone.FwdFrom = new TLMessageFwdHeader
                            {
                                HasFromId = true,
                                FromId = fwdMessage.FromId,
                                Date = fwdMessage.Date
                            };
                        }
                        else
                        {
                            clone.HasFwdFrom = true;
                            clone.FwdFrom = new TLMessageFwdHeader
                            {
                                HasFromId = fwdMessage.HasFromId,
                                FromId = fwdMessage.FromId,
                                Date = fwdMessage.Date
                            };

                            if (fwdChannel.IsBroadcast)
                            {
                                clone.FwdFrom.HasChannelId = clone.FwdFrom.HasChannelPost = true;
                                clone.FwdFrom.ChannelId = fwdChannel.Id;
                                clone.FwdFrom.ChannelPost = fwdMessage.Id;
                                clone.FwdFrom.HasPostAuthor = fwdMessage.HasPostAuthor;
                                clone.FwdFrom.PostAuthor = fwdMessage.PostAuthor;
                            }
                        }
                    }
                    else if (fwdMessage.FromId == SettingsHelper.UserId && fwdMessage.ToId is TLPeerUser peerUser && peerUser.UserId == SettingsHelper.UserId)
                    {

                    }
                    else
                    {
                        clone.HasFwdFrom = true;
                        clone.FwdFrom = new TLMessageFwdHeader
                        {
                            HasFromId = true,
                            FromId = fwdMessage.FromId,
                            Date = fwdMessage.Date
                        };
                    }

                    if (clone.FwdFrom != null && ((_peer is TLInputPeerUser user && user.UserId == SettingsHelper.UserId) || _peer is TLInputPeerSelf))
                    {
                        clone.FwdFrom.SavedFromMsgId = fwdMessage.Id;
                        clone.FwdFrom.SavedFromPeer = fwdMessage.Parent?.ToPeer();
                        clone.FwdFrom.HasSavedFromMsgId = true;
                        clone.FwdFrom.HasSavedFromPeer = clone.FwdFrom.SavedFromPeer != null;
                    }
                }

                msgs.Add(clone);
                msgIds.Add(fwdMessage.Id);

                Items.Add(clone);
            }

            CacheService.SyncSendingMessages(msgs, null, async (_) =>
            {
                await ProtoService.ForwardMessagesAsync(Peer, fromPeer, msgIds, msgs, false, false);
            });
        }

        private TLMessageBase InsertSendingMessage(TLMessage message, bool useReplyMarkup = false)
        {
            CheckChannelMessage(message);

            if (_dialog != null && _peer != null && _dialog.Draft is TLDraftMessage)
            {
                var draft = new TLDraftMessageEmpty();
                var peer = _peer.ToPeer();

                _dialog.Draft = draft;
                _dialog.HasDraft = draft != null;

                Aggregator.Publish(new TLUpdateDraftMessage { Peer = peer, Draft = draft });
            }

            TLMessageBase result;
            if (IsFirstSliceLoaded)
            {
                if (useReplyMarkup && _replyMarkupMessage != null)
                {
                    var chat = With as TLChatBase;
                    if (chat != null)
                    {
                        message.HasReplyToMsgId = true;
                        message.ReplyToMsgId = _replyMarkupMessage.Id;
                        message.Reply = _replyMarkupMessage;
                    }

                    BeginOnUIThread(() =>
                    {
                        if (Reply != null)
                        {
                            Reply = null;
                            SetReplyMarkup(null);
                        }
                    });
                }

                var messagesContainer = Reply as TLMessagesContainter;
                if (Reply != null)
                {
                    if (Reply.Id != 0)
                    {
                        message.HasReplyToMsgId = true;
                        message.ReplyToMsgId = Reply.Id;
                        message.Reply = Reply;
                    }
                    else if (messagesContainer != null && !string.IsNullOrEmpty(message.Message.ToString()))
                    {
                        message.Reply = Reply;
                    }

                    var replyMessage = Reply as TLMessage;
                    if (replyMessage != null)
                    {
                        //var replyMarkup = replyMessage.ReplyMarkup;
                        //if (replyMarkup != null)
                        //{
                        //    replyMarkup.HasResponse = true;
                        //}
                    }

                    BeginOnUIThread(delegate
                    {
                        Reply = null;
                    });
                }

                result = Items.LastOrDefault();
                Items.Add(message);

                //if (messagesContainer != null && !string.IsNullOrEmpty(message.Message))
                //{
                //    foreach (var fwdMessage in messagesContainer.FwdMessages)
                //    {
                //        Messages.Insert(0, fwdMessage);
                //    }
                //}

                for (int i = 1; i < Items.Count; i++)
                {
                    var serviceMessage = Items[i] as TLMessageService;
                    if (serviceMessage != null)
                    {
                        var unreadAction = serviceMessage.Action as TLMessageActionUnreadMessages;
                        if (unreadAction != null)
                        {
                            Items.RemoveAt(i);
                            break;
                        }
                    }
                }

                ScrollToBottom(message);
            }
            else
            {
                var container = Reply as TLMessagesContainter;
                if (Reply != null)
                {
                    if (Reply.Id != 0)
                    {
                        message.HasReplyToMsgId = true;
                        message.ReplyToMsgId = Reply.Id;
                        message.Reply = Reply;
                    }
                    else if (container != null && !string.IsNullOrEmpty(message.Message))
                    {
                        message.Reply = Reply;
                    }

                    Reply = null;
                }

                Items.Clear();
                Items.Insert(0, message);

                var history = CacheService.GetHistory(Peer.ToPeer(), 15);
                result = history.FirstOrDefault();

                for (int j = 0; j < history.Count; j++)
                {
                    Items.Insert(0, history[j]);
                }

                //if (container != null && !string.IsNullOrEmpty(message.Message.ToString()))
                //{
                //    foreach (var fwdMessage in container.FwdMessages)
                //    {
                //        Messages.Insert(0, fwdMessage);
                //    }
                //}

                for (int k = 1; k < Items.Count; k++)
                {
                    if (Items[k] is TLMessageService serviceMessage)
                    {
                        if (serviceMessage.Action is TLMessageActionUnreadMessages unreadAction)
                        {
                            Items.RemoveAt(k);
                            break;
                        }
                    }
                }

                //ScrollToBottom();

                //var messagesContainer = Reply as TLMessagesContainter;
                //if (Reply != null)
                //{
                //    if (Reply.Id != 0)
                //    {
                //        message.HasReplyToMsgId = true;
                //        message.ReplyToMsgId = Reply.Id;
                //        message.Reply = Reply;
                //    }
                //    else if (messagesContainer != null && !string.IsNullOrEmpty(message.Message.ToString()))
                //    {
                //        message.Reply = Reply;
                //    }
                //    Reply = null;
                //}

                //Messages.Clear();
                //Messages.Add(message);

                //var history = CacheService.GetHistory(Peer.ToPeer(), 15);
                //result = history.FirstOrDefault();

                ////for (int j = 0; j < history.Count; j++)
                ////{
                ////    Messages.Add(history[j]);
                ////}





                ////if (messagesContainer != null && !string.IsNullOrEmpty(message.Message.ToString()))
                ////{
                ////    foreach (var fwdMessage in messagesContainer.FwdMessages)
                ////    {
                ////        Messages.Insert(0, fwdMessage);
                ////    }
                ////}

                ////for (int k = 1; k < Messages.Count; k++)
                ////{
                ////    var serviceMessage = Messages[k] as TLMessageService;
                ////    if (serviceMessage != null)
                ////    {
                ////        var unreadAction = serviceMessage.Action as TLMessageActionUnreadMessages;
                ////        if (unreadAction != null)
                ////        {
                ////            Messages.RemoveAt(k);
                ////            break;
                ////        }
                ////    }
                ////}
            }

            return result;
        }

        private void CheckChannelMessage(TLMessage message)
        {
            if (With is TLChannel channel && channel.IsBroadcast)
            {
                //if (channel.IsSilent)
                //{
                //    message.IsSilent = true;
                //}

                var self = CacheService.GetUser(SettingsHelper.UserId) as TLUser;

                if (channel.IsSignatures && self != null)
                {
                    message.PostAuthor = self.FullName;
                    message.HasPostAuthor = true;
                }

                message.FromId = null;
                message.HasFromId = false;

                message.Views = 1;
                message.HasViews = true;

                message.IsOut = false;
                message.IsPost = true;
            }
        }

        private async Task<string> GetSubtitle()
        {
            if (With is TLUser user)
            {
                return LastSeenConverter.GetLabel(user, true);
            }
            else if (With is TLChannel channel && channel.HasAccessHash && channel.AccessHash.HasValue)
            {
                var full = Full as TLChannelFull;
                if (full == null)
                {
                    full = CacheService.GetFullChat(channel.Id) as TLChannelFull;
                }

                if (full == null)
                {
                    var response = await ProtoService.GetFullChannelAsync(new TLInputChannel { ChannelId = channel.Id, AccessHash = channel.AccessHash.Value });
                    if (response.IsSucceeded)
                    {
                        full = response.Result.FullChat as TLChannelFull;
                    }
                }

                if (full == null)
                {
                    return string.Empty;
                }

                if (channel.IsBroadcast && full.HasParticipantsCount)
                {
                    return LocaleHelper.Declension("Subscribers", full.ParticipantsCount ?? 0);
                }
                else if (full.HasParticipantsCount)
                {
                    var config = CacheService.GetConfig();
                    if (config == null)
                    {
                        return LocaleHelper.Declension("Members", full.ParticipantsCount ?? 0);
                    }

                    var participants = await ProtoService.GetParticipantsAsync(channel.ToInputChannel(), new TLChannelParticipantsRecent(), 0, config.ChatSizeMax, 0);
                    if (participants.IsSucceeded && participants.Result is TLChannelsChannelParticipants channelParticipants)
                    {
                        full.Participants = participants.Result;

                        if (full.ParticipantsCount <= config.ChatSizeMax)
                        {
                            var count = 0;
                            foreach (var item in channelParticipants.Users.OfType<TLUser>())
                            {
                                if (item.HasStatus && item.Status is TLUserStatusOnline)
                                {
                                    count++;
                                }
                            }

                            if (count > 1)
                            {
                                return string.Format("{0}, {1}", LocaleHelper.Declension("Members", full.ParticipantsCount ?? 0), LocaleHelper.Declension("OnlineCount", count));
                            }
                        }
                    }

                    return LocaleHelper.Declension("Members", full.ParticipantsCount ?? 0);
                }
            }
            else if (With is TLChat chat)
            {
                var full = Full as TLChatFull;
                if (full == null)
                {
                    full = CacheService.GetFullChat(chat.Id) as TLChatFull;
                }

                if (full == null)
                {
                    var response = await ProtoService.GetFullChatAsync(chat.Id);
                    if (response.IsSucceeded)
                    {
                        full = response.Result.FullChat as TLChatFull;
                    }
                }

                if (full == null)
                {
                    return string.Empty;
                }

                var participants = full.Participants as TLChatParticipants;
                if (participants != null)
                {
                    var count = 0;
                    foreach (var item in participants.Participants)
                    {
                        if (item.User != null && item.User.HasStatus && item.User.Status is TLUserStatusOnline)
                        {
                            count++;
                        }
                    }

                    if (count > 1)
                    {
                        return string.Format("{0}, {1}", LocaleHelper.Declension("Members", participants.Participants.Count), LocaleHelper.Declension("OnlineCount", count));
                    }

                    return LocaleHelper.Declension("Members", participants.Participants.Count);
                }
            }

            return string.Empty;
        }

        #region Join channel

        public RelayCommand JoinChannelCommand { get; }
        private async void JoinChannelExecute()
        {
            var channel = With as TLChannel;
            if (channel == null)
            {
                return;
            }

            var response = await ProtoService.JoinChannelAsync(channel);
            if (response.IsSucceeded)
            {
                RaisePropertyChanged(() => With);

                if (channel.IsMegaGroup)
                {
                    if (response.Result is TLUpdates update)
                    {
                        var newChannelMessage = update.Updates.FirstOrDefault(x => x is TLUpdateNewChannelMessage) as TLUpdateNewChannelMessage;
                        if (newChannelMessage != null)
                        {
                            Items.Add(newChannelMessage.Message);

                            if (_dialog == null)
                            {
                                _dialog = CacheService.GetDialog(channel.ToPeer());
                            }

                            Aggregator.Publish(new TopMessageUpdatedEventArgs(this._dialog, newChannelMessage.Message));
                        }
                        else
                        {
                            var message = new TLMessageService
                            {
                                RandomId = TLLong.Random(),
                                FromId = SettingsHelper.UserId,
                                ToId = new TLPeerChannel
                                {
                                    Id = channel.Id
                                },
                                State = TLMessageState.Confirmed,
                                IsOut = true,
                                IsUnread = false,
                                Date = TLUtils.DateToUniversalTimeTLInt(ProtoService.ClientTicksDelta, System.DateTime.Now),
                                Action = new TLMessageActionChatAddUser
                                {
                                    Users = new TLVector<int> { SettingsHelper.UserId }
                                }
                            };

                            CacheService.SyncMessage(message, true, true, cachedMessage =>
                            {
                                Items.Add(cachedMessage);
                            });
                        }
                    }
                }
            }
        }

        #endregion

        #region Toggle mute

        public RelayCommand ToggleMuteCommand { get; }
        private async void ToggleMuteExecute()
        {
            TLPeerNotifySettings notifySettings = null;

            var chatFull = Full as TLChatFullBase;
            var userFull = Full as TLUserFull;

            if (chatFull != null)
            {
                notifySettings = chatFull.NotifySettings as TLPeerNotifySettings;
            }
            else if (userFull != null)
            {
                notifySettings = userFull.NotifySettings as TLPeerNotifySettings;
            }

            if (notifySettings == null)
            {
                return;
            }

            var peer = _peer;
            if (peer == null)
            {
                return;
            }

            var muteUntil = notifySettings.MuteUntil == int.MaxValue ? 0 : int.MaxValue;
            var settings = new TLInputPeerNotifySettings
            {
                MuteUntil = muteUntil,
                IsShowPreviews = notifySettings.IsShowPreviews,
                IsSilent = notifySettings.IsSilent,
                Sound = notifySettings.Sound
            };

            var response = await ProtoService.UpdateNotifySettingsAsync(new TLInputNotifyPeer { Peer = peer }, settings);
            if (response.IsSucceeded)
            {
                notifySettings.MuteUntil = muteUntil;

                var dialog = CacheService.GetDialog(peer.ToPeer());
                if (dialog != null)
                {
                    dialog.NotifySettings = notifySettings;
                    dialog.RaisePropertyChanged(() => dialog.NotifySettings);
                    dialog.RaisePropertyChanged(() => dialog.IsMuted);
                    dialog.RaisePropertyChanged(() => dialog.Self);
                }

                if (chatFull != null)
                {
                    chatFull.NotifySettings = notifySettings;
                    chatFull.RaisePropertyChanged(() => chatFull.NotifySettings);
                }
                else if (userFull != null)
                {
                    userFull.NotifySettings = notifySettings;
                    userFull.RaisePropertyChanged(() => userFull.NotifySettings);
                }

                CacheService.Commit();
                RaisePropertyChanged(() => With);
            }
        }

        #endregion

        #region Toggle silent

        public RelayCommand ToggleSilentCommand { get; }
        private async void ToggleSilentExecute()
        {
            var channel = With as TLChannel;
            if (channel != null && _dialog != null)
            {
                var notifySettings = _dialog.NotifySettings as TLPeerNotifySettings;
                if (notifySettings != null)
                {
                    var silent = !notifySettings.IsSilent;
                    var settings = new TLInputPeerNotifySettings
                    {
                        MuteUntil = notifySettings.MuteUntil,
                        IsShowPreviews = notifySettings.IsShowPreviews,
                        IsSilent = silent,
                        Sound = notifySettings.Sound
                    };

                    var response = await ProtoService.UpdateNotifySettingsAsync(new TLInputNotifyPeer { Peer = Peer }, settings);
                    if (response.IsSucceeded)
                    {
                        notifySettings.IsSilent = silent;
                        channel.RaisePropertyChanged(() => _dialog.NotifySettings);

                        var dialog = CacheService.GetDialog(Peer.ToPeer());
                        if (dialog != null)
                        {
                            dialog.NotifySettings = _dialog.NotifySettings;
                            dialog.RaisePropertyChanged(() => dialog.NotifySettings);
                            dialog.RaisePropertyChanged(() => dialog.IsMuted);
                            dialog.RaisePropertyChanged(() => dialog.Self);

                            var chatFull = CacheService.GetFullChat(channel.Id);
                            if (chatFull != null)
                            {
                                chatFull.NotifySettings = _dialog.NotifySettings;
                                chatFull.RaisePropertyChanged(() => chatFull.NotifySettings);
                            }

                            // TODO: 06/05/2017
                            //var dialogChannel = dialog.With as TLChannel;
                            //if (dialogChannel != null)
                            //{
                            //    dialogChannel.NotifySettings = channel.NotifySettings;
                            //}
                        }

                        CacheService.Commit();
                        RaisePropertyChanged(() => With);
                    }
                }
            }
        }

        #endregion

        #region Report Spam

        public RelayCommand HideReportSpamCommand { get; }
        private async void HideReportSpamExecute()
        {
            var response = await ProtoService.HideReportSpamAsync(Peer);
            if (response.IsSucceeded)
            {
                IsReportSpam = false;
            }
        }

        public RelayCommand ReportSpamCommand { get; }
        private async void ReportSpamExecute()
        {
            if (IsReportSpam)
            {
                var message = Strings.Android.ReportSpamAlert;
                if (With is TLChannel channel)
                {
                    message = channel.IsMegaGroup ? Strings.Android.ReportSpamAlertGroup : Strings.Android.ReportSpamAlertChannel;
                }
                else if (With is TLChat chat)
                {
                    message = Strings.Android.ReportSpamAlertGroup;
                }

                var confirm = await TLMessageDialog.ShowAsync(message, Strings.Android.AppName, Strings.Android.OK, Strings.Android.Cancel);
                if (confirm != ContentDialogResult.Primary)
                {
                    return;
                }

                var response = await ProtoService.ReportSpamAsync(Peer);
                if (response.IsSucceeded)
                {
                    IsReportSpam = false;
                    DialogDeleteExecute();
                }
            }
        }

        #endregion

        #region Stickers

        public RelayCommand OpenStickersCommand { get; }
        private void OpenStickersExecute()
        {
            _stickers.SyncStickers();
            _stickers.SyncGifs();
        }

        #endregion

        #region Delete and Exit

        public RelayCommand DialogDeleteCommand { get; }
        private void DialogDeleteExecute()
        {
            if (_dialog != null)
            {
                UnigramContainer.Current.ResolveType<MainViewModel>().Dialogs.DialogDeleteCommand.Execute(_dialog);
            }
        }

        #endregion

        #region Clear history

        public RelayCommand DialogClearCommand { get; }
        private void DialogClearExecute()
        {
            if (_dialog != null)
            {
                UnigramContainer.Current.ResolveType<MainViewModel>().Dialogs.DialogClearCommand.Execute(_dialog);
            }
        }

        #endregion

        #region Call

        public RelayCommand CallCommand { get; }
        private async void CallExecute()
        {
            var user = With as TLUser;
            if (user == null)
            {
                return;
            }

            try
            {
                var coordinator = VoipCallCoordinator.GetDefault();
                var result = await coordinator.ReserveCallResourcesAsync("Unigram.Tasks.VoIPCallTask");
                if (result == VoipPhoneCallResourceReservationStatus.Success)
                {
                    await VoIPConnection.Current.SendRequestAsync("voip.startCall", user);
                }
            }
            catch
            {
                await TLMessageDialog.ShowAsync("Something went wrong. Please, try to close and relaunch the app.", "Unigram", "OK");
            }
        }

        #endregion

        #region Unpin message

        public RelayCommand UnpinMessageCommand { get; }
        private async void UnpinMessageExecute()
        {
            if (_pinnedMessage == null)
            {
                return;
            }

            var channel = With as TLChannel;
            if (channel == null)
            {
                return;
            }

            if (channel.IsCreator || (channel.HasAdminRights && channel.AdminRights.IsPinMessages))
            {
                var confirm = await TLMessageDialog.ShowAsync(Strings.Android.UnpinMessageAlert, Strings.Android.AppName, Strings.Android.OK, Strings.Android.Cancel);
                if (confirm == ContentDialogResult.Primary)
                {
                    var response = await ProtoService.UpdatePinnedMessageAsync(false, channel.ToInputChannel(), 0);
                    if (response.IsSucceeded)
                    {
                        PinnedMessage = null;
                    }
                    else
                    {
                        // TODO
                    }
                }
            }
            else
            {
                var appData = ApplicationData.Current.LocalSettings.CreateContainer("Channels", ApplicationDataCreateDisposition.Always);
                appData.Values["Pinned" + channel.Id] = _pinnedMessage.Id;

                PinnedMessage = null;
            }
        }

        #endregion

        #region Unblock

        public RelayCommand UnblockCommand { get; }
        private async void UnblockExecute()
        {
            var user = _with as TLUser;
            if (user == null)
            {
                return;
            }

            var confirm = await TLMessageDialog.ShowAsync(Strings.Android.AreYouSureUnblockContact, Strings.Android.AppName, Strings.Android.OK, Strings.Android.Cancel);
            if (confirm != ContentDialogResult.Primary)
            {
                return;
            }

            var result = await ProtoService.UnblockAsync(user.ToInputUser());
            if (result.IsSucceeded)
            {
                if (Full is TLUserFull full)
                {
                    full.IsBlocked = false;
                    full.RaisePropertyChanged(() => full.IsBlocked);
                }

                RaisePropertyChanged(() => With);
                RaisePropertyChanged(() => Full);

                CacheService.Commit();
                Aggregator.Publish(new TLUpdateUserBlocked { UserId = user.Id, Blocked = false });
            }
        }

        #endregion

        #region Switch

        public RelayCommand<TLInlineBotSwitchPM> SwitchCommand { get; }
        private void SwitchExecute(TLInlineBotSwitchPM switchPM)
        {
            if (_currentInlineBot == null)
            {
                return;
            }

            // TODO: edit to send it automatically
            NavigationService.NavigateToDialog(_currentInlineBot, accessToken: switchPM.StartParam);
        }

        #endregion

        #region Share my contact

        public RelayCommand ShareContactCommand { get; }
        private async void ShareContactExecute()
        {
            var user = InMemoryCacheService.Current.GetUser(SettingsHelper.UserId) as TLUser;
            if (user == null)
            {
                return;
            }

            await SendContactAsync(user);
        }

        #endregion

        #region Add contact

        public RelayCommand AddContactCommand { get; }
        private async void AddContactExecute()
        {
            var user = With as TLUser;
            if (user == null)
            {
                return;
            }

            var confirm = await EditUserNameView.Current.ShowAsync(user.FirstName, user.LastName);
            if (confirm == ContentDialogResult.Primary)
            {
                var contact = new TLInputPhoneContact
                {
                    ClientId = user.Id,
                    FirstName = EditUserNameView.Current.FirstName,
                    LastName = EditUserNameView.Current.LastName,
                    Phone = user.Phone
                };

                var response = await ProtoService.ImportContactsAsync(new TLVector<TLInputContactBase> { contact });
                if (response.IsSucceeded)
                {
                    if (response.Result.Users.Count > 0)
                    {
                        Aggregator.Publish(new TLUpdateContactLink
                        {
                            UserId = response.Result.Users[0].Id,
                            MyLink = new TLContactLinkContact(),
                            ForeignLink = new TLContactLinkUnknown()
                        });
                    }

                    user.RaisePropertyChanged(() => user.HasFirstName);
                    user.RaisePropertyChanged(() => user.HasLastName);
                    user.RaisePropertyChanged(() => user.FirstName);
                    user.RaisePropertyChanged(() => user.LastName);
                    user.RaisePropertyChanged(() => user.FullName);
                    user.RaisePropertyChanged(() => user.DisplayName);

                    user.RaisePropertyChanged(() => user.HasPhone);
                    user.RaisePropertyChanged(() => user.Phone);

                    var dialog = CacheService.GetDialog(user.ToPeer());
                    if (dialog != null)
                    {
                        dialog.RaisePropertyChanged(() => dialog.With);
                    }
                }
            }
        }

        #endregion

        #region Pin chat

        public RelayCommand PinChatCommand { get; }
        private async void PinChatExecute()
        {
            var group = _pushService.GetGroup(this.With);
            if (string.IsNullOrWhiteSpace(group))
            {
                return;
            }

            var displayName = _pushService.GetTitle(this.With);
            var arguments = _pushService.GetLaunch(this.With);
            var picture = _pushService.GetPicture(this.With, group);

            var secondaryTile = new SecondaryTile(group, displayName, arguments, new Uri(picture), TileSize.Default);
            secondaryTile.VisualElements.Wide310x150Logo = new Uri(picture);
            secondaryTile.VisualElements.Square310x310Logo = new Uri(picture);

            var tileCreated = await secondaryTile.RequestCreateAsync();
            if (tileCreated)
            {
                UpdatePinChatCommands();
                ResetTile();
            }
        }

        private void ResetTile()
        {
            var group = _pushService.GetGroup(this.With);
            if (string.IsNullOrWhiteSpace(group))
            {
                return;
            }

            var displayName = _pushService.GetTitle(this.With);
            var picture = _pushService.GetPicture(this.With, group);

            var existsSecondaryTile = SecondaryTile.Exists(group);
            if (existsSecondaryTile)
            {
                NotificationTask.ResetSecondaryTile(displayName, picture, group);
            }
        }

        private bool CanExecutePinChatCommand()
        {
            var group = _pushService.GetGroup(this.With);
            if (string.IsNullOrWhiteSpace(group))
            {
                return false;
            }

            return !SecondaryTile.Exists(group);
        }

        private void UpdatePinChatCommands()
        {
            CanPinChat = CanExecutePinChatCommand();
            CanUnpinChat = !CanPinChat;
        }

        #endregion

        #region Unpin chat

        public RelayCommand UnpinChatCommand { get; }
        private async void UnpinChatExecute()
        {
            var group = _pushService.GetGroup(this.With);
            if (string.IsNullOrWhiteSpace(group))
            {
                return;
            }

            var secondaryTile = new SecondaryTile(group);
            if (secondaryTile == null)
            {
                return;
            }

            var tileDeleted = await secondaryTile.RequestDeleteAsync();
            if (tileDeleted)
            {
                UpdatePinChatCommands();
            }
        }

        private bool CanUnpinChatExecute()
        {
            var group = _pushService.GetGroup(this.With);
            if (string.IsNullOrWhiteSpace(group))
            {
                return false;
            }

            return SecondaryTile.Exists(group);
        }

        #endregion

        #region Start

        public RelayCommand StartCommand { get; }
        private async void StartExecute()
        {
            var bot = GetStartingBot();
            var command = _with is TLUser ? "/start" : "/start@" + bot.Username;

            if (bot == null)
            {
                return;
            }

            if (_accessToken == null)
            {
                await SendMessageAsync(command);
            }
            else
            {
                var date = TLUtils.DateToUniversalTimeTLInt(ProtoService.ClientTicksDelta, DateTime.Now);
                var message = TLUtils.GetMessage(SettingsHelper.UserId, Peer.ToPeer(), TLMessageState.Sending, true, true, date, command, new TLMessageMediaEmpty(), TLLong.Random(), null);
                var previousMessage = InsertSendingMessage(message, false);

                CacheService.SyncSendingMessage(message, previousMessage, async m =>
                {
                    var response = await ProtoService.StartBotAsync(bot.ToInputUser(), _accessToken, message);
                    if (response.IsSucceeded)
                    {
                        AccessToken = null;
                    }
                    else
                    {
                        if (response.Error.TypeEquals(TLErrorType.PEER_FLOOD))
                        {
                            var dialog = new TLMessageDialog();
                            dialog.Title = "Telegram";
                            dialog.Message = "Sorry, you can only send messages to mutual contacts at the moment.";
                            dialog.PrimaryButtonText = "More info";
                            dialog.SecondaryButtonText = "OK";

                            var confirm = await dialog.ShowQueuedAsync();
                            if (confirm == ContentDialogResult.Primary)
                            {
                                MessageHelper.HandleTelegramUrl("t.me/SpamBot");
                            }
                        }

                        return;
                    }
                });
            }
        }

        private TLUser GetStartingBot()
        {
            var user = _with as TLUser;
            if (user != null && user.IsBot)
            {
                return user;
            }

            var chat = _with as TLChatBase;
            if (chat != null)
            {
                // TODO
                //return this._bot;
            }

            return null;
        }

        #endregion

        #region Search

        public RelayCommand SearchCommand { get; }
        private void SearchExecute()
        {
            Search = new DialogSearchViewModel(ProtoService, CacheService, Aggregator, this);
        }

        #endregion

        #region Jump to date

        public RelayCommand JumpDateCommand { get; }
        private async void JumpDateExecute()
        {
            var dialog = new Controls.Views.CalendarView();
            dialog.MaxDate = DateTimeOffset.Now.Date;
            //dialog.SelectedDates.Add(BindConvert.Current.DateTime(message.Date));

            var confirm = await dialog.ShowQueuedAsync();
            if (confirm == ContentDialogResult.Primary && dialog.SelectedDates.Count > 0)
            {
                var offset = TLUtils.DateToUniversalTimeTLInt(ProtoService.ClientTicksDelta, dialog.SelectedDates.FirstOrDefault().Date);
                await LoadDateSliceAsync(offset);
            }
        }

        #endregion

        #region Group stickers

        public RelayCommand GroupStickersCommand { get; }
        private void GroupStickersExecute()
        {
            var channel = With as TLChannel;
            if (channel == null)
            {
                return;
            }

            var channelFull = Full as TLChannelFull;
            if (channelFull == null)
            {
                return;
            }

            if ((channel.IsCreator || (channel.HasAdminRights && channel.AdminRights.IsChangeInfo)) && channelFull.IsCanSetStickers)
            {
                NavigationService.Navigate(typeof(ChannelEditStickerSetPage), channel.ToPeer());
            }
            else
            {
                Stickers.HideGroup(channelFull);
            }
        }

        #endregion

        #region Read mentions

        public RelayCommand ReadMentionsCommand { get; }
        private async void ReadMentionsExecute()
        {
            var peer = _peer;
            if (peer == null)
            {
                return;
            }

            var dialog = _dialog;
            if (dialog == null)
            {
                return;
            }

            var confirm = await TLMessageDialog.ShowAsync("Are you sure you want to clear your mentions?", "Telegram", "OK", "Cancel");
            if (confirm != ContentDialogResult.Primary)
            {
                return;
            }

            var response = await ProtoService.ReadMentionsAsync(peer);
            if (response.IsSucceeded)
            {
                dialog.UnreadMentionsCount = 0;
                dialog.RaisePropertyChanged(() => dialog.UnreadMentionsCount);
            }
        }

        #endregion

        #region Report Chat

        public RelayCommand ReportCommand { get; }
        private async void ReportExecute()
        {
            var peer = _peer;
            if (peer == null)
            {
                return;
            }

            var opt1 = new RadioButton { Content = Strings.Android.ReportChatSpam, HorizontalAlignment = HorizontalAlignment.Stretch };
            var opt2 = new RadioButton { Content = Strings.Android.ReportChatViolence, HorizontalAlignment = HorizontalAlignment.Stretch };
            var opt3 = new RadioButton { Content = Strings.Android.ReportChatPornography, HorizontalAlignment = HorizontalAlignment.Stretch };
            var opt4 = new RadioButton { Content = Strings.Android.ReportChatOther, HorizontalAlignment = HorizontalAlignment.Stretch, IsChecked = true };
            var stack = new StackPanel();
            stack.Children.Add(opt1);
            stack.Children.Add(opt2);
            stack.Children.Add(opt3);
            stack.Children.Add(opt4);
            stack.Margin = new Thickness(12, 16, 12, 0);

            var dialog = new ContentDialog { Style = BootStrapper.Current.Resources["ModernContentDialogStyle"] as Style };
            dialog.Content = stack;
            dialog.Title = Strings.Android.ReportChat;
            dialog.IsPrimaryButtonEnabled = true;
            dialog.IsSecondaryButtonEnabled = true;
            dialog.PrimaryButtonText = Strings.Android.OK;
            dialog.SecondaryButtonText = Strings.Android.Cancel;

            var confirm = await dialog.ShowQueuedAsync();
            if (confirm != ContentDialogResult.Primary)
            {
                return;
            }

            var reason = opt1.IsChecked == true
                ? new TLInputReportReasonSpam()
                : (opt2.IsChecked == true
                    ? new TLInputReportReasonViolence()
                    : (opt3.IsChecked == true
                        ? new TLInputReportReasonPornography()
                        : (TLReportReasonBase)new TLInputReportReasonOther()));

            if (reason is TLInputReportReasonOther other)
            {
                var input = new InputDialog();
                input.Title = Strings.Android.ReportChat;
                input.PlaceholderText = Strings.Android.ReportChatDescription;
                input.IsPrimaryButtonEnabled = true;
                input.IsSecondaryButtonEnabled = true;
                input.PrimaryButtonText = Strings.Android.OK;
                input.SecondaryButtonText = Strings.Android.Cancel;

                var inputResult = await input.ShowQueuedAsync();
                if (inputResult == ContentDialogResult.Primary)
                {
                    other.Text = input.Text;
                }
                else
                {
                    return;
                }
            }

            var result = await ProtoService.ReportPeerAsync(peer, reason);
            if (result.IsSucceeded && result.Result)
            {
                //await new TLMessageDialog("Resources.ReportSpamNotification", "Unigram").ShowQueuedAsync();
            }
        }

        #endregion
    }

    public class MessageCollection : ObservableCollection<TLMessageBase>
    {
        public static void ProcessReplies(IList<TLMessageBase> items)
        {
            for (int index = 0; index < items.Count; index++)
            {
                var item = items[index];

                var next = index > 0 ? items[index - 1] : null;
                var previous = index < items.Count - 1 ? items[index + 1] : null;

                //UpdateSeparatorOnInsert(items, item, next, index);
                //UpdateSeparatorOnInsert(items, previous, item, index - 1);

                UpdateAttach(next, item, index + 1);
                UpdateAttach(item, previous, index);
            }
        }

        protected override void InsertItem(int index, TLMessageBase item)
        {
            base.InsertItem(index, item);

            var previous = index > 0 ? this[index - 1] : null;
            var next = index < Count - 1 ? this[index + 1] : null;

            UpdateSeparatorOnInsert(item, next, index);
            UpdateSeparatorOnInsert(previous, item, index - 1);

            UpdateAttach(next, item, index + 1);
            UpdateAttach(item, previous, index);
        }

        protected override void RemoveItem(int index)
        {
            var next = index > 0 ? this[index - 1] : null;
            var previous = index < Count - 1 ? this[index + 1] : null;

            UpdateAttach(previous, next, index + 1);

            base.RemoveItem(index);

            UpdateSeparatorOnRemove(next, previous, index);
        }

        private static TLMessageService ShouldUpdateSeparatorOnInsert(TLMessageBase item, TLMessageBase previous, int index)
        {
            if (item != null && previous != null)
            {
                var itemDate = Utils.UnixTimestampToDateTime(item.Date);
                var previousDate = Utils.UnixTimestampToDateTime(previous.Date);
                if (previousDate.Date != itemDate.Date)
                {
                    var timestamp = (int)Utils.DateTimeToUnixTimestamp(previousDate.Date);
                    var service = new TLMessageService
                    {
                        Date = timestamp,
                        FromId = SettingsHelper.UserId,
                        HasFromId = true,
                        Action = new TLMessageActionDate
                        {
                            Date = timestamp
                        }
                    };

                    //base.InsertItem(index + 1, service);
                    return service;
                }
            }

            return null;
        }

        private void UpdateSeparatorOnInsert(TLMessageBase item, TLMessageBase previous, int index)
        {
            var service = ShouldUpdateSeparatorOnInsert(item, previous, index);
            if (service != null)
            {
                base.InsertItem(index + 1, service);
            }
        }

        private static void UpdateSeparatorOnInsert(IList<TLMessageBase> items, TLMessageBase item, TLMessageBase previous, int index)
        {
            var service = ShouldUpdateSeparatorOnInsert(item, previous, index);
            if (service != null)
            {
                items.Insert(index + 1, service);
            }
        }

        private static bool ShouldUpdateSeparatorOnRemove(TLMessageBase next, TLMessageBase previous, int index)
        {
            if (next is TLMessageService && previous != null)
            {
                var action = ((TLMessageService)next).Action as TLMessageActionDate;
                if (action != null)
                {
                    var itemDate = Utils.UnixTimestampToDateTime(action.Date);
                    var previousDate = Utils.UnixTimestampToDateTime(previous.Date);
                    if (previousDate.Date != itemDate.Date)
                    {
                        //base.RemoveItem(index - 1);
                        return true;
                    }
                }
            }
            else if (next is TLMessageService && previous == null)
            {
                var action = ((TLMessageService)next).Action as TLMessageActionDate;
                if (action != null)
                {
                    //base.RemoveItem(index - 1);
                    return true;
                }
            }

            return false;
        }

        private void UpdateSeparatorOnRemove(TLMessageBase next, TLMessageBase previous, int index)
        {
            if (ShouldUpdateSeparatorOnRemove(next, previous, index))
            {
                base.RemoveItem(index - 1);
            }
        }

        private static void UpdateSeparatorOnRemove(IList<TLMessageBase> items, TLMessageBase next, TLMessageBase previous, int index)
        {
            if (ShouldUpdateSeparatorOnRemove(next, previous, index))
            {
                items.RemoveAt(index - 1);
            }
        }

        private static void UpdateAttach(TLMessageBase item, TLMessageBase previous, int index)
        {
            if (item == null)
            {
                if (previous != null)
                {
                    previous.IsLast = true;
                }

                return;
            }

            var oldFirst = item.IsFirst;

            var itemPost = item is TLMessage && ((TLMessage)item).IsPost;

            if (!itemPost)
            {
                var attach = false;
                if (previous != null)
                {
                    var previousPost = previous is TLMessage && ((TLMessage)previous).IsPost;

                    attach = !previousPost &&
                             !(previous is TLMessageService && !(((TLMessageService)previous).Action is TLMessageActionPhoneCall)) &&
                             !(previous.IsService()) &&
                             !(previous is TLMessageEmpty) &&
                             AreTogether(item, previous) &&
                             item.Date - previous.Date < 900;
                }

                item.IsFirst = !attach;

                if (previous != null)
                {
                    previous.IsLast = item.IsFirst || item.IsService();
                }
            }
            else
            {
                item.IsFirst = true;

                if (previous != null)
                {
                    previous.IsLast = false;
                }
            }
        }

        private static bool AreTogether(TLMessageBase item1, TLMessageBase item2)
        {
            if (item1 is TLMessage message1 && item2 is TLMessage message2)
            {
                var saved1 = message1.IsSaved();
                var saved2 = message2.IsSaved();
                if (saved1 && saved2)
                {
                    return message1.FwdFrom.FromId == message2.FwdFrom.FromId &&
                           message1.FwdFrom.SavedFromPeer.Equals(message2.FwdFrom.SavedFromPeer);
                }
                else if (saved1 || saved2)
                {
                    return false;
                }
            }

            return item1.FromId == item2.FromId;
        }

        public void RaiseCollectionChanged(NotifyCollectionChangedEventArgs args)
        {
            if (args.Action == NotifyCollectionChangedAction.Move)
            {
                var index = args.NewStartingIndex;
                var item = args.NewItems[0] as TLMessageBase;

                var previous = index > 0 ? this[index - 1] : null;
                var next = index < Count - 1 ? this[index + 1] : null;

                if (args.NewStartingIndex != args.OldStartingIndex)
                {
                    UpdateSeparatorOnInsert(item, next, index);
                    UpdateSeparatorOnInsert(previous, item, index - 1);
                }

                UpdateAttach(next, item, index + 1);
                UpdateAttach(item, previous, index);
            }

            OnCollectionChanged(args);
        }
    }

    public class TLMessageMediaGroup : TLMessageMediaBase, ITLMessageMediaCaption
    {
        public TLMessageMediaGroup()
        {
            Layout = new GroupedMessages();
        }

        public String Caption { get; set; }
        public GroupedMessages Layout { get; private set; }
    }

    public class TLUserCommand
    {
        public TLUser User { get; set; }
        public TLBotCommand Item { get; set; }
    }
}<|MERGE_RESOLUTION|>--- conflicted
+++ resolved
@@ -67,10 +67,7 @@
 using Windows.UI.Xaml.Controls.Primitives;
 using System.Collections.Concurrent;
 using Windows.ApplicationModel.UserActivities;
-<<<<<<< HEAD
-=======
 using Windows.Foundation;
->>>>>>> 0bf0348b
 
 namespace Unigram.ViewModels
 {
@@ -1768,37 +1765,7 @@
                 ResetTile();
             }
 
-<<<<<<< HEAD
-            if (ApiInformation.IsApiContractPresent("Windows.Foundation.UniversalApiContract", 5))
-            {
-                CurrentActivity?.Dispose();
-                CurrentActivity = await UserActivityHelper.GenerateUserActivityAsync(participant.ToPeer());
-            }
-        }
-
-        private UserActivitySession _currentActivity;
-        public UserActivitySession CurrentActivity
-        {
-            get
-            {
-                if (ApiInformation.IsApiContractPresent("Windows.Foundation.UniversalApiContract", 5))
-                {
-                    return _currentActivity;
-                }
-
-                return null;
-            }
-
-            private set
-            {
-                if (ApiInformation.IsApiContractPresent("Windows.Foundation.UniversalApiContract", 5))
-                {
-                    Set(ref _currentActivity, value);
-                }
-            }
-=======
             _timelineSession = await UserActivityHelper.GenerateActivityAsync(participant.ToPeer());
->>>>>>> 0bf0348b
         }
 
         private async void ShowPinnedMessage(TLChannel channel)
