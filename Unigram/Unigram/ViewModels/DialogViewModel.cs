using System;
using System.Collections.Generic;
using System.Linq;
using System.Text;
using System.Threading.Tasks;
using Telegram.Api.Aggregator;
using Telegram.Api.Services;
using Telegram.Api.Services.Cache;
using Telegram.Api.TL;
using Unigram.Collections;
using Unigram.Common;
using Windows.UI.Xaml.Navigation;
using Template10.Common;
using Telegram.Api.Helpers;
using Unigram.Core.Services;
using Telegram.Api.Services.Updates;
using Telegram.Api.Services.Connection;
using System.Threading;
using System.Collections.ObjectModel;
using System.Collections.Specialized;
using System.Collections;
using System.ComponentModel;
using Windows.UI.Xaml;
using Unigram.Converters;
using Windows.UI.Xaml.Media;
using System.Diagnostics;
using Telegram.Api.Services.FileManager;
using Windows.Storage.Pickers;
using System.IO;
using Windows.Storage;
using System.Runtime.InteropServices.WindowsRuntime;
using Unigram.Helpers;
using Unigram.Controls.Views;
using Unigram.Core.Models;
using Unigram.Controls;
using Unigram.Core.Helpers;
using Org.BouncyCastle.Security;
using Unigram.Core;
using Unigram.Services;
using Windows.Storage.FileProperties;
using Windows.System;
using Windows.UI.Xaml.Controls;
using Windows.UI.Popups;
using Telegram.Api.TL.Messages.Methods;
using Telegram.Api;
using Unigram.Views;
using Telegram.Api.TL.Phone.Methods;
using Windows.ApplicationModel.Calls;
using Unigram.Native.Tasks;
using Windows.Media.Effects;
using Windows.Media.Transcoding;
using Windows.Media.MediaProperties;
using Telegram.Api.Services.Cache.EventArgs;
using Windows.Foundation.Metadata;
using Windows.UI.Text;
using Telegram.Api.TL.Messages;
using Windows.UI.Notifications;
using Unigram.Native;
using Unigram.Views.Channels;
using Telegram.Api.TL.Channels;
using Windows.UI.StartScreen;
using Unigram.Models;
using Telegram.Api.Native;
using Newtonsoft.Json;
using Unigram.Core.Common;
using Unigram.ViewModels.Dialogs;
using Windows.UI.Xaml.Controls.Primitives;
using System.Collections.Concurrent;

namespace Unigram.ViewModels
{
    public partial class DialogViewModel : UnigramViewModelBase
    {
        public MessageCollection Items { get; private set; }

        private List<TLMessageCommonBase> _selectedItems = new List<TLMessageCommonBase>();
        public List<TLMessageCommonBase> SelectedItems
        {
            get
            {
                return _selectedItems;
            }
            set
            {
                Set(ref _selectedItems, value);
                MessagesForwardCommand.RaiseCanExecuteChanged();
                MessagesDeleteCommand.RaiseCanExecuteChanged();
                MessagesCopyCommand.RaiseCanExecuteChanged();
            }
        }

        public void ExpandSelection(IEnumerable<TLMessageCommonBase> vector)
        {
            var messages = vector.ToList();

            for (int i = 0; i < messages.Count; i++)
            {
                if (messages[i] is TLMessage message && message.Media is TLMessageMediaGroup groupMedia)
                {
                    messages.RemoveAt(i);

                    for (int j = 0; j < groupMedia.Layout.Messages.Count; j++)
                    {
                        messages.Insert(i, groupMedia.Layout.Messages[j]);
                        i++;
                    }

                    i--;
                }
            }

            SelectedItems = messages;
        }

        public MediaLibraryCollection MediaLibrary
        {
            get
            {
                return App.Current.Resources["MediaLibrary"] as MediaLibraryCollection;
            }
        }

        // Kludge
        public static Dictionary<long, IList<TLChannelParticipantBase>> Admins { get; } = new Dictionary<long, IList<TLChannelParticipantBase>>();

        private readonly ConcurrentDictionary<long, TLMessage> _groupedMessages = new ConcurrentDictionary<long, TLMessage>();

        private readonly DialogStickersViewModel _stickers;
        private readonly IStickersService _stickersService;
        private readonly ILocationService _locationService;
        private readonly ILiveLocationService _liveLocationService;
        private readonly IUploadFileManager _uploadFileManager;
        private readonly IUploadAudioManager _uploadAudioManager;
        private readonly IUploadDocumentManager _uploadDocumentManager;
        private readonly IUploadVideoManager _uploadVideoManager;
        private readonly IPushService _pushService;

        public int participantCount = 0;
        public int online = 0;

        public DialogViewModel(IMTProtoService protoService, ICacheService cacheService, ITelegramEventAggregator aggregator, IUploadFileManager uploadFileManager, IUploadAudioManager uploadAudioManager, IUploadDocumentManager uploadDocumentManager, IUploadVideoManager uploadVideoManager, IStickersService stickersService, ILocationService locationService, ILiveLocationService liveLocationService, IPushService pushService)
            : base(protoService, cacheService, aggregator)
        {
            _uploadFileManager = uploadFileManager;
            _uploadAudioManager = uploadAudioManager;
            _uploadDocumentManager = uploadDocumentManager;
            _uploadVideoManager = uploadVideoManager;
            _stickersService = stickersService;
            _locationService = locationService;
            _liveLocationService = liveLocationService;
            _pushService = pushService;

            _stickers = new DialogStickersViewModel(protoService, cacheService, aggregator, stickersService);

            _informativeTimer = new DispatcherTimer();
            _informativeTimer.Interval = TimeSpan.FromSeconds(5);
            _informativeTimer.Tick += (s, args) =>
            {
                _informativeTimer.Stop();
                InformativeMessage = null;
            };

            NextMentionCommand = new RelayCommand(NextMentionExecute);
            PreviousSliceCommand = new RelayCommand(PreviousSliceExecute);
            ClearReplyCommand = new RelayCommand(ClearReplyExecute);
            PinnedCommand = new RelayCommand(PinnedExecute);
            JoinChannelCommand = new RelayCommand(JoinChannelExecute);
            ToggleMuteCommand = new RelayCommand(ToggleMuteExecute);
            ToggleSilentCommand = new RelayCommand(ToggleSilentExecute);
            HideReportSpamCommand = new RelayCommand(HideReportSpamExecute);
            ReportSpamCommand = new RelayCommand(ReportSpamExecute);
            OpenStickersCommand = new RelayCommand(OpenStickersExecute);
            DialogDeleteCommand = new RelayCommand(DialogDeleteExecute);
            DialogClearCommand = new RelayCommand(DialogClearExecute);
            CallCommand = new RelayCommand(CallExecute);
            UnpinMessageCommand = new RelayCommand(UnpinMessageExecute);
            UnblockCommand = new RelayCommand(UnblockExecute);
            ShareContactCommand = new RelayCommand(ShareContactExecute);
            AddContactCommand = new RelayCommand(AddContactExecute);
            PinChatCommand = new RelayCommand(PinChatExecute, CanExecutePinChatCommand);
            UnpinChatCommand = new RelayCommand(UnpinChatExecute, CanUnpinChatExecute);
            StartCommand = new RelayCommand(StartExecute);
            SearchCommand = new RelayCommand(SearchExecute);
            JumpDateCommand = new RelayCommand(JumpDateExecute);
            GroupStickersCommand = new RelayCommand(GroupStickersExecute);
            ReadMentionsCommand = new RelayCommand(ReadMentionsExecute);
            SendCommand = new RelayCommand<string>(SendMessage);
            SwitchCommand = new RelayCommand<TLInlineBotSwitchPM>(SwitchExecute);

            MessagesForwardCommand = new RelayCommand(MessagesForwardExecute, MessagesForwardCanExecute);
            MessagesDeleteCommand = new RelayCommand(MessagesDeleteExecute, MessagesDeleteCanExecute);
            MessagesCopyCommand = new RelayCommand(MessagesCopyExecute, MessagesCopyCanExecute);

            MessageReplyCommand = new RelayCommand<TLMessageBase>(MessageReplyExecute);
            MessageDeleteCommand = new RelayCommand<TLMessageBase>(MessageDeleteExecute);
            MessageForwardCommand = new RelayCommand<TLMessageBase>(MessageForwardExecute);
            MessageShareCommand = new RelayCommand<TLMessage>(MessageShareExecute);
            MessageSelectCommand = new RelayCommand<TLMessageBase>(MessageSelectExecute);
            MessageCopyCommand = new RelayCommand<TLMessage>(MessageCopyExecute);
            MessageCopyMediaCommand = new RelayCommand<TLMessage>(MessageCopyMediaExecute);
            MessageCopyLinkCommand = new RelayCommand<TLMessageCommonBase>(MessageCopyLinkExecute);
            MessageEditLastCommand = new RelayCommand(MessageEditLastExecute);
            MessageEditCommand = new RelayCommand<TLMessage>(MessageEditExecute);
            MessagePinCommand = new RelayCommand<TLMessageBase>(MessagePinExecute);
            //KeyboardButtonCommand = new RelayCommand<TLKeyboardButtonBase>(KeyboardButtonExecute);
            MessageOpenReplyCommand = new RelayCommand<TLMessageCommonBase>(MessageOpenReplyExecute);
            MessageStickerPackInfoCommand = new RelayCommand<TLMessage>(MessageStickerPackInfoExecute);
            MessageFaveStickerCommand = new RelayCommand<TLMessage>(MessageFaveStickerExecute);
            MessageUnfaveStickerCommand = new RelayCommand<TLMessage>(MessageUnfaveStickerExecute);
            MessageSaveStickerCommand = new RelayCommand<TLMessage>(MessageSaveStickerExecute);
            MessageSaveMediaCommand = new RelayCommand<TLMessage>(MessageSaveMediaExecute);
            MessageSaveDownloadCommand = new RelayCommand<TLMessage>(MessageSaveDownloadExecute);
            MessageSaveGIFCommand = new RelayCommand<TLMessage>(MessageSaveGIFExecute);
            MessageAddContactCommand = new RelayCommand<TLMessage>(MessageAddContactExecute);

            SendStickerCommand = new RelayCommand<TLDocument>(SendStickerExecute);
            SendGifCommand = new RelayCommand<TLDocument>(SendGifExecute);
            SendFileCommand = new RelayCommand(SendFileExecute);
            SendMediaCommand = new RelayCommand(SendMediaExecute);
            SendContactCommand = new RelayCommand(SendContactExecute);
            SendLocationCommand = new RelayCommand(SendLocationExecute);

            Items = new MessageCollection();
            Items.CollectionChanged += (s, args) => IsEmpty = Items.Count == 0;

            Aggregator.Subscribe(this);
        }

        ~DialogViewModel()
        {
            Debug.WriteLine("Finalizing DialogViewModel");
            Aggregator.Unsubscribe(this);

            GC.Collect();

            //if (Messages != null)
            //{
            //    Messages.Clear();
            //    Messages = null;
            //}
            //if (BotCommands != null)
            //{
            //    BotCommands.Clear();
            //    BotCommands = null;
            //}
            //if (UnfilteredBotCommands != null)
            //{
            //    UnfilteredBotCommands.Clear();
            //    UnfilteredBotCommands = null;
            //}
            //if (UsernameHints != null)
            //{
            //    UsernameHints.Clear();
            //    UsernameHints = null;
            //}
            //if (StickerPack != null)
            //{
            //    StickerPack.Clear();
            //    StickerPack = null;
            //}
            //if (SelectedMessages != null)
            //{
            //    SelectedMessages.Clear();
            //    SelectedMessages = null;
            //}
        }

        public bool IsActive
        {
            get
            {
                return NavigationService?.IsPeerActive(Peer) ?? false;
            }
        }

        public DialogStickersViewModel Stickers => _stickers;

        private TLDialog _dialog;
        public TLDialog Dialog
        {
            get
            {
                return _dialog;
            }
            set
            {
                Set(ref _dialog, value);
            }
        }

        private ITLDialogWith _with;
        public ITLDialogWith With
        {
            get
            {
                return _with;
            }
            set
            {
                Set(ref _with, value);
                RaisePropertyChanged(() => IsSilentVisible);

                if (value is TLUser)
                    RaisePropertyChanged(() => WithUser);
                else if (value is TLChat)
                    RaisePropertyChanged(() => WithChat);
                else if (value is TLChannel)
                    RaisePropertyChanged(() => WithChannel);
            }
        }

        public TLUser WithUser => _with as TLUser;
        public TLChat WithChat => _with as TLChat;
        public TLChannel WithChannel => _with as TLChannel;

        private object _full;
        public object Full
        {
            get
            {
                return _full;
            }
            set
            {
                Set(ref _full, value);
                RaisePropertyChanged(() => With);
                RaisePropertyChanged(() => IsSilentVisible);

                if (value is TLUserFull)
                    RaisePropertyChanged(() => FullUser);
                else if (value is TLChatFull)
                    RaisePropertyChanged(() => FullChat);
                else if (value is TLChannelFull)
                    RaisePropertyChanged(() => FullChannel);
            }
        }

        public TLUserFull FullUser => _full as TLUserFull;
        public TLChatFull FullChat => _full as TLChatFull;
        public TLChannelFull FullChannel => _full as TLChannelFull;

        private string _lastSeen;
        public string LastSeen
        {
            get
            {
                return _lastSeen;
            }
            set
            {
                Set(ref _lastSeen, value);
            }
        }

        private TLInputPeerBase _peer;
        public TLInputPeerBase Peer
        {
            get
            {
                return _peer;
            }
            set
            {
                Set(ref _peer, value);
            }
        }

        private DialogSearchViewModel _search;
        public DialogSearchViewModel Search
        {
            get
            {
                return _search;
            }
            set
            {
                Set(ref _search, value);
            }
        }

        private string _accessToken;
        public string AccessToken
        {
            get
            {
                return _accessToken;
            }
            set
            {
                Set(ref _accessToken, value);
                RaisePropertyChanged(() => HasAccessToken);
            }
        }

        public bool HasAccessToken
        {
            get
            {
                return (_accessToken != null || _isEmpty) && !_isLoadingNextSlice && !_isLoadingPreviousSlice;
            }
        }

        private TLMessageBase _pinnedMessage;
        public TLMessageBase PinnedMessage
        {
            get
            {
                return _pinnedMessage;
            }
            set
            {
                Set(ref _pinnedMessage, value);
            }
        }

        private DispatcherTimer _informativeTimer;

        private TLMessageBase _informativeMessage;
        public TLMessageBase InformativeMessage
        {
            get
            {
                return _informativeMessage;
            }
            set
            {
                if (value != null)
                {
                    _informativeTimer.Stop();
                    _informativeTimer.Start();
                }

                Set(ref _informativeMessage, value);
            }
        }

        private bool _isReportSpam;
        public bool IsReportSpam
        {
            get
            {
                return _isReportSpam;
            }
            set
            {
                Set(ref _isReportSpam, value);
            }
        }

        private bool _isPhoneCallsAvailable;
        public bool IsPhoneCallsAvailable
        {
            get
            {
                return _isPhoneCallsAvailable;
            }
            set
            {
                Set(ref _isPhoneCallsAvailable, value);
            }
        }

        private bool _isShareContactAvailable;
        public bool IsShareContactAvailable
        {
            get
            {
                return _isShareContactAvailable;
            }
            set
            {
                Set(ref _isShareContactAvailable, value);
            }
        }

        private bool _isAddContactAvailable;
        public bool IsAddContactAvailable
        {
            get
            {
                return _isAddContactAvailable;
            }
            set
            {
                Set(ref _isAddContactAvailable, value);
            }
        }

        private bool _canPinChat;
        public bool CanPinChat
        {
            get
            {
                return _canPinChat;
            }
            set
            {
                Set(ref _canPinChat, value);
            }
        }

        private bool _canUnpinChat;
        public bool CanUnpinChat
        {
            get
            {
                return _canUnpinChat;
            }
            set
            {
                Set(ref _canUnpinChat, value);
            }
        }

        private ListViewSelectionMode _selectionMode = ListViewSelectionMode.None;
        public ListViewSelectionMode SelectionMode
        {
            get
            {
                return _selectionMode;
            }
            set
            {
                Set(ref _selectionMode, value);
            }
        }

        public BubbleTextBox TextField { get; set; }
        public BubbleListView ListField { get; set; }

        public void SetSelection(int start)
        {
            if (TextField == null)
            {
                return;
            }

            TextField.Document.GetText(TextGetOptions.None, out string text);
            TextField.Document.Selection.SetRange(start, text.Length);
        }

        public void SetText(string text, TLVector<TLMessageEntityBase> entities = null, bool focus = false)
        {
            if (TextField == null)
            {
                return;
            }

            if (With is TLChannel channel)
            {
                if (channel.IsBroadcast && !(channel.IsCreator || channel.HasAdminRights))
                {
                    return;
                }
            }

            if (string.IsNullOrEmpty(text))
            {
                TextField.Document.SetText(TextSetOptions.FormatRtf, @"{\rtf1\fbidis\ansi\ansicpg1252\deff0\nouicompat\deflang1040{\fonttbl{\f0\fnil Segoe UI;}}{\*\generator Riched20 10.0.14393}\viewkind4\uc1\pard\ltrpar\tx720\cf1\f0\fs23\lang1033}");
            }
            else
            {
                TextField.SetText(text, entities);
            }

            if (focus)
            {
                TextField.Focus(FocusState.Keyboard);
            }
        }

        public string GetText()
        {
            if (TextField == null)
            {
                return null;
            }

            TextField.Document.GetText(TextGetOptions.NoHidden, out string text);
            return text;
        }

        public bool IsFirstSliceLoaded { get; set; }

        private bool _isLastSliceLoaded;
        public bool IsLastSliceLoaded
        {
            get
            {
                return _isLastSliceLoaded;
            }
            set
            {
                Set(ref _isLastSliceLoaded, value);
            }
        }

        private bool _isEmpty = true;
        public bool IsEmpty
        {
            get
            {
                return _isEmpty && !_isLoadingNextSlice && !_isLoadingPreviousSlice;
            }
            set
            {
                Set(ref _isEmpty, value);
                RaisePropertyChanged(() => HasAccessToken);
            }
        }

        public override bool IsLoading
        {
            get
            {
                return _isLoadingNextSlice || _isLoadingPreviousSlice;
            }
            set
            {
                base.IsLoading = value;
                RaisePropertyChanged(() => IsEmpty);
                RaisePropertyChanged(() => HasAccessToken);
            }
        }

        private bool _isLoadingNextSlice;
        private bool _isLoadingPreviousSlice;

        private Stack<int> _goBackStack = new Stack<int>();

        public async Task LoadNextSliceAsync(bool force = false)
        {
            if (_isLoadingNextSlice || _isLoadingPreviousSlice || _peer == null)
            {
                return;
            }

            _isLoadingNextSlice = true;
            IsLoading = true;

            Debug.WriteLine("DialogViewModel: LoadNextSliceAsync");

            var maxId = int.MaxValue;
            var limit = 50;

            for (int i = 0; i < Items.Count; i++)
            {
                if (Items[i].Id != 0 && Items[i].Id < maxId)
                {
                    maxId = Items[i].Id;
                }
            }

            Debug.WriteLine("DialogViewModel: LoadNextSliceAsync: Begin request");

            //return;

            var response = await ProtoService.GetHistoryAsync(Peer, Peer.ToPeer(), true, 0, 0, maxId, limit);
            if (response.IsSucceeded)
            {
                if (response.Result.Messages.Count > 0)
                {
                    ListField.SetScrollMode(ItemsUpdatingScrollMode.KeepLastItemInView, force);
                }

                ProcessReplies(response.Result.Messages);

                Debug.WriteLine("DialogViewModel: LoadNextSliceAsync: Replies processed");

                //foreach (var item in result.Result.Messages.OrderByDescending(x => x.Date))
                for (int i = 0; i < response.Result.Messages.Count; i++)
                {
                    var item = response.Result.Messages[i];
                    if (item is TLMessageService serviceMessage && serviceMessage.Action is TLMessageActionHistoryClear)
                    {
                        continue;
                    }

                    Items.Insert(0, item);
                    //InsertMessage(item as TLMessageCommonBase);
                }

                Debug.WriteLine("DialogViewModel: LoadNextSliceAsync: Items added");

                foreach (var item in response.Result.Messages.OrderByDescending(x => x.Date))
                {
                    var message = item as TLMessage;
                    if (message != null && !message.IsOut && message.HasFromId && message.HasReplyMarkup && message.ReplyMarkup != null)
                    {
                        var user = CacheService.GetUser(message.FromId) as TLUser;
                        if (user != null && user.IsBot)
                        {
                            SetReplyMarkup(message);
                        }
                    }
                }

                if (response.Result.Messages.Count < limit)
                {
                    IsLastSliceLoaded = true;
                }
            }

            _isLoadingNextSlice = false;
            IsLoading = false;
        }

        public async Task LoadPreviousSliceAsync(bool force = false, bool last = false)
        {
            if (_isLoadingNextSlice || _isLoadingPreviousSlice || _peer == null)
            {
                return;
            }

            _isLoadingPreviousSlice = true;
            IsLoading = true;

            //if (last)
            //{
            //    UpdatingScrollMode = force ? UpdatingScrollMode.ForceKeepLastItemInView : UpdatingScrollMode.KeepLastItemInView;
            //}
            //else
            //{
            //    UpdatingScrollMode = force ? UpdatingScrollMode.ForceKeepItemsInView : UpdatingScrollMode.KeepItemsInView;
            //}

            Debug.WriteLine("DialogViewModel: LoadPreviousSliceAsync");

            var maxId = int.MaxValue;
            var limit = 50;

            //for (int i = 0; i < Messages.Count; i++)
            //{
            //    if (Messages[i].Id != 0 && Messages[i].Id < maxId)
            //    {
            //        maxId = Messages[i].Id;
            //    }
            //}

            maxId = Items.LastOrDefault()?.Id ?? 1;

            var response = await ProtoService.GetHistoryAsync(Peer, Peer.ToPeer(), true, -limit - 1, 0, maxId, limit);
            if (response.IsSucceeded)
            {
                if (response.Result.Messages.Count > 0)
                {
                    //ListField.SetScrollMode(response.Result.Messages.Count < limit ? ItemsUpdatingScrollMode.KeepLastItemInView : ItemsUpdatingScrollMode.KeepItemsInView, force);
                    ListField.SetScrollMode(ItemsUpdatingScrollMode.KeepItemsInView, true);
                }

                ProcessReplies(response.Result.Messages);

                //foreach (var item in result.Result.Messages.OrderBy(x => x.Date))
                for (int i = response.Result.Messages.Count - 1; i >= 0; i--)
                {
                    var item = response.Result.Messages[i];
                    if (item is TLMessageService serviceMessage && serviceMessage.Action is TLMessageActionHistoryClear)
                    {
                        continue;
                    }

                    if (item.Id > maxId)
                    {
                        Items.Add(item);
                    }
                    //InsertMessage(item as TLMessageCommonBase);
                }

                foreach (var item in response.Result.Messages.OrderByDescending(x => x.Date))
                {
                    var message = item as TLMessage;
                    if (message != null && !message.IsOut && message.HasFromId && message.HasReplyMarkup && message.ReplyMarkup != null)
                    {
                        var user = CacheService.GetUser(message.FromId) as TLUser;
                        if (user != null && user.IsBot)
                        {
                            SetReplyMarkup(message);
                        }
                    }
                }

                if (response.Result.Messages.Count < limit)
                {
                    IsFirstSliceLoaded = true;
                }
            }

            _isLoadingPreviousSlice = false;
            IsLoading = false;
        }

        public RelayCommand NextMentionCommand { get; }
        private async void NextMentionExecute()
        {
            var dialog = _dialog;
            if (dialog == null)
            {
                return;
            }

            var response = await ProtoService.GetUnreadMentionsAsync(_peer, 0, dialog.UnreadMentionsCount - 1, 1, 0, 0);
            if (response.IsSucceeded)
            {
                var count = 0;
                if (response.Result is TLMessagesChannelMessages channelMessages)
                {
                    count = channelMessages.Count;
                }

                dialog.UnreadMentionsCount = count;
                dialog.RaisePropertyChanged(() => dialog.UnreadMentionsCount);

                //if (response.Result.Messages.IsEmpty())
                //{
                //    dialog.UnreadMentionsCount = 0;
                //    dialog.RaisePropertyChanged(() => dialog.UnreadMentionsCount);
                //    return;
                //}

                var commonMessage = response.Result.Messages.FirstOrDefault() as TLMessageCommonBase;
                if (commonMessage == null)
                {
                    return;
                }

                commonMessage.IsMediaUnread = false;
                commonMessage.RaisePropertyChanged(() => commonMessage.IsMediaUnread);

                // DO NOT AWAIT
                LoadMessageSliceAsync(null, commonMessage.Id);

                if (With is TLChannel channel)
                {
                    await ProtoService.ReadMessageContentsAsync(channel.ToInputChannel(), new TLVector<int> { commonMessage.Id });
                }
                else
                {
                    await ProtoService.ReadMessageContentsAsync(new TLVector<int> { commonMessage.Id });
                }
            }
        }

        public RelayCommand PreviousSliceCommand { get; }
        private async void PreviousSliceExecute()
        {
            if (_goBackStack.Count > 0)
            {
                await LoadMessageSliceAsync(null, _goBackStack.Pop());
            }
            else
            {
                Items.Clear();

                var maxId = _dialog?.UnreadCount > 0 ? _dialog.ReadInboxMaxId : int.MaxValue;
                var offset = _dialog?.UnreadCount > 0 && maxId > 0 ? -16 : 0;
                await LoadFirstSliceAsync(maxId, offset);
            }
        }

        public async Task LoadMessageSliceAsync(int? previousId, int maxId)
        {
            if (_isLoadingNextSlice || _isLoadingPreviousSlice || _peer == null)
            {
                return;
            }

            var already = Items.FirstOrDefault(x => x.Id == maxId);
            if (already != null)
            {
                //ListField.ScrollIntoView(already);
                await ListField.ScrollToItem(already, SnapPointsAlignment.Center);
                return;
            }

            _isLoadingNextSlice = true;
            _isLoadingPreviousSlice = true;
            IsLoading = true;
            IsLastSliceLoaded = false;
            IsFirstSliceLoaded = false;

            Debug.WriteLine("DialogViewModel: LoadMessageSliceAsync");

            if (previousId.HasValue)
            {
                _goBackStack.Push(previousId.Value);
            }

            Items.Clear();

            var offset = -25;
            var limit = 50;

            var response = await ProtoService.GetHistoryAsync(Peer, Peer.ToPeer(), true, offset, 0, maxId, limit);
            if (response.IsSucceeded)
            {
                if (response.Result.Messages.Count > 0)
                {
                    ListField.SetScrollMode(ItemsUpdatingScrollMode.KeepItemsInView, true);
                }

                ProcessReplies(response.Result.Messages);

                //foreach (var item in result.Result.Messages.OrderByDescending(x => x.Date))
                for (int i = response.Result.Messages.Count - 1; i >= 0; i--)
                {
                    var item = response.Result.Messages[i];
                    if (item is TLMessageService serviceMessage && serviceMessage.Action is TLMessageActionHistoryClear)
                    {
                        continue;
                    }

                    Items.Add(item);
                }

                foreach (var item in response.Result.Messages.OrderByDescending(x => x.Date))
                {
                    var message = item as TLMessage;
                    if (message != null && !message.IsOut && message.HasFromId && message.HasReplyMarkup && message.ReplyMarkup != null)
                    {
                        var user = CacheService.GetUser(message.FromId) as TLUser;
                        if (user != null && user.IsBot)
                        {
                            SetReplyMarkup(message);
                        }
                    }
                }

                //if (response.Result.Messages.Count < limit)
                //{
                //    IsFirstSliceLoaded = true;
                //}

                IsLastSliceLoaded = false;
                IsFirstSliceLoaded = false;
            }

            _isLoadingNextSlice = false;
            _isLoadingPreviousSlice = false;
            IsLoading = false;

            //await Task.Delay(200);
            //await LoadNextSliceAsync(true);
            await LoadMessageSliceAsync(null, maxId);
        }

        public async Task LoadDateSliceAsync(int dateOffset)
        {
            var offset = -1;
            var limit = 1;

            var obj = new TLMessagesGetHistory { Peer = Peer, OffsetId = 0, OffsetDate = dateOffset - 1, AddOffset = offset, Limit = limit, MaxId = 0, MinId = 0 };
            ProtoService.SendRequestAsync<TLMessagesMessagesBase>("messages.getHistory", obj, result =>
            {
                if (result.Messages.Count > 0)
                {
                    BeginOnUIThread(async () =>
                    {
                        await LoadMessageSliceAsync(null, result.Messages[0].Id);
                    });
                }
            });

            //var result = await ProtoService.GetHistoryAsync(Peer, Peer.ToPeer(), true, offset, dateOffset, 0, limit);
            //if (result.IsSucceeded)
            //{
            //    await LoadMessageSliceAsync(null, result.Result.Messages[0].Id);
            //}
        }


        public async Task LoadFirstSliceAsync(int maxId, int offset)
        {
            if (_isLoadingNextSlice || _isLoadingPreviousSlice || _peer == null)
            {
                return;
            }

            _isLoadingNextSlice = true;
            _isLoadingPreviousSlice = true;
            IsLoading = true;

            Debug.WriteLine("DialogViewModel: LoadFirstSliceAsync");

            var lastRead = true;

            //var maxId = _currentDialog?.UnreadCount > 0 ? _currentDialog.ReadInboxMaxId : int.MaxValue;
            var readMaxId = With as ITLReadMaxId;

            //var maxId = readMaxId.ReadInboxMaxId > 0 ? readMaxId.ReadInboxMaxId : int.MaxValue;
            //var offset = _currentDialog?.UnreadCount > 0 && maxId > 0 ? -51 : 0;

            //var maxId = _currentDialog?.UnreadCount > 0 ? _currentDialog.ReadInboxMaxId : int.MaxValue;
            //var offset = _currentDialog?.UnreadCount > 0 && maxId > 0 ? -16 : 0;
            var limit = 15;

            Retry:
            var response = await ProtoService.GetHistoryAsync(Peer, Peer.ToPeer(), true, offset, 0, maxId, limit);
            if (response.IsSucceeded)
            {
                if (response.Result.Messages.Count == 0 && offset < 0)
                {
                    maxId = int.MaxValue;
                    offset = 0;
                    goto Retry;
                }

                if (response.Result.Messages.Count > 0)
                {
                    ListField.SetScrollMode(maxId == int.MaxValue ? ItemsUpdatingScrollMode.KeepLastItemInView : ItemsUpdatingScrollMode.KeepItemsInView, true);
                }

                ProcessReplies(response.Result.Messages);

                //foreach (var item in result.Result.Messages.OrderBy(x => x.Date))
                for (int i = response.Result.Messages.Count - 1; i >= 0; i--)
                {
                    var item = response.Result.Messages[i];
                    if (item is TLMessageService serviceMessage && serviceMessage.Action is TLMessageActionHistoryClear)
                    {
                        continue;
                    }

                    var message = item as TLMessageCommonBase;

                    if (item.Id > maxId && lastRead && message != null && !message.IsOut)
                    {
                        var unreadMessage = new TLMessageService
                        {
                            FromId = SettingsHelper.UserId,
                            ToId = Peer.ToPeer(),
                            State = TLMessageState.Sending,
                            IsOut = true,
                            IsUnread = true,
                            Date = item.Date,
                            Action = new TLMessageActionUnreadMessages(),
                            RandomId = TLLong.Random()
                        };

                        Items.Add(unreadMessage);
                        lastRead = false;
                    }

                    Items.Add(item);
                }

                foreach (var item in response.Result.Messages.OrderByDescending(x => x.Date))
                {
                    var message = item as TLMessage;
                    if (message != null && !message.IsOut && message.HasFromId && message.HasReplyMarkup && message.ReplyMarkup != null)
                    {
                        var user = CacheService.GetUser(message.FromId) as TLUser;
                        if (user != null && user.IsBot)
                        {
                            SetReplyMarkup(message);
                        }
                    }
                }

                if (response.Result.Messages.Count < limit)
                {
                    IsFirstSliceLoaded = maxId < int.MaxValue;
                    IsLastSliceLoaded = maxId == int.MaxValue;
                }
                else
                {
                    IsFirstSliceLoaded = false;
                    IsLastSliceLoaded = false;
                }
            }

            _isLoadingNextSlice = false;
            _isLoadingPreviousSlice = false;
            IsLoading = false;

            //if (maxId < int.MaxValue)
            //{
            //    await LoadMessageSliceAsync(null, maxId);
            //}
        }

        public void ScrollToBottom(object item)
        {
            //if (IsFirstSliceLoaded)
            {
                if (item == null)
                {
                    ListField.ScrollToBottom();
                }
                else
                {
                    ListField.ScrollIntoView(item, ScrollIntoViewAlignment.Leading);
                }

                ListField.SetScrollMode(ItemsUpdatingScrollMode.KeepLastItemInView, true);
            }
        }

        public async void ProcessReplies(IList<TLMessageBase> messages)
        {
            var replyIds = new TLVector<int>();
            var replyToMsgs = new List<TLMessageCommonBase>();

            var groups = new Dictionary<long, Tuple<TLMessage, GroupedMessages>>();

            for (int i = 0; i < messages.Count; i++)
            {
                var commonMessage = messages[i] as TLMessageCommonBase;
                if (commonMessage != null)
                {
                    if (commonMessage is TLMessage message && message.HasGroupedId && message.GroupedId is long groupedId)
                    {
                        _groupedMessages.TryGetValue(groupedId, out TLMessage group);

                        if (group == null)
                        {
                            var media = new TLMessageMediaGroup();

                            group = new TLMessage();
                            group.Media = media;
                            group.Date = message.Date;

                            messages[i] = group;
                            commonMessage = group;

                            groups[groupedId] = Tuple.Create(group, media.Layout);
                            _groupedMessages[groupedId] = group;
                        }
                        else
                        {
                            messages.RemoveAt(i);
                            i--;
                        }

                        if (group.Media is TLMessageMediaGroup groupMedia)
                        {
                            //var array = group.Messages.ToArray();
                            //var insert = Array.BinarySearch(array, message, _comparer);
                            //if (insert < 0) insert = ~insert;

                            groupMedia.Layout.GroupedId = groupedId;
                            groupMedia.Layout.Messages.Add(message);
                            groupMedia.Layout.Calculate();

                            var first = groupMedia.Layout.Messages.FirstOrDefault();
                            var last = groupMedia.Layout.Messages.LastOrDefault();

                            if (first != null)
                            {
                                group.Flags = first.Flags;
                                group.HasEditDate = false;
                                group.FromId = first.FromId;
                                group.ToId = first.ToId;
                                group.FwdFrom = first.FwdFrom;
                                group.ViaBotId = first.ViaBotId;
                                group.ReplyToMsgId = first.ReplyToMsgId;
                                group.Date = first.Date;
                                group.Message = first.Message;
                                group.ReplyMarkup = first.ReplyMarkup;
                                group.Entities = first.Entities;
                                group.Views = first.Views;
                                group.PostAuthor = first.PostAuthor;
                                group.GroupedId = first.GroupedId;
                            }

                            if (last.Media is ITLMessageMediaCaption caption)
                            {
                                group.HasEditDate = last.HasEditDate;
                                group.EditDate = last.EditDate;

                                groupMedia.Caption = caption.Caption;

                                group.RaisePropertyChanged(() => group.EditDate);
                                group.RaisePropertyChanged(() => group.Self);
                            }
                        }
                    }

                    var replyId = commonMessage.ReplyToMsgId;
                    if (replyId != null && replyId.Value != 0)
                    {
                        var channelId = new int?();
                        var channel = commonMessage.ToId as TLPeerChannel;
                        if (channel != null)
                        {
                            channelId = channel.Id;
                        }

                        var reply = CacheService.GetMessage(replyId.Value, channelId);
                        if (reply != null)
                        {
                            messages[i].Reply = reply;
                            messages[i].RaisePropertyChanged(() => messages[i].Reply);
                            messages[i].RaisePropertyChanged(() => messages[i].ReplyInfo);

                            if (messages[i] is TLMessageService)
                            {
                                messages[i].RaisePropertyChanged(() => ((TLMessageService)messages[i]).Self);
                            }
                        }
                        else
                        {
                            replyIds.Add(replyId.Value);
                            replyToMsgs.Add(commonMessage);
                        }
                    }

                    //if (message.NotListened && message.Media != null)
                    //{
                    //    message.Media.NotListened = true;
                    //}
                }
            }

            foreach (var group in groups.Values)
            {
                group.Item2.Calculate();
                group.Item1.RaisePropertyChanged(() => group.Item1.Media);
            }

            if (replyIds.Count > 0)
            {
                Task<MTProtoResponse<TLMessagesMessagesBase>> task = null;

                if (Peer is TLInputPeerChannel)
                {
                    var first = replyToMsgs.FirstOrDefault();
                    if (first.ToId is TLPeerChat)
                    {
                        task = ProtoService.GetMessagesAsync(replyIds);
                    }
                    else
                    {
                        var peer = Peer as TLInputPeerChannel;
                        task = ProtoService.GetMessagesAsync(new TLInputChannel { ChannelId = peer.ChannelId, AccessHash = peer.AccessHash }, replyIds);
                    }
                }
                else
                {
                    task = ProtoService.GetMessagesAsync(replyIds);
                }

                var response = await task;
                if (response.IsSucceeded)
                {
                    //CacheService.AddChats(result.Result.Chats, (results) => { });
                    //CacheService.AddUsers(result.Result.Users, (results) => { });
                    CacheService.SyncUsersAndChats(response.Result.Users, response.Result.Chats, tuple => { });

                    for (int j = 0; j < response.Result.Messages.Count; j++)
                    {
                        for (int k = 0; k < replyToMsgs.Count; k++)
                        {
                            var message = replyToMsgs[k];
                            if (message != null && message.ReplyToMsgId.Value == response.Result.Messages[j].Id)
                            {
                                replyToMsgs[k].Reply = response.Result.Messages[j];
                                replyToMsgs[k].RaisePropertyChanged(() => replyToMsgs[k].Reply);
                                replyToMsgs[k].RaisePropertyChanged(() => replyToMsgs[k].ReplyInfo);

                                if (replyToMsgs[k] is TLMessageService)
                                {
                                    replyToMsgs[k].RaisePropertyChanged(() => ((TLMessageService)replyToMsgs[k]).Self);
                                }
                            }
                        }
                    }
                }
                else
                {
                    Execute.ShowDebugMessage("messages.getMessages error " + response.Error);
                }
            }
        }

        public override async Task OnNavigatedToAsync(object parameter, NavigationMode mode, IDictionary<string, object> state)
        {
            //if (mode != NavigationMode.New)
            //{
            //    return;
            //}

            //Messages.Clear();
            //With = null;
            //Full = null;

            var messageId = new int?();
            if (App.InMemoryState.NavigateToMessage.HasValue)
            {
                messageId = App.InMemoryState.NavigateToMessage;
                App.InMemoryState.NavigateToMessage = null;
            }

            AccessToken = App.InMemoryState.NavigateToAccessToken;
            App.InMemoryState.NavigateToAccessToken = null;

            var participant = GetParticipant(parameter as TLPeerBase);
            if (participant == null)
            {
                return;
            }

            Peer = participant.ToInputPeer();
            With = participant;
            Dialog = CacheService.GetDialog(Peer.ToPeer());
            UpdatePinChatCommands();

            if (CanUnpinChat)
            {
                ResetTile();
            }

            //Aggregator.Subscribe(this);

            //var storage = ApplicationSettings.Current.GetValueOrDefault(TLSerializationService.Current.Serialize(parameter), -1);
            //if (storage != -1 && messageId == null && _currentDialog?.UnreadCount == 0)
            //{
            //    messageId = storage;
            //}
            var dialog = _dialog;
            //if (dialog == null)
            //{
            //    var response = await ProtoService.GetPeerDialogsAsync(new TLVector<TLInputPeerBase> { _peer });
            //    if (response.IsSucceeded)
            //    {
            //        Dialog = response.Result.Dialogs.FirstOrDefault();
            //        dialog = response.Result.Dialogs.FirstOrDefault();
            //    }
            //}

            //for (int i = 0; i < 200;)
            //{
            //    var request = new TLMessagesSendMessage { Peer = _peer, Message = "Message " + i, RandomId = TLLong.Random() };
            //    var response = await ProtoService.SendRequestAsync<TLUpdatesBase>("messages.sendMessage", request);
            //    if (response.IsSucceeded)
            //    {
            //        i++;
            //    }
            //    else
            //    {
            //        await Task.Delay(500);
            //    }
            //}

            if (participant is TLChannel before && before.IsMegaGroup)
            {
                Execute.BeginOnThreadPool(async () =>
                {
                    IList<TLChannelParticipantBase> participants = null;
                    Admins.TryGetValue(before.Id, out participants);

                    if (participants == null)
                    {
                        participants = new TLChannelParticipantBase[0];
                    }

                    var acc = 0L;
                    foreach (var item in participants.OrderBy(x => x.UserId))
                    {
                        acc = ((acc * 20261) + 0x80000000L + item.UserId) % 0x80000000L;
                    }
<<<<<<< HEAD

                    var response = await ProtoService.GetParticipantsAsync(before.ToInputChannel(), new TLChannelParticipantsAdmins(), 0, 200, (int)acc);
                    if (response.IsSucceeded && response.Result is TLChannelsChannelParticipants result)
                    {
                        participants = result.Participants;
                    }

=======

                    var response = await ProtoService.GetParticipantsAsync(before.ToInputChannel(), new TLChannelParticipantsAdmins(), 0, 200, (int)acc);
                    if (response.IsSucceeded && response.Result is TLChannelsChannelParticipants result)
                    {
                        participants = result.Participants;
                    }

>>>>>>> 4d06d8ee
                    Admins[before.Id] = participants;
                });
            }

            if (messageId.HasValue)
            {
                LoadMessageSliceAsync(null, messageId.Value);
            }
            else
            {
                var maxId = _dialog?.UnreadCount > 0 ? _dialog.ReadInboxMaxId : int.MaxValue;
                var offset = _dialog?.UnreadCount > 0 && maxId > 0 ? -16 : 0;

                if (maxId == int.MaxValue)
                {
                    var history = CacheService.GetHistory(_peer.ToPeer());
                    if (history.IsEmpty())
                    {
                        LoadFirstSliceAsync(maxId, offset);
                    }
                    else
                    {
                        ProcessReplies(history);

                        IsLastSliceLoaded = false;
                        IsFirstSliceLoaded = false;

                        ListField.SetScrollMode(ItemsUpdatingScrollMode.KeepLastItemInView, true);
                        Items.AddRange(history.Reverse());

                        foreach (var item in history.OrderByDescending(x => x.Date))
                        {
                            var message = item as TLMessage;
                            if (message != null && !message.IsOut && message.HasFromId && message.HasReplyMarkup && message.ReplyMarkup != null)
                            {
                                var bot = CacheService.GetUser(message.FromId) as TLUser;
                                if (bot != null && bot.IsBot)
                                {
                                    SetReplyMarkup(message);
                                }
                            }
                        }
                    }
                }
                else
                {
                    LoadFirstSliceAsync(maxId, offset);
                }
            }

            if (App.InMemoryState.ForwardMessages != null)
            {
                Reply = new TLMessagesContainter { FwdMessages = new TLVector<TLMessage>(App.InMemoryState.ForwardMessages) };
            }

            if (App.InMemoryState.SwitchInline != null)
            {
                var switchInlineButton = App.InMemoryState.SwitchInline;
                var bot = App.InMemoryState.SwitchInlineBot;

                SetText(string.Format("@{0} {1}", bot.Username, switchInlineButton.Query), focus: true);
                ResolveInlineBot(bot.Username, switchInlineButton.Query);

                App.InMemoryState.SwitchInline = null;
                App.InMemoryState.SwitchInlineBot = null;
            }
            else if (App.InMemoryState.SendMessage != null)
            {
                var message = App.InMemoryState.SendMessage;
                var hasUrl = App.InMemoryState.SendMessageUrl;

                SetText(message);

                if (hasUrl)
                {
                    SetSelection(message.IndexOf('\n') + 1);
                }

                App.InMemoryState.SendMessage = null;
                App.InMemoryState.SendMessageUrl = false;
            }
            else
            {
                if (dialog != null && dialog.HasDraft)
                {
                    if (dialog.Draft is TLDraftMessage draft)
                    {
                        SetText(draft.Message, draft.Entities);
                        ProcessDraftReply(draft);
                    }
                }
            }

            if (participant is TLUser user)
            {
                IsPhoneCallsAvailable = false;
                IsShareContactAvailable = user.HasAccessHash && !user.HasPhone && !user.IsSelf && !user.IsContact && !user.IsMutualContact;
                IsAddContactAvailable = user.HasAccessHash && user.HasPhone && !user.IsSelf && !user.IsContact && !user.IsMutualContact;

                var full = CacheService.GetFullUser(user.Id);
                if (full == null)
                {
                    var response = await ProtoService.GetFullUserAsync(new TLInputUser { UserId = user.Id, AccessHash = user.AccessHash ?? 0 });
                    if (response.IsSucceeded)
                    {
                        full = response.Result;
                    }
                }

                if (full != null)
                {
                    Full = full;
                    IsPhoneCallsAvailable = full.IsPhoneCallsAvailable && !user.IsSelf && ApiInformation.IsApiContractPresent("Windows.ApplicationModel.Calls.CallsVoipContract", 1);

                    if (user.IsBot && full.HasBotInfo)
                    {
                        BotCommands = full.BotInfo.Commands.Select(x => new TLUserCommand { User = user, Item = x }).ToList();
                        HasBotCommands = BotCommands.Count > 0;
                    }
                    else
                    {
                        BotCommands = null;
                        HasBotCommands = false;
                    }
                }
            }
            else if (participant is TLChannel channel)
            {
                IsPhoneCallsAvailable = false;
                IsShareContactAvailable = false;
                IsAddContactAvailable = false;

                var full = CacheService.GetFullChat(channel.Id) as TLChannelFull;
                if (full == null)
                {
                    var response = await ProtoService.GetFullChannelAsync(channel.ToInputChannel());
                    if (response.IsSucceeded)
                    {
                        full = response.Result.FullChat as TLChannelFull;
                    }
                }

                if (full != null)
                {
                    Full = full;

                    if (channel.IsMegaGroup)
                    {
                        var commands = new List<TLUserCommand>();

                        foreach (var info in full.BotInfo)
                        {
                            var bot = CacheService.GetUser(info.UserId) as TLUser;
                            if (bot != null)
                            {
                                commands.AddRange(info.Commands.Select(x => new TLUserCommand { User = bot, Item = x }));
                            }
                        }

                        BotCommands = commands;
                        HasBotCommands = BotCommands.Count > 0;

                        Stickers.SyncGroup(full);
                    }
                    else
                    {
                        BotCommands = null;
                        HasBotCommands = false;
                    }

                    if (full.HasPinnedMsgId)
                    {
                        var update = true;

                        var appData = ApplicationData.Current.LocalSettings.CreateContainer("Channels", ApplicationDataCreateDisposition.Always);
                        if (appData.Values.TryGetValue("Pinned" + channel.Id, out object pinnedObj))
                        {
                            var pinnedId = (int)pinnedObj;
                            if (pinnedId == full.PinnedMsgId)
                            {
                                update = false;
                            }
                        }

                        var pinned = CacheService.GetMessage(full.PinnedMsgId, channel.Id);
                        if (pinned == null && update)
                        {
                            var y = await ProtoService.GetMessagesAsync(channel.ToInputChannel(), new TLVector<int>() { full.PinnedMsgId ?? 0 });
                            if (y.IsSucceeded)
                            {
                                pinned = y.Result.Messages.FirstOrDefault();
                            }
                        }

                        if (pinned != null && update)
                        {
                            PinnedMessage = pinned;
                        }
                        else
                        {
                            PinnedMessage = null;
                        }
                    }
                }

            }
            else if (participant is TLChat chat)
            {
                IsPhoneCallsAvailable = false;
                IsShareContactAvailable = false;
                IsAddContactAvailable = false;

                var full = CacheService.GetFullChat(chat.Id) as TLChatFull;
                if (full == null)
                {
                    var response = await ProtoService.GetFullChatAsync(chat.Id);
                    if (response.IsSucceeded)
                    {
                        full = response.Result.FullChat as TLChatFull;
                    }
                }

                if (full != null)
                {
                    Full = full;

                    var commands = new List<TLUserCommand>();

                    foreach (var info in full.BotInfo)
                    {
                        var bot = CacheService.GetUser(info.UserId) as TLUser;
                        if (bot != null)
                        {
                            commands.AddRange(info.Commands.Select(x => new TLUserCommand { User = bot, Item = x }));
                        }
                    }

                    BotCommands = commands;
                    HasBotCommands = BotCommands.Count > 0;
                }
                //    participantCount = chatDetails.Result.Users.Count;
                //    if (participantCount < 200)
                //    {
                //        foreach (TLUserBase now in chatDetails.Result.Users)
                //        {
                //            TLUser tempUser = now as TLUser;
                //            if (LastSeenHelper.GetLastSeen(tempUser).Item1.Equals("online") && !tempUser.IsSelf) online++;
                //        }
                //    }
                //    else
                //    {
                //        online = -2;
                //    }
                //    LastSeen = participantCount + " members" + ((online > 0) ? (", " + online + " online") : "");
                //}
            }
            else if (participant is TLChatForbidden forbiddenChat)
            {
                With = forbiddenChat;
                Peer = new TLInputPeerChat { ChatId = forbiddenChat.Id };
            }

            if (dialog != null)
            {
                var unread = dialog.UnreadCount;
                if (Peer is TLInputPeerChannel && participant is TLChannel channel)
                {
                    await ProtoService.ReadHistoryAsync(channel, dialog.TopMessage);
                }
                else
                {
                    await ProtoService.ReadHistoryAsync(Peer, dialog.TopMessage, 0);
                }

                var readPeer = With as ITLReadMaxId;
                if (readPeer != null)
                {
                    readPeer.ReadInboxMaxId = dialog.TopMessage;
                }

                dialog.ReadInboxMaxId = dialog.TopMessage;
                dialog.UnreadCount = dialog.UnreadCount - unread;
                dialog.RaisePropertyChanged(() => dialog.UnreadCount);

                RemoveNotifications();
            }

            LastSeen = await GetSubtitle();

            var settings = await ProtoService.GetPeerSettingsAsync(Peer);
            if (settings.IsSucceeded)
            {
                IsReportSpam = settings.Result.IsReportSpam;
            }
        }

        private async void ShowPinnedMessage(TLChannel channel)
        {
            if (channel == null) return;
            if (channel.PinnedMsgId == null) return;
            if (PinnedMessage != null && PinnedMessage.Id == channel.PinnedMsgId.Value) return;
            if (channel.HiddenPinnedMsgId != null && channel.HiddenPinnedMsgId.Value == channel.PinnedMsgId.Value) return;
            if (channel.PinnedMsgId.Value <= 0)
            {
                if (PinnedMessage != null)
                {
                    PinnedMessage = null;
                    return;
                }
            }
            else
            {
                var messageBase = CacheService.GetMessage(channel.PinnedMsgId, channel.Id);
                if (messageBase != null)
                {
                    PinnedMessage = messageBase;
                    return;
                }

                var respponse = await ProtoService.GetMessagesAsync(channel.ToInputChannel(), new TLVector<int> { channel.PinnedMsgId.Value });
                if (respponse.IsSucceeded)
                {
                    PinnedMessage = respponse.Result.Messages.FirstOrDefault(x => x.Id == channel.PinnedMsgId.Value);
                }
                else
                {
                    Telegram.Api.Helpers.Execute.ShowDebugMessage("channels.getMessages error " + respponse.Error);
                }
            }
        }

        private List<TLDocument> _stickerPack;
        public List<TLDocument> StickerPack
        {
            get
            {
                return _stickerPack;
            }
            set
            {
                Set(ref _stickerPack, value);
            }
        }

        private ICollection _autocomplete;
        public ICollection Autocomplete
        {
            get
            {
                return _autocomplete;
            }
            set
            {
                Set(ref _autocomplete, value);
            }
        }

        private bool _hasBotCommands;
        public bool HasBotCommands
        {
            get
            {
                return _hasBotCommands;
            }
            set
            {
                Set(ref _hasBotCommands, value);
            }
        }

        private List<TLUserCommand> _botCommands;
        public List<TLUserCommand> BotCommands
        {
            get
            {
                return _botCommands;
            }
            set
            {
                Set(ref _botCommands, value);
            }
        }

        public override Task OnNavigatedFromAsync(IDictionary<string, object> pageState, bool suspending)
        {
            if (Dispatcher != null)
            {
                Dispatcher.Dispatch(SaveDraft);
            }

            return Task.CompletedTask;
        }

        private ITLDialogWith GetParticipant(TLPeerBase peer)
        {
            if (peer is TLPeerUser user)
            {
                return CacheService.GetUser(user.UserId);
            }

            if (peer is TLPeerChat chat)
            {
                return CacheService.GetChat(chat.ChatId);
            }

            if (peer is TLPeerChannel channel)
            {
                return CacheService.GetChat(channel.ChannelId);
            }

            return null;
        }

        private void RemoveNotifications()
        {
            var group = string.Empty;
            if (_peer is TLInputPeerUser peerUser)
            {
                group = "u" + peerUser.UserId;
            }
            else if (_peer is TLInputPeerChannel peerChannel)
            {
                group = "c" + peerChannel.ChannelId;
            }
            else if (_peer is TLInputPeerChat peerChat)
            {
                group = "c" + peerChat.ChatId;
            }

            Execute.BeginOnThreadPool(() =>
            {
                ToastNotificationManager.History.RemoveGroup(group, "App");
            });
        }

        public void SaveDraft()
        {
            if (_currentInlineBot != null)
            {
                return;
            }

            if (EditedMessage != null)
            {
                return;
            }

            if (With == null)
            {
                return;
            }

            if (With is TLChannel channel)
            {
                if (channel.IsBroadcast && (!channel.IsCreator || !channel.HasAdminRights))
                {
                    return;
                }
            }

            var messageText = GetText().Format();
            var date = TLUtils.DateToUniversalTimeTLInt(ProtoService.ClientTicksDelta, DateTime.Now);
            var reply = new int?();

            if (Reply is TLMessagesContainter container)
            {
            }
            else if (Reply != null)
            {
                reply = Reply.Id;
            }

            TLDraftMessageBase draft = null;
            if (reply.HasValue || !string.IsNullOrWhiteSpace(messageText))
            {
                draft = new TLDraftMessage { Message = messageText, Date = date, ReplyToMsgId = reply };
            }
            else if (_dialog != null && _dialog.HasDraft && _dialog.Draft is TLDraftMessage)
            {
                draft = new TLDraftMessageEmpty();
            }

            if (draft != null)
            {
                ProtoService.SaveDraftAsync(Peer, draft, result =>
                {
                    if (_dialog != null)
                    {
                        _dialog.Draft = draft;
                        _dialog.HasDraft = draft != null;
                    }

                    Aggregator.Publish(new TLUpdateDraftMessage { Peer = Peer.ToPeer(), Draft = draft });
                });
            }
        }

        public async void ProcessDraftReply(TLDraftMessage draft)
        {
            var shouldFetch = false;

            var replyId = draft.ReplyToMsgId;
            if (replyId != null && replyId.Value != 0)
            {
                var channelId = new int?();
                //var channel = message.ToId as TLPeerChat;
                //if (channel != null)
                //{
                //    channelId = channel.Id;
                //}
                // TODO: verify
                if (Peer is TLInputPeerChannel)
                {
                    channelId = Peer.ToPeer().Id;
                }

                var reply = CacheService.GetMessage(replyId.Value, channelId);
                if (reply != null)
                {
                    Reply = reply;
                }
                else
                {
                    shouldFetch = true;
                }
            }

            if (shouldFetch)
            {
                Task<MTProtoResponse<TLMessagesMessagesBase>> task = null;

                if (Peer is TLInputPeerChannel)
                {
                    // TODO: verify
                    //var first = replyToMsgs.FirstOrDefault();
                    //if (first.ToId is TLPeerChat)
                    //{
                    //    task = ProtoService.GetMessagesAsync(new TLVector<int> { draft.ReplyToMsgId.Value });
                    //}
                    //else
                    {
                        var peer = Peer as TLInputPeerChannel;
                        task = ProtoService.GetMessagesAsync(new TLInputChannel { ChannelId = peer.ChannelId, AccessHash = peer.AccessHash }, new TLVector<int> { draft.ReplyToMsgId.Value });
                    }
                }
                else
                {
                    task = ProtoService.GetMessagesAsync(new TLVector<int> { draft.ReplyToMsgId.Value });
                }

                var response = await task;
                if (response.IsSucceeded)
                {
                    //CacheService.AddChats(result.Result.Chats, (results) => { });
                    //CacheService.AddUsers(result.Result.Users, (results) => { });
                    CacheService.SyncUsersAndChats(response.Result.Users, response.Result.Chats, tuple => { });

                    for (int j = 0; j < response.Result.Messages.Count; j++)
                    {
                        if (draft.ReplyToMsgId.Value == response.Result.Messages[j].Id)
                        {
                            Reply = response.Result.Messages[j];
                        }
                    }
                }
                else
                {
                    Execute.ShowDebugMessage("messages.getMessages error " + response.Error);
                }
            }
        }

        private bool _isSilent;
        public bool IsSilent
        {
            get
            {
                return _isSilent && With is TLChannel && ((TLChannel)With).IsBroadcast;
            }
            set
            {
                Set(ref _isSilent, value);
            }
        }

        public bool IsSilentVisible
        {
            get
            {
                return With is TLChannel && ((TLChannel)With).IsBroadcast;
            }
        }

        #region Reply 

        private TLMessageBase _reply;
        public TLMessageBase Reply
        {
            get
            {
                return _reply;
            }
            set
            {
                if (_reply != value)
                {
                    if (_reply is TLMessagesContainter container && container.FwdMessages != null && value == null)
                    {
                        App.InMemoryState.ForwardMessages = null;
                    }

                    _reply = value;
                    RaisePropertyChanged();
                    RaisePropertyChanged(() => ReplyInfo);
                }
            }
        }

        public ReplyInfo ReplyInfo
        {
            get
            {
                if (_reply != null)
                {
                    return new ReplyInfo
                    {
                        Reply = _reply,
                        ReplyToMsgId = _reply.Id
                    };
                }

                return null;
            }
        }

        public RelayCommand ClearReplyCommand { get; }
        private void ClearReplyExecute()
        {
            if (Reply is TLMessagesContainter container && container.EditMessage != null)
            {
                SetText(null);
                //Aggregator.Publish(new EditMessageEventArgs(container.PreviousMessage, container.PreviousMessage.Message));
            }

            Reply = null;
        }

        #endregion

        public RelayCommand PinnedCommand { get; }
        private async void PinnedExecute()
        {
            if (PinnedMessage != null)
            {
                await LoadMessageSliceAsync(null, PinnedMessage.Id);
            }
        }

        public RelayCommand<string> SendCommand { get; }
        private async void SendMessage(string args)
        {
            await SendMessageAsync(args, null, false);
        }

        public async Task SendMessageAsync(string text, List<TLMessageEntityBase> entities = null, bool useReplyMarkup = false)
        {
            if (Peer == null)
            {
                await new TLMessageDialog("Something went wrong. Close the chat and open it again.").ShowQueuedAsync();
                return;
            }

            if (With is TLChannel check && check.IsBroadcast && !(check.IsCreator || (check.HasAdminRights && check.AdminRights.IsPostMessages)))
            {
                return;
            }

            var messageText = text.Format();
            if (messageText.Equals("/tg_logs", StringComparison.OrdinalIgnoreCase))
            {
                var item = await FileUtils.TryGetItemAsync("Logs");
                if (item is StorageFolder folder)
                {
                    var files = await folder.GetFilesAsync();
                    foreach (var file in files)
                    {
                        await SendFileAsync(file);
                    }
                }

                return;
            }
            else if (messageText.Equals("/tg_dialog", StringComparison.OrdinalIgnoreCase))
            {
                if (_dialog != null)
                {
                    var data = new
                    {
                        Flags = _dialog.Flags,
                        Peer = _dialog.Peer,
                        TopMessage = _dialog.TopMessage,
                        ReadInboxMaxId = _dialog.ReadInboxMaxId,
                        ReadOutboxMaxId = _dialog.ReadOutboxMaxId,
                        UnreadCount = _dialog.UnreadCount,
                        UnreadMentionsCount = _dialog.UnreadMentionsCount,
                        NotifySettings = _dialog.NotifySettings,
                        Pts = _dialog.Pts,
                        Draft = _dialog.Draft,
                    };

                    var json = JsonConvert.SerializeObject(data, Formatting.Indented, new JsonSerializerSettings { ReferenceLoopHandling = ReferenceLoopHandling.Ignore });
                    json = json.Format();

                    await SendMessageAsync(json, new List<TLMessageEntityBase> { new TLMessageEntityPre { Offset = 0, Length = json.Length } });
                }

                return;
            }

            var date = TLUtils.DateToUniversalTimeTLInt(ProtoService.ClientTicksDelta, DateTime.Now);
            var message = TLUtils.GetMessage(SettingsHelper.UserId, Peer.ToPeer(), TLMessageState.Sending, true, true, date, messageText, new TLMessageMediaEmpty(), TLLong.Random(), null);

            message.Entities = entities != null ? new TLVector<TLMessageEntityBase>(entities) : null;
            message.HasEntities = entities != null;

            if (message.Entities == null)
            {
                MessageHelper.PreprocessEntities(ref message);
            }

            var channel = With as TLChannel;
            if (channel != null && channel.IsBroadcast)
            {
                message.IsSilent = IsSilent;
            }

            IEnumerable<TLMessage> forwardMessages = null;

            if (Reply != null)
            {
                if (Reply is TLMessagesContainter container)
                {
                    if (container.EditMessage != null)
                    {
                        var edit = await ProtoService.EditMessageAsync(Peer, container.EditMessage.Id, message.Message, message.Entities, null, null, false, false);
                        if (edit.IsSucceeded)
                        {
                            CacheService.SyncEditedMessage(container.EditMessage, true, true, cachedMessage =>
                            {
                                if (container.EditMessage.HasGroupedId && container.EditMessage.GroupedId is long groupedId && _groupedMessages.TryGetValue(groupedId, out TLMessage group) && group.Media is TLMessageMediaGroup groupMedia)
                                {
                                    groupMedia.Caption = message.Message;
                                    groupMedia.RaisePropertyChanged(() => groupMedia.Caption);
                                    group.RaisePropertyChanged(() => group.Self);
                                }
                            });
                        }
                        else
                        {

                        }

                        Reply = null;
                        return;
                    }
                    else if (container.FwdMessages != null)
                    {
                        forwardMessages = container.FwdMessages;
                        Reply = null;
                    }
                }
                else if (Reply != null)
                {
                    message.HasReplyToMsgId = true;
                    message.ReplyToMsgId = Reply.Id;
                    message.Reply = Reply;
                    Reply = null;
                }
            }

            if (string.IsNullOrWhiteSpace(messageText) == false)
            {
                var previousMessage = InsertSendingMessage(message, useReplyMarkup);
                CacheService.SyncSendingMessage(message, previousMessage, async (m) =>
                {
                    var response = await ProtoService.SendMessageAsync(message, null);
                    if (response.IsSucceeded)
                    {
                        message.RaisePropertyChanged(() => message.Media);
                    }
                    else
                    {
                        if (response.Error.TypeEquals(TLErrorType.PEER_FLOOD))
                        {
                            var dialog = new TLMessageDialog();
                            dialog.Title = "Telegram";
                            dialog.Message = "Sorry, you can only send messages to mutual contacts at the moment.";
                            dialog.PrimaryButtonText = "More info";
                            dialog.SecondaryButtonText = "OK";

                            var confirm = await dialog.ShowQueuedAsync();
                            if (confirm == ContentDialogResult.Primary)
                            {
                                MessageHelper.HandleTelegramUrl("t.me/SpamBot");
                            }
                        }

                        return;
                    }

                    if (forwardMessages != null)
                    {
                        App.InMemoryState.ForwardMessages = null;
                        ForwardMessages(forwardMessages);
                    }
                });
            }
            else
            {
                if (forwardMessages != null)
                {
                    App.InMemoryState.ForwardMessages = null;
                    ForwardMessages(forwardMessages);
                }
            }
        }

        public void ForwardMessages(IEnumerable<TLMessage> forwardMessages)
        {
            var date = TLUtils.DateToUniversalTimeTLInt(ProtoService.ClientTicksDelta, DateTime.Now);

            TLInputPeerBase fromPeer = null;
            var msgs = new TLVector<TLMessage>();
            var msgIds = new TLVector<int>();

            foreach (var fwdMessage in forwardMessages)
            {
                var clone = fwdMessage.Clone();
                clone.Id = 0;
                clone.HasEditDate = false;
                clone.EditDate = null;
                clone.HasReplyToMsgId = false;
                clone.ReplyToMsgId = null;
                clone.HasReplyMarkup = false;
                clone.ReplyMarkup = null;
                clone.Date = date;
                clone.ToId = Peer.ToPeer();
                clone.RandomId = TLLong.Random();
                clone.IsOut = true;
                clone.IsPost = false;
                clone.FromId = SettingsHelper.UserId;
                clone.IsMediaUnread = Peer is TLInputPeerChannel ? true : false;
                clone.IsUnread = true;
                clone.State = TLMessageState.Sending;

                if (clone.Media == null)
                {
                    clone.HasMedia = true;
                    clone.Media = new TLMessageMediaEmpty();
                }

                if (With is TLChannel channel)
                {
                    if (channel.IsBroadcast)
                    {
                        if (!channel.IsSignatures)
                        {
                            clone.HasFromId = false;
                            clone.FromId = null;
                        }

                        if (IsSilent)
                        {
                            clone.IsSilent = true;
                        }

                        clone.HasViews = true;
                        clone.Views = 1;
                    }
                }

                if (clone.Media is TLMessageMediaGame gameMedia)
                {
                    clone.HasEntities = false;
                    clone.Entities = null;
                    clone.Message = null;
                }
                else if (clone.Media is TLMessageMediaGeoLive geoLiveMedia)
                {
                    clone.Media = new TLMessageMediaGeo { Geo = geoLiveMedia.Geo };
                }

                if (fromPeer == null)
                {
                    fromPeer = fwdMessage.Parent.ToInputPeer();
                }

                if (clone.FwdFrom == null && !clone.IsGame())
                {
                    if (fwdMessage.ToId is TLPeerChannel)
                    {
                        var fwdChannel = CacheService.GetChat(fwdMessage.ToId.Id) as TLChannel;
                        if (fwdChannel != null && fwdChannel.IsMegaGroup)
                        {
                            clone.HasFwdFrom = true;
                            clone.FwdFrom = new TLMessageFwdHeader
                            {
                                HasFromId = true,
                                FromId = fwdMessage.FromId,
                                Date = fwdMessage.Date
                            };
                        }
                        else
                        {
                            clone.HasFwdFrom = true;
                            clone.FwdFrom = new TLMessageFwdHeader
                            {
                                HasFromId = fwdMessage.HasFromId,
                                FromId = fwdMessage.FromId,
                                Date = fwdMessage.Date
                            };

                            if (fwdChannel.IsBroadcast)
                            {
                                clone.FwdFrom.HasChannelId = clone.FwdFrom.HasChannelPost = true;
                                clone.FwdFrom.ChannelId = fwdChannel.Id;
                                clone.FwdFrom.ChannelPost = fwdMessage.Id;
                                clone.FwdFrom.HasPostAuthor = fwdMessage.HasPostAuthor;
                                clone.FwdFrom.PostAuthor = fwdMessage.PostAuthor;
                            }
                        }
                    }
                    else if (fwdMessage.FromId == SettingsHelper.UserId && fwdMessage.ToId is TLPeerUser peerUser && peerUser.UserId == SettingsHelper.UserId)
                    {

                    }
                    else
                    {
                        clone.HasFwdFrom = true;
                        clone.FwdFrom = new TLMessageFwdHeader
                        {
                            HasFromId = true,
                            FromId = fwdMessage.FromId,
                            Date = fwdMessage.Date
                        };
                    }

                    if (clone.FwdFrom != null && ((_peer is TLInputPeerUser user && user.UserId == SettingsHelper.UserId) || _peer is TLInputPeerSelf))
                    {
                        clone.FwdFrom.SavedFromMsgId = fwdMessage.Id;
                        clone.FwdFrom.SavedFromPeer = fwdMessage.Parent?.ToPeer();
                        clone.FwdFrom.HasSavedFromMsgId = true;
                        clone.FwdFrom.HasSavedFromPeer = clone.FwdFrom.SavedFromPeer != null;
                    }
                }

                msgs.Add(clone);
                msgIds.Add(fwdMessage.Id);

                Items.Add(clone);
            }

            CacheService.SyncSendingMessages(msgs, null, async (_) =>
            {
                await ProtoService.ForwardMessagesAsync(Peer, fromPeer, msgIds, msgs, false, false);
            });
        }

        private TLMessageBase InsertSendingMessage(TLMessage message, bool useReplyMarkup = false)
        {
            CheckChannelMessage(message);

            if (_dialog != null && _peer != null && _dialog.Draft is TLDraftMessage)
            {
                var draft = new TLDraftMessageEmpty();
                var peer = _peer.ToPeer();

                _dialog.Draft = draft;
                _dialog.HasDraft = draft != null;

                Aggregator.Publish(new TLUpdateDraftMessage { Peer = peer, Draft = draft });
            }

            TLMessageBase result;
            if (IsFirstSliceLoaded)
            {
                if (useReplyMarkup && _replyMarkupMessage != null)
                {
                    var chat = With as TLChatBase;
                    if (chat != null)
                    {
                        message.HasReplyToMsgId = true;
                        message.ReplyToMsgId = _replyMarkupMessage.Id;
                        message.Reply = _replyMarkupMessage;
                    }

                    BeginOnUIThread(() =>
                    {
                        if (Reply != null)
                        {
                            Reply = null;
                            SetReplyMarkup(null);
                        }
                    });
                }

                var messagesContainer = Reply as TLMessagesContainter;
                if (Reply != null)
                {
                    if (Reply.Id != 0)
                    {
                        message.HasReplyToMsgId = true;
                        message.ReplyToMsgId = Reply.Id;
                        message.Reply = Reply;
                    }
                    else if (messagesContainer != null && !string.IsNullOrEmpty(message.Message.ToString()))
                    {
                        message.Reply = Reply;
                    }

                    var replyMessage = Reply as TLMessage;
                    if (replyMessage != null)
                    {
                        //var replyMarkup = replyMessage.ReplyMarkup;
                        //if (replyMarkup != null)
                        //{
                        //    replyMarkup.HasResponse = true;
                        //}
                    }

                    BeginOnUIThread(delegate
                    {
                        Reply = null;
                    });
                }

                result = Items.LastOrDefault();
                Items.Add(message);

                //if (messagesContainer != null && !string.IsNullOrEmpty(message.Message))
                //{
                //    foreach (var fwdMessage in messagesContainer.FwdMessages)
                //    {
                //        Messages.Insert(0, fwdMessage);
                //    }
                //}

                for (int i = 1; i < Items.Count; i++)
                {
                    var serviceMessage = Items[i] as TLMessageService;
                    if (serviceMessage != null)
                    {
                        var unreadAction = serviceMessage.Action as TLMessageActionUnreadMessages;
                        if (unreadAction != null)
                        {
                            Items.RemoveAt(i);
                            break;
                        }
                    }
                }

                ScrollToBottom(message);
            }
            else
            {
                var container = Reply as TLMessagesContainter;
                if (Reply != null)
                {
                    if (Reply.Id != 0)
                    {
                        message.HasReplyToMsgId = true;
                        message.ReplyToMsgId = Reply.Id;
                        message.Reply = Reply;
                    }
                    else if (container != null && !string.IsNullOrEmpty(message.Message))
                    {
                        message.Reply = Reply;
                    }

                    Reply = null;
                }

                Items.Clear();
                Items.Insert(0, message);

                var history = CacheService.GetHistory(Peer.ToPeer(), 15);
                result = history.FirstOrDefault();

                for (int j = 0; j < history.Count; j++)
                {
                    Items.Insert(0, history[j]);
                }

                //if (container != null && !string.IsNullOrEmpty(message.Message.ToString()))
                //{
                //    foreach (var fwdMessage in container.FwdMessages)
                //    {
                //        Messages.Insert(0, fwdMessage);
                //    }
                //}

                for (int k = 1; k < Items.Count; k++)
                {
                    if (Items[k] is TLMessageService serviceMessage)
                    {
                        if (serviceMessage.Action is TLMessageActionUnreadMessages unreadAction)
                        {
                            Items.RemoveAt(k);
                            break;
                        }
                    }
                }

                //ScrollToBottom();

                //var messagesContainer = Reply as TLMessagesContainter;
                //if (Reply != null)
                //{
                //    if (Reply.Id != 0)
                //    {
                //        message.HasReplyToMsgId = true;
                //        message.ReplyToMsgId = Reply.Id;
                //        message.Reply = Reply;
                //    }
                //    else if (messagesContainer != null && !string.IsNullOrEmpty(message.Message.ToString()))
                //    {
                //        message.Reply = Reply;
                //    }
                //    Reply = null;
                //}

                //Messages.Clear();
                //Messages.Add(message);

                //var history = CacheService.GetHistory(Peer.ToPeer(), 15);
                //result = history.FirstOrDefault();

                ////for (int j = 0; j < history.Count; j++)
                ////{
                ////    Messages.Add(history[j]);
                ////}





                ////if (messagesContainer != null && !string.IsNullOrEmpty(message.Message.ToString()))
                ////{
                ////    foreach (var fwdMessage in messagesContainer.FwdMessages)
                ////    {
                ////        Messages.Insert(0, fwdMessage);
                ////    }
                ////}

                ////for (int k = 1; k < Messages.Count; k++)
                ////{
                ////    var serviceMessage = Messages[k] as TLMessageService;
                ////    if (serviceMessage != null)
                ////    {
                ////        var unreadAction = serviceMessage.Action as TLMessageActionUnreadMessages;
                ////        if (unreadAction != null)
                ////        {
                ////            Messages.RemoveAt(k);
                ////            break;
                ////        }
                ////    }
                ////}
            }

            return result;
        }

        private void CheckChannelMessage(TLMessage message)
        {
            if (With is TLChannel channel && channel.IsBroadcast)
            {
                //if (channel.IsSilent)
                //{
                //    message.IsSilent = true;
                //}

                var self = CacheService.GetUser(SettingsHelper.UserId) as TLUser;

                if (channel.IsSignatures && self != null)
                {
                    message.PostAuthor = self.FullName;
                    message.HasPostAuthor = true;
                }

                message.FromId = null;
                message.HasFromId = false;

                message.Views = 1;
                message.HasViews = true;

                message.IsOut = false;
                message.IsPost = true;
            }
        }

        private async Task<string> GetSubtitle()
        {
            if (With is TLUser user)
            {
                return LastSeenConverter.GetLabel(user, true);
            }
            else if (With is TLChannel channel && channel.HasAccessHash && channel.AccessHash.HasValue)
            {
                var full = Full as TLChannelFull;
                if (full == null)
                {
                    full = CacheService.GetFullChat(channel.Id) as TLChannelFull;
                }

                if (full == null)
                {
                    var response = await ProtoService.GetFullChannelAsync(new TLInputChannel { ChannelId = channel.Id, AccessHash = channel.AccessHash.Value });
                    if (response.IsSucceeded)
                    {
                        full = response.Result.FullChat as TLChannelFull;
                    }
                }

                if (full == null)
                {
                    return string.Empty;
                }

                if (channel.IsBroadcast && full.HasParticipantsCount)
                {
                    return LocaleHelper.Declension("Subscribers", full.ParticipantsCount ?? 0);
                }
                else if (full.HasParticipantsCount)
                {
                    var config = CacheService.GetConfig();
                    if (config == null)
                    {
                        return LocaleHelper.Declension("Members", full.ParticipantsCount ?? 0);
                    }

                    var participants = await ProtoService.GetParticipantsAsync(channel.ToInputChannel(), new TLChannelParticipantsRecent(), 0, config.ChatSizeMax, 0);
                    if (participants.IsSucceeded && participants.Result is TLChannelsChannelParticipants channelParticipants)
                    {
                        full.Participants = participants.Result;

                        if (full.ParticipantsCount <= config.ChatSizeMax)
                        {
                            var count = 0;
                            foreach (var item in channelParticipants.Users.OfType<TLUser>())
                            {
                                if (item.HasStatus && item.Status is TLUserStatusOnline)
                                {
                                    count++;
                                }
                            }

                            if (count > 1)
                            {
                                return string.Format("{0}, {1}", LocaleHelper.Declension("Members", full.ParticipantsCount ?? 0), LocaleHelper.Declension("OnlineCount", count));
                            }
                        }
                    }

                    return LocaleHelper.Declension("Members", full.ParticipantsCount ?? 0);
                }
            }
            else if (With is TLChat chat)
            {
                var full = Full as TLChatFull;
                if (full == null)
                {
                    full = CacheService.GetFullChat(chat.Id) as TLChatFull;
                }

                if (full == null)
                {
                    var response = await ProtoService.GetFullChatAsync(chat.Id);
                    if (response.IsSucceeded)
                    {
                        full = response.Result.FullChat as TLChatFull;
                    }
                }

                if (full == null)
                {
                    return string.Empty;
                }

                var participants = full.Participants as TLChatParticipants;
                if (participants != null)
                {
                    var count = 0;
                    foreach (var item in participants.Participants)
                    {
                        if (item.User != null && item.User.HasStatus && item.User.Status is TLUserStatusOnline)
                        {
                            count++;
                        }
                    }

                    if (count > 1)
                    {
                        return string.Format("{0}, {1}", LocaleHelper.Declension("Members", participants.Participants.Count), LocaleHelper.Declension("OnlineCount", count));
                    }

                    return LocaleHelper.Declension("Members", participants.Participants.Count);
                }
            }

            return string.Empty;
        }

        #region Join channel

        public RelayCommand JoinChannelCommand { get; }
        private async void JoinChannelExecute()
        {
            var channel = With as TLChannel;
            if (channel == null)
            {
                return;
            }

            var response = await ProtoService.JoinChannelAsync(channel);
            if (response.IsSucceeded)
            {
                RaisePropertyChanged(() => With);

                if (channel.IsMegaGroup)
                {
                    if (response.Result is TLUpdates update)
                    {
                        var newChannelMessage = update.Updates.FirstOrDefault(x => x is TLUpdateNewChannelMessage) as TLUpdateNewChannelMessage;
                        if (newChannelMessage != null)
                        {
                            Items.Add(newChannelMessage.Message);

                            if (_dialog == null)
                            {
                                _dialog = CacheService.GetDialog(channel.ToPeer());
                            }

                            Aggregator.Publish(new TopMessageUpdatedEventArgs(this._dialog, newChannelMessage.Message));
                        }
                        else
                        {
                            var message = new TLMessageService
                            {
                                RandomId = TLLong.Random(),
                                FromId = SettingsHelper.UserId,
                                ToId = new TLPeerChannel
                                {
                                    Id = channel.Id
                                },
                                State = TLMessageState.Confirmed,
                                IsOut = true,
                                IsUnread = false,
                                Date = TLUtils.DateToUniversalTimeTLInt(ProtoService.ClientTicksDelta, System.DateTime.Now),
                                Action = new TLMessageActionChatAddUser
                                {
                                    Users = new TLVector<int> { SettingsHelper.UserId }
                                }
                            };

                            CacheService.SyncMessage(message, true, true, cachedMessage =>
                            {
                                Items.Add(cachedMessage);
                            });
                        }
                    }
                }
            }
        }

        #endregion

        #region Toggle mute

        public RelayCommand ToggleMuteCommand { get; }
        private async void ToggleMuteExecute()
        {
            TLPeerNotifySettings notifySettings = null;

            var chatFull = Full as TLChatFullBase;
            var userFull = Full as TLUserFull;

            if (chatFull != null)
            {
                notifySettings = chatFull.NotifySettings as TLPeerNotifySettings;
            }
            else if (userFull != null)
            {
                notifySettings = userFull.NotifySettings as TLPeerNotifySettings;
            }

            if (notifySettings == null)
            {
                return;
            }

            var peer = _peer;
            if (peer == null)
            {
                return;
            }

            var muteUntil = notifySettings.MuteUntil == int.MaxValue ? 0 : int.MaxValue;
            var settings = new TLInputPeerNotifySettings
            {
                MuteUntil = muteUntil,
                IsShowPreviews = notifySettings.IsShowPreviews,
                IsSilent = notifySettings.IsSilent,
                Sound = notifySettings.Sound
            };

            var response = await ProtoService.UpdateNotifySettingsAsync(new TLInputNotifyPeer { Peer = peer }, settings);
            if (response.IsSucceeded)
            {
                notifySettings.MuteUntil = muteUntil;

                var dialog = CacheService.GetDialog(peer.ToPeer());
                if (dialog != null)
                {
                    dialog.NotifySettings = notifySettings;
                    dialog.RaisePropertyChanged(() => dialog.NotifySettings);
                    dialog.RaisePropertyChanged(() => dialog.IsMuted);
                    dialog.RaisePropertyChanged(() => dialog.Self);
                }

                if (chatFull != null)
                {
                    chatFull.NotifySettings = notifySettings;
                    chatFull.RaisePropertyChanged(() => chatFull.NotifySettings);
                }
                else if (userFull != null)
                {
                    userFull.NotifySettings = notifySettings;
                    userFull.RaisePropertyChanged(() => userFull.NotifySettings);
                }

                CacheService.Commit();
                RaisePropertyChanged(() => With);
            }
        }

        #endregion

        #region Toggle silent

        public RelayCommand ToggleSilentCommand { get; }
        private async void ToggleSilentExecute()
        {
            var channel = With as TLChannel;
            if (channel != null && _dialog != null)
            {
                var notifySettings = _dialog.NotifySettings as TLPeerNotifySettings;
                if (notifySettings != null)
                {
                    var silent = !notifySettings.IsSilent;
                    var settings = new TLInputPeerNotifySettings
                    {
                        MuteUntil = notifySettings.MuteUntil,
                        IsShowPreviews = notifySettings.IsShowPreviews,
                        IsSilent = silent,
                        Sound = notifySettings.Sound
                    };

                    var response = await ProtoService.UpdateNotifySettingsAsync(new TLInputNotifyPeer { Peer = Peer }, settings);
                    if (response.IsSucceeded)
                    {
                        notifySettings.IsSilent = silent;
                        channel.RaisePropertyChanged(() => _dialog.NotifySettings);

                        var dialog = CacheService.GetDialog(Peer.ToPeer());
                        if (dialog != null)
                        {
                            dialog.NotifySettings = _dialog.NotifySettings;
                            dialog.RaisePropertyChanged(() => dialog.NotifySettings);
                            dialog.RaisePropertyChanged(() => dialog.IsMuted);
                            dialog.RaisePropertyChanged(() => dialog.Self);

                            var chatFull = CacheService.GetFullChat(channel.Id);
                            if (chatFull != null)
                            {
                                chatFull.NotifySettings = _dialog.NotifySettings;
                                chatFull.RaisePropertyChanged(() => chatFull.NotifySettings);
                            }

                            // TODO: 06/05/2017
                            //var dialogChannel = dialog.With as TLChannel;
                            //if (dialogChannel != null)
                            //{
                            //    dialogChannel.NotifySettings = channel.NotifySettings;
                            //}
                        }

                        CacheService.Commit();
                        RaisePropertyChanged(() => With);
                    }
                }
            }
        }

        #endregion

        #region Report Spam

        public RelayCommand HideReportSpamCommand { get; }
        private async void HideReportSpamExecute()
        {
            var response = await ProtoService.HideReportSpamAsync(Peer);
            if (response.IsSucceeded)
            {
                IsReportSpam = false;
            }
        }

        public RelayCommand ReportSpamCommand { get; }
        private async void ReportSpamExecute()
        {
            if (IsReportSpam)
            {
                var response = await ProtoService.ReportSpamAsync(Peer);
                if (response.IsSucceeded)
                {

                }
            }
        }

        #endregion

        #region Stickers

        public RelayCommand OpenStickersCommand { get; }
        private void OpenStickersExecute()
        {
            _stickers.SyncStickers();
            _stickers.SyncGifs();
        }

        #endregion

        #region Delete and Exit

        public RelayCommand DialogDeleteCommand { get; }
        private void DialogDeleteExecute()
        {
            if (_dialog != null)
            {
                UnigramContainer.Current.ResolveType<MainViewModel>().Dialogs.DialogDeleteCommand.Execute(_dialog);
            }
        }

        #endregion

        #region Clear history

        public RelayCommand DialogClearCommand { get; }
        private void DialogClearExecute()
        {
            if (_dialog != null)
            {
                UnigramContainer.Current.ResolveType<MainViewModel>().Dialogs.DialogClearCommand.Execute(_dialog);
            }
        }

        #endregion

        #region Call

        public RelayCommand CallCommand { get; }
        private async void CallExecute()
        {
            var user = With as TLUser;
            if (user == null)
            {
                return;
            }

            try
            {
                var coordinator = VoipCallCoordinator.GetDefault();
                var result = await coordinator.ReserveCallResourcesAsync("Unigram.Tasks.VoIPCallTask");
                if (result == VoipPhoneCallResourceReservationStatus.Success)
                {
                    await VoIPConnection.Current.SendRequestAsync("voip.startCall", user);
                }
            }
            catch
            {
                await TLMessageDialog.ShowAsync("Something went wrong. Please, try to close and relaunch the app.", "Unigram", "OK");
            }
        }

        #endregion

        #region Unpin message

        public RelayCommand UnpinMessageCommand { get; }
        private async void UnpinMessageExecute()
        {
            if (_pinnedMessage == null)
            {
                return;
            }

            var channel = With as TLChannel;
            if (channel == null)
            {
                return;
            }

            if (channel.IsCreator || (channel.HasAdminRights && channel.AdminRights.IsPinMessages))
            {
                var confirm = await TLMessageDialog.ShowAsync(Strings.Android.UnpinMessageAlert, Strings.Android.AppName, Strings.Android.OK, Strings.Android.Cancel);
                if (confirm == ContentDialogResult.Primary)
                {
                    var response = await ProtoService.UpdatePinnedMessageAsync(false, channel.ToInputChannel(), 0);
                    if (response.IsSucceeded)
                    {
                        PinnedMessage = null;
                    }
                    else
                    {
                        // TODO
                    }
                }
            }
            else
            {
                var appData = ApplicationData.Current.LocalSettings.CreateContainer("Channels", ApplicationDataCreateDisposition.Always);
                appData.Values["Pinned" + channel.Id] = _pinnedMessage.Id;

                PinnedMessage = null;
            }
        }

        #endregion

        #region Unblock

        public RelayCommand UnblockCommand { get; }
        private async void UnblockExecute()
        {
            var user = _with as TLUser;
            if (user == null)
            {
                return;
            }

            var confirm = await TLMessageDialog.ShowAsync(Strings.Android.AreYouSureUnblockContact, Strings.Android.AppName, Strings.Android.OK, Strings.Android.Cancel);
            if (confirm != ContentDialogResult.Primary)
            {
                return;
            }

            var result = await ProtoService.UnblockAsync(user.ToInputUser());
            if (result.IsSucceeded)
            {
                if (Full is TLUserFull full)
                {
                    full.IsBlocked = false;
                    full.RaisePropertyChanged(() => full.IsBlocked);
                }

                RaisePropertyChanged(() => With);
                RaisePropertyChanged(() => Full);

                CacheService.Commit();
                Aggregator.Publish(new TLUpdateUserBlocked { UserId = user.Id, Blocked = false });
            }
        }

        #endregion

        #region Switch

        public RelayCommand<TLInlineBotSwitchPM> SwitchCommand { get; }
        private void SwitchExecute(TLInlineBotSwitchPM switchPM)
        {
            if (_currentInlineBot == null)
            {
                return;
            }

            // TODO: edit to send it automatically
            NavigationService.NavigateToDialog(_currentInlineBot, accessToken: switchPM.StartParam);
        }

        #endregion

        #region Share my contact

        public RelayCommand ShareContactCommand { get; }
        private async void ShareContactExecute()
        {
            var user = InMemoryCacheService.Current.GetUser(SettingsHelper.UserId) as TLUser;
            if (user == null)
            {
                return;
            }

            await SendContactAsync(user);
        }

        #endregion

        #region Add contact

        public RelayCommand AddContactCommand { get; }
        private async void AddContactExecute()
        {
            var user = With as TLUser;
            if (user == null)
            {
                return;
            }

            var confirm = await EditUserNameView.Current.ShowAsync(user.FirstName, user.LastName);
            if (confirm == ContentDialogResult.Primary)
            {
                var contact = new TLInputPhoneContact
                {
                    ClientId = user.Id,
                    FirstName = EditUserNameView.Current.FirstName,
                    LastName = EditUserNameView.Current.LastName,
                    Phone = user.Phone
                };

                var response = await ProtoService.ImportContactsAsync(new TLVector<TLInputContactBase> { contact });
                if (response.IsSucceeded)
                {
                    if (response.Result.Users.Count > 0)
                    {
                        Aggregator.Publish(new TLUpdateContactLink
                        {
                            UserId = response.Result.Users[0].Id,
                            MyLink = new TLContactLinkContact(),
                            ForeignLink = new TLContactLinkUnknown()
                        });
                    }

                    user.RaisePropertyChanged(() => user.HasFirstName);
                    user.RaisePropertyChanged(() => user.HasLastName);
                    user.RaisePropertyChanged(() => user.FirstName);
                    user.RaisePropertyChanged(() => user.LastName);
                    user.RaisePropertyChanged(() => user.FullName);
                    user.RaisePropertyChanged(() => user.DisplayName);

                    user.RaisePropertyChanged(() => user.HasPhone);
                    user.RaisePropertyChanged(() => user.Phone);

                    var dialog = CacheService.GetDialog(user.ToPeer());
                    if (dialog != null)
                    {
                        dialog.RaisePropertyChanged(() => dialog.With);
                    }
                }
            }
        }

        #endregion

        #region Pin chat

        public RelayCommand PinChatCommand { get; }
        private async void PinChatExecute()
        {
            var group = _pushService.GetGroup(this.With);
            if (string.IsNullOrWhiteSpace(group))
            {
                return;
            }

            var displayName = _pushService.GetTitle(this.With);
            var arguments = _pushService.GetLaunch(this.With);
            var picture = _pushService.GetPicture(this.With, group);

            var secondaryTile = new SecondaryTile(group, displayName, arguments, new Uri(picture), TileSize.Default);
            secondaryTile.VisualElements.Wide310x150Logo = new Uri(picture);
            secondaryTile.VisualElements.Square310x310Logo = new Uri(picture);

            var tileCreated = await secondaryTile.RequestCreateAsync();
            if (tileCreated)
            {
                UpdatePinChatCommands();
                ResetTile();
            }
        }

        private void ResetTile()
        {
            var group = _pushService.GetGroup(this.With);
            if (string.IsNullOrWhiteSpace(group))
            {
                return;
            }

            var displayName = _pushService.GetTitle(this.With);
            var picture = _pushService.GetPicture(this.With, group);

            var existsSecondaryTile = SecondaryTile.Exists(group);
            if (existsSecondaryTile)
            {
                NotificationTask.ResetSecondaryTile(displayName, picture, group);
            }
        }

        private bool CanExecutePinChatCommand()
        {
            var group = _pushService.GetGroup(this.With);
            if (string.IsNullOrWhiteSpace(group))
            {
                return false;
            }

            return !SecondaryTile.Exists(group);
        }

        #endregion

        #region Unpin chat

        public RelayCommand UnpinChatCommand { get; }
        private async void UnpinChatExecute()
        {
            var group = _pushService.GetGroup(this.With);
            if (string.IsNullOrWhiteSpace(group))
            {
                return;
            }

            var secondaryTile = new SecondaryTile(group);
            if (secondaryTile == null)
            {
                return;
            }

            var tileDeleted = await secondaryTile.RequestDeleteAsync();
            if (tileDeleted)
            {
                UpdatePinChatCommands();
            }
        }

        private bool CanUnpinChatExecute()
        {
            var group = _pushService.GetGroup(this.With);
            if (string.IsNullOrWhiteSpace(group))
            {
                return false;
            }

            return SecondaryTile.Exists(group);
        }

        #endregion

        private void UpdatePinChatCommands()
        {
            CanPinChat = CanExecutePinChatCommand();
            CanUnpinChat = !CanPinChat;
        }

        #region Start

        public RelayCommand StartCommand { get; }
        private async void StartExecute()
        {
            var bot = GetStartingBot();
            var command = _with is TLUser ? "/start" : "/start@" + bot.Username;

            if (bot == null)
            {
                return;
            }

            if (_accessToken == null)
            {
                await SendMessageAsync(command);
            }
            else
            {
                var date = TLUtils.DateToUniversalTimeTLInt(ProtoService.ClientTicksDelta, DateTime.Now);
                var message = TLUtils.GetMessage(SettingsHelper.UserId, Peer.ToPeer(), TLMessageState.Sending, true, true, date, command, new TLMessageMediaEmpty(), TLLong.Random(), null);
                var previousMessage = InsertSendingMessage(message, false);

                CacheService.SyncSendingMessage(message, previousMessage, async m =>
                {
                    var response = await ProtoService.StartBotAsync(bot.ToInputUser(), _accessToken, message);
                    if (response.IsSucceeded)
                    {
                        AccessToken = null;
                    }
                    else
                    {
                        if (response.Error.TypeEquals(TLErrorType.PEER_FLOOD))
                        {
                            var dialog = new TLMessageDialog();
                            dialog.Title = "Telegram";
                            dialog.Message = "Sorry, you can only send messages to mutual contacts at the moment.";
                            dialog.PrimaryButtonText = "More info";
                            dialog.SecondaryButtonText = "OK";

                            var confirm = await dialog.ShowQueuedAsync();
                            if (confirm == ContentDialogResult.Primary)
                            {
                                MessageHelper.HandleTelegramUrl("t.me/SpamBot");
                            }
                        }

                        return;
                    }
                });
            }
        }

        private TLUser GetStartingBot()
        {
            var user = _with as TLUser;
            if (user != null && user.IsBot)
            {
                return user;
            }

            var chat = _with as TLChatBase;
            if (chat != null)
            {
                // TODO
                //return this._bot;
            }

            return null;
        }

        #endregion

        #region Search

        public RelayCommand SearchCommand { get; }
        private void SearchExecute()
        {
            Search = new DialogSearchViewModel(ProtoService, CacheService, Aggregator, this);
        }

        #endregion

        #region Jump to date

        public RelayCommand JumpDateCommand { get; }
        private async void JumpDateExecute()
        {
            var dialog = new Controls.Views.CalendarView();
            dialog.MaxDate = DateTimeOffset.Now.Date;
            //dialog.SelectedDates.Add(BindConvert.Current.DateTime(message.Date));

            var confirm = await dialog.ShowQueuedAsync();
            if (confirm == ContentDialogResult.Primary && dialog.SelectedDates.Count > 0)
            {
                var offset = TLUtils.DateToUniversalTimeTLInt(ProtoService.ClientTicksDelta, dialog.SelectedDates.FirstOrDefault().Date);
                await LoadDateSliceAsync(offset);
            }
        }

        #endregion

        #region Group stickers

        public RelayCommand GroupStickersCommand { get; }
        private void GroupStickersExecute()
        {
            var channel = With as TLChannel;
            if (channel == null)
            {
                return;
            }

            var channelFull = Full as TLChannelFull;
            if (channelFull == null)
            {
                return;
            }

            if ((channel.IsCreator || (channel.HasAdminRights && channel.AdminRights.IsChangeInfo)) && channelFull.IsCanSetStickers)
            {
                NavigationService.Navigate(typeof(ChannelEditStickerSetPage), channel.ToPeer());
            }
            else
            {
                Stickers.HideGroup(channelFull);
            }
        }

        #endregion

        #region Read mentions

        public RelayCommand ReadMentionsCommand { get; }
        private async void ReadMentionsExecute()
        {
            var peer = _peer;
            if (peer == null)
            {
                return;
            }

            var dialog = _dialog;
            if (dialog == null)
            {
                return;
            }

            var confirm = await TLMessageDialog.ShowAsync("Are you sure you want to clear your mentions?", "Telegram", "OK", "Cancel");
            if (confirm != ContentDialogResult.Primary)
            {
                return;
            }

            var response = await ProtoService.ReadMentionsAsync(peer);
            if (response.IsSucceeded)
            {
                dialog.UnreadMentionsCount = 0;
                dialog.RaisePropertyChanged(() => dialog.UnreadMentionsCount);
            }
        }

        #endregion
    }

    public class MessageCollection : ObservableCollection<TLMessageBase>
    {
        protected override void InsertItem(int index, TLMessageBase item)
        {
            base.InsertItem(index, item);

            var previous = index > 0 ? this[index - 1] : null;
            var next = index < Count - 1 ? this[index + 1] : null;

            //if (next is TLMessageEmpty)
            //{
            //    next = index > 1 ? this[index - 2] : null;
            //}
            //if (previous is TLMessageEmpty)
            //{
            //    previous = index < Count - 2 ? this[index + 2] : null;
            //}

            UpdateSeparatorOnInsert(item, next, index);
            UpdateSeparatorOnInsert(previous, item, index - 1);

            UpdateAttach(next, item, index + 1);
            UpdateAttach(item, previous, index);
        }

        protected override void RemoveItem(int index)
        {
            var next = index > 0 ? this[index - 1] : null;
            var previous = index < Count - 1 ? this[index + 1] : null;

            UpdateAttach(previous, next, index + 1);

            base.RemoveItem(index);

            UpdateSeparatorOnRemove(next, previous, index);
        }

        private void UpdateSeparatorOnInsert(TLMessageBase item, TLMessageBase previous, int index)
        {
            if (item != null && previous != null)
            {
                var itemDate = Utils.UnixTimestampToDateTime(item.Date);
                var previousDate = Utils.UnixTimestampToDateTime(previous.Date);
                if (previousDate.Date != itemDate.Date)
                {
                    var timestamp = (int)Utils.DateTimeToUnixTimestamp(previousDate.Date);
                    var service = new TLMessageService
                    {
                        Date = timestamp,
                        FromId = SettingsHelper.UserId,
                        HasFromId = true,
                        Action = new TLMessageActionDate
                        {
                            Date = timestamp
                        }
                    };

                    base.InsertItem(index + 1, service);
                }
            }
        }

        private void UpdateSeparatorOnRemove(TLMessageBase next, TLMessageBase previous, int index)
        {
            if (next is TLMessageService && previous != null)
            {
                var action = ((TLMessageService)next).Action as TLMessageActionDate;
                if (action != null)
                {
                    var itemDate = Utils.UnixTimestampToDateTime(action.Date);
                    var previousDate = Utils.UnixTimestampToDateTime(previous.Date);
                    if (previousDate.Date != itemDate.Date)
                    {
                        base.RemoveItem(index - 1);
                    }
                }
            }
            else if (next is TLMessageService && previous == null)
            {
                var action = ((TLMessageService)next).Action as TLMessageActionDate;
                if (action != null)
                {
                    base.RemoveItem(index - 1);
                }
            }
        }

        private void UpdateAttach(TLMessageBase item, TLMessageBase previous, int index)
        {
            if (item == null)
            {
                if (previous != null)
                {
                    previous.IsLast = true;
                }

                return;
            }

            var oldFirst = item.IsFirst;

            var itemPost = item is TLMessage && ((TLMessage)item).IsPost;

            if (!itemPost)
            {
                var attach = false;
                if (previous != null)
                {
                    var previousPost = previous is TLMessage && ((TLMessage)previous).IsPost;

                    attach = !previousPost &&
                             !(previous is TLMessageService && !(((TLMessageService)previous).Action is TLMessageActionPhoneCall)) &&
                             !(previous.IsService()) &&
                             !(previous is TLMessageEmpty) &&
                             AreTogether(item, previous) &&
                             item.Date - previous.Date < 900;
                }

                item.IsFirst = !attach;

                if (previous != null)
                {
                    previous.IsLast = item.IsFirst || item.IsService();
                }
            }
            else
            {
                item.IsFirst = true;

                if (previous != null)
                {
                    previous.IsLast = false;
                }
            }
        }

        private bool AreTogether(TLMessageBase item1, TLMessageBase item2)
        {
            if (item1 is TLMessage message1 && item2 is TLMessage message2)
            {
                var saved1 = message1.IsSaved();
                var saved2 = message2.IsSaved();
                if (saved1 && saved2)
                {
                    return message1.FwdFrom.FromId == message2.FwdFrom.FromId &&
                           message1.FwdFrom.SavedFromPeer.Equals(message2.FwdFrom.SavedFromPeer);
                }
                else if (saved1 || saved2)
                {
                    return false;
                }
            }

            return item1.FromId == item2.FromId;
        }

        public void RaiseCollectionChanged(NotifyCollectionChangedEventArgs args)
        {
            if (args.Action == NotifyCollectionChangedAction.Move)
            {
                var index = args.NewStartingIndex;
                var item = args.NewItems[0] as TLMessageBase;

                var previous = index > 0 ? this[index - 1] : null;
                var next = index < Count - 1 ? this[index + 1] : null;

                if (args.NewStartingIndex != args.OldStartingIndex)
                {
                    UpdateSeparatorOnInsert(item, next, index);
                    UpdateSeparatorOnInsert(previous, item, index - 1);
                }

                UpdateAttach(next, item, index + 1);
                UpdateAttach(item, previous, index);
            }

            OnCollectionChanged(args);
        }

        class TLMessageComparer : IComparer<TLMessage>
        {
            public int Compare(TLMessage x, TLMessage y)
            {
                if (x.RandomId is long xid && y.RandomId is long yid)
                {
                    return xid.CompareTo(yid);
                }

                return x.Id.CompareTo(y.Id);
            }
        }
    }

    public class TLMessageMediaGroup : TLMessageMediaBase, ITLMessageMediaCaption
    {
        public TLMessageMediaGroup()
        {
            Layout = new GroupedMessages();
        }

        public String Caption { get; set; }
        public GroupedMessages Layout { get; private set; }
    }

    public class TLUserCommand
    {
        public TLUser User { get; set; }
        public TLBotCommand Item { get; set; }
    }
}<|MERGE_RESOLUTION|>--- conflicted
+++ resolved
@@ -1358,7 +1358,6 @@
                     {
                         acc = ((acc * 20261) + 0x80000000L + item.UserId) % 0x80000000L;
                     }
-<<<<<<< HEAD
 
                     var response = await ProtoService.GetParticipantsAsync(before.ToInputChannel(), new TLChannelParticipantsAdmins(), 0, 200, (int)acc);
                     if (response.IsSucceeded && response.Result is TLChannelsChannelParticipants result)
@@ -1366,15 +1365,6 @@
                         participants = result.Participants;
                     }
 
-=======
-
-                    var response = await ProtoService.GetParticipantsAsync(before.ToInputChannel(), new TLChannelParticipantsAdmins(), 0, 200, (int)acc);
-                    if (response.IsSucceeded && response.Result is TLChannelsChannelParticipants result)
-                    {
-                        participants = result.Participants;
-                    }
-
->>>>>>> 4d06d8ee
                     Admins[before.Id] = participants;
                 });
             }
