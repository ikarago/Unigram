--- conflicted
+++ resolved
@@ -168,14 +168,8 @@
             {
                 try
                 {
-<<<<<<< HEAD
-                    //await file.DeleteAsync();
                     NativeUtils.Delete(file.Path);
-                    await UpdateCacheSizeAsync();
-=======
-                    await file.DeleteAsync();
                     await UpdateCacheSizeAsync(resetInitialCacheSize: false, updateDetailedCacheSizes: false);
->>>>>>> 7674c8bc
                 }
                 catch { }
             }
