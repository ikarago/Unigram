using System;
using System.Collections.Generic;
using System.Linq;
using System.Runtime.CompilerServices;
using System.Text;
using System.Threading.Tasks;
using Telegram.Td.Api;
using Template10.Common;
using Unigram.Common;
using Unigram.Controls;
using Unigram.Converters;
using Unigram.Entities;
using Unigram.Services;
using Unigram.ViewModels.Delegates;
using Unigram.Views.Channels;
using Unigram.Views.Supergroups;
using Windows.Storage;
using Windows.UI.Xaml;
using Windows.UI.Xaml.Controls;
using Windows.UI.Xaml.Navigation;

namespace Unigram.ViewModels.Supergroups
{
    public class SupergroupEditViewModel : TLViewModelBase,
        IDelegable<ISupergroupEditDelegate>,
        IHandle<UpdateSupergroup>,
        IHandle<UpdateSupergroupFullInfo>,
        IHandle<UpdateBasicGroup>,
        IHandle<UpdateBasicGroupFullInfo>
    {
        public ISupergroupEditDelegate Delegate { get; set; }

        public SupergroupEditViewModel(IProtoService protoService, ICacheService cacheService, ISettingsService settingsService, IEventAggregator aggregator)
            : base(protoService, cacheService, settingsService, aggregator)
        {
            EditTypeCommand = new RelayCommand(EditTypeExecute);
            EditHistoryCommand = new RelayCommand(EditHistoryExecute);
            EditStickerSetCommand = new RelayCommand(EditStickerSetExecute);
            EditPhotoCommand = new RelayCommand<StorageFile>(EditPhotoExecute);
            DeletePhotoCommand = new RelayCommand(DeletePhotoExecute);

            RevokeCommand = new RelayCommand(RevokeExecute);
            DeleteCommand = new RelayCommand(DeleteExecute);

            SendCommand = new RelayCommand(SendExecute);

            MembersCommand = new RelayCommand(MembersExecute);
            AdminsCommand = new RelayCommand(AdminsExecute);
            BannedCommand = new RelayCommand(BannedExecute);
            KickedCommand = new RelayCommand(KickedExecute);
        }

        protected Chat _chat;
        public Chat Chat
        {
            get { return _chat; }
            set { Set(ref _chat, value); }
        }

        private StorageFile _photo;
        private bool _deletePhoto;

        private string _title;
        public string Title
        {
            get { return _title; }
            set { Set(ref _title, value); }
        }

        private string _about;
        public string About
        {
            get { return _about; }
            set { Set(ref _about, value); }
        }

        private bool _isSignatures;
        public bool IsSignatures
        {
            get { return _isSignatures; }
            set { Set(ref _isSignatures, value); }
        }

        private bool _isAllHistoryAvailable;
        public bool IsAllHistoryAvailable
        {
            get { return _isAllHistoryAvailable; }
            set { Set(ref _isAllHistoryAvailable, value); }
        }

        #region Initialize

        public override Task OnNavigatedToAsync(object parameter, NavigationMode mode, IDictionary<string, object> state)
        {
            var chatId = (long)parameter;

            Chat = ProtoService.GetChat(chatId);

            var chat = _chat;
            if (chat == null)
            {
                return Task.CompletedTask;
            }

            Aggregator.Subscribe(this);
            Delegate?.UpdateChat(chat);

            if (chat.Type is ChatTypeSupergroup super)
            {
                var item = ProtoService.GetSupergroup(super.SupergroupId);
                var cache = ProtoService.GetSupergroupFull(super.SupergroupId);

                Delegate?.UpdateSupergroup(chat, item);

                if (cache == null)
                {
                    ProtoService.Send(new GetSupergroupFullInfo(super.SupergroupId));
                }
                else
                {
                    Delegate?.UpdateSupergroupFullInfo(chat, item, cache);
                }
            }
            else if (chat.Type is ChatTypeBasicGroup basic)
            {
                var item = ProtoService.GetBasicGroup(basic.BasicGroupId);
                var cache = ProtoService.GetBasicGroupFull(basic.BasicGroupId);

                Delegate?.UpdateBasicGroup(chat, item);

                if (cache == null)
                {
                    ProtoService.Send(new GetBasicGroupFullInfo(basic.BasicGroupId));
                }
                else
                {
                    Delegate?.UpdateBasicGroupFullInfo(chat, item, cache);
                }
            }

            return Task.CompletedTask;
        }

        public override Task OnNavigatedFromAsync(IDictionary<string, object> pageState, bool suspending)
        {
            Aggregator.Unsubscribe(this);
            return Task.CompletedTask;
        }

        public void Handle(UpdateSupergroup update)
        {
            var chat = _chat;
            if (chat == null)
            {
                return;
            }

            if (chat.Type is ChatTypeSupergroup super && super.SupergroupId == update.Supergroup.Id)
            {
                BeginOnUIThread(() => Delegate?.UpdateSupergroup(chat, update.Supergroup));
            }
        }

        public void Handle(UpdateSupergroupFullInfo update)
        {
            var chat = _chat;
            if (chat == null)
            {
                return;
            }

            if (chat.Type is ChatTypeSupergroup super && super.SupergroupId == update.SupergroupId)
            {
                BeginOnUIThread(() => Delegate?.UpdateSupergroupFullInfo(chat, ProtoService.GetSupergroup(update.SupergroupId), update.SupergroupFullInfo));
            }
        }

        public void Handle(UpdateBasicGroup update)
        {
            var chat = _chat;
            if (chat == null)
            {
                return;
            }

            if (chat.Type is ChatTypeBasicGroup basic && basic.BasicGroupId == update.BasicGroup.Id)
            {
                BeginOnUIThread(() => Delegate?.UpdateBasicGroup(chat, update.BasicGroup));
            }
        }

        public void Handle(UpdateBasicGroupFullInfo update)
        {
            var chat = _chat;
            if (chat == null)
            {
                return;
            }

            if (chat.Type is ChatTypeBasicGroup basic && basic.BasicGroupId == update.BasicGroupId)
            {
                BeginOnUIThread(() => Delegate?.UpdateBasicGroupFullInfo(chat, ProtoService.GetBasicGroup(update.BasicGroupId), update.BasicGroupFullInfo));
            }
        }

        #endregion

        public RelayCommand SendCommand { get; }
        private async void SendExecute()
        {
            var chat = _chat;
            if (chat == null)
            {
                return;
            }

            if (chat.Type is ChatTypeSupergroup supergroup)
            {
                var item = ProtoService.GetSupergroup(supergroup.SupergroupId);
                var cache = ProtoService.GetSupergroupFull(supergroup.SupergroupId);

                if (item == null || cache == null)
                {
                    return;
                }

                var about = _about.Format();
                var title = _title.Trim();

                if (!string.Equals(title, chat.Title))
                {
                    var response = await ProtoService.SendAsync(new SetChatTitle(chat.Id, title));
                    if (response is Error)
                    {
                        // TODO:
                    }
                }

                if (!string.Equals(about, cache.Description))
                {
                    var response = await ProtoService.SendAsync(new SetSupergroupDescription(item.Id, about));
                    if (response is Error)
                    {
                        // TODO:
                    }
                }

                if (_isSignatures != item.SignMessages)
                {
                    var response = await ProtoService.SendAsync(new ToggleSupergroupSignMessages(item.Id, _isSignatures));
                    if (response is Error)
                    {
                        // TODO:
                    }
                }

                if (_photo != null)
                {
                    var response = await ProtoService.SendAsync(new SetChatPhoto(chat.Id, await _photo.ToGeneratedAsync()));
                    if (response is Error)
                    {
                        // TODO:
                    }
                }
                else if (_deletePhoto)
                {
                    var response = await ProtoService.SendAsync(new SetChatPhoto(chat.Id, new InputFileId(0)));
                    if (response is Error)
                    {
                        // TODO:
                    }
                }

                if (_isAllHistoryAvailable && chat.Type is ChatTypeBasicGroup)
                {
                    var response = await ProtoService.SendAsync(new UpgradeBasicGroupChatToSupergroupChat(chat.Id));
                    if (response is Chat result && result.Type is ChatTypeSupergroup super)
                    {
                        chat = result;
                        cache = await ProtoService.SendAsync(new GetSupergroupFullInfo(super.SupergroupId)) as SupergroupFullInfo;
                    }
                    else if (response is Error)
                    {
                        // TODO:
                    }
                }

                if (_isAllHistoryAvailable != cache.IsAllHistoryAvailable)
                {
                    var response = await ProtoService.SendAsync(new ToggleSupergroupIsAllHistoryAvailable(item.Id, _isAllHistoryAvailable));
                    if (response is Error)
                    {
                        // TODO:
                    }
                }

                NavigationService.GoBack();
            }
        }

        public RelayCommand<StorageFile> EditPhotoCommand { get; }
        private async void EditPhotoExecute(StorageFile file)
        {
            _photo = file;
            _deletePhoto = false;
        }

        public RelayCommand DeletePhotoCommand { get; }
        private void DeletePhotoExecute()
        {
            _photo = null;
            _deletePhoto = true;
        }

        public RelayCommand EditTypeCommand { get; }
        private void EditTypeExecute()
        {
            var chat = _chat;
            if (chat == null)
            {
                return;
            }

            NavigationService.Navigate(typeof(SupergroupEditTypePage), chat.Id);
        }

<<<<<<< HEAD
=======
        public RelayCommand EditDemocracyCommand { get; }
        private async void EditDemocracyExecute()
        {
            var chat = _chat;
            if (chat == null)
            {
                return;
            }

            var group = CacheService.GetSupergroup(chat);
            if (group == null)
            {
                return;
            }

            var dialog = new TLContentDialog();
            var stack = new StackPanel();
            stack.Margin = new Thickness(12, 16, 12, 0);
            stack.Children.Add(new RadioButton { Tag = true,  Content = Strings.Resources.WhoCanAddMembersAllMembers, IsChecked = group.AnyoneCanInvite });
            stack.Children.Add(new RadioButton { Tag = false, Content = Strings.Resources.WhoCanAddMembersAdmins, IsChecked = !group.AnyoneCanInvite });

            dialog.Title = Strings.Resources.WhoCanAddMembers;
            dialog.Content = stack;
            dialog.PrimaryButtonText = Strings.Resources.OK;
            dialog.SecondaryButtonText = Strings.Resources.Cancel;

            var confirm = await dialog.ShowQueuedAsync();
            if (confirm == ContentDialogResult.Primary)
            {
                var anyoneCanInvite = true;
                foreach (RadioButton current in stack.Children)
                {
                    if (current.IsChecked == true)
                    {
                        anyoneCanInvite = (bool)current.Tag;
                        break;
                    }
                }

                if (anyoneCanInvite != group.AnyoneCanInvite)
                {
                    ProtoService.Send(new ToggleSupergroupInvites(group.Id, anyoneCanInvite));
                }
            }
        }

>>>>>>> 293be0e4
        public RelayCommand EditHistoryCommand { get; }
        private async void EditHistoryExecute()
        {
            var chat = _chat;
            if (chat == null)
            {
                return;
            }

            var supergroup = CacheService.GetSupergroup(chat);
            if (supergroup == null)
            {
                return;
            }

            var full = CacheService.GetSupergroupFull(chat);
            if (full == null)
            {
                return;
            }

            var dialog = new TLContentDialog();
            var stack = new StackPanel();
            stack.Margin = new Thickness(12, 16, 12, 0);
            stack.Children.Add(new RadioButton { Tag = true, Content = Strings.Resources.ChatHistoryVisible, IsChecked = full.IsAllHistoryAvailable });
            stack.Children.Add(new TextBlock { Text = Strings.Resources.ChatHistoryVisibleInfo, Margin = new Thickness(28, -6, 0, 8), Style = BootStrapper.Current.Resources["InfoCaptionTextBlockStyle"] as Style });
            stack.Children.Add(new RadioButton { Tag = false, Content = Strings.Resources.ChatHistoryHidden, IsChecked = !full.IsAllHistoryAvailable });
            stack.Children.Add(new TextBlock { Text = Strings.Resources.ChatHistoryHiddenInfo, Margin = new Thickness(28, -6, 0, 8), Style = BootStrapper.Current.Resources["InfoCaptionTextBlockStyle"] as Style });

            dialog.Title = Strings.Resources.ChatHistory;
            dialog.Content = stack;
            dialog.PrimaryButtonText = Strings.Resources.OK;
            dialog.SecondaryButtonText = Strings.Resources.Cancel;

            var confirm = await dialog.ShowQueuedAsync();
            if (confirm == ContentDialogResult.Primary)
            {
                var isAllHistoryAvailable = true;
                foreach (RadioButton current in stack.Children.OfType<RadioButton>())
                {
                    if (current.IsChecked == true)
                    {
                        isAllHistoryAvailable = (bool)current.Tag;
                        break;
                    }
                }

                IsAllHistoryAvailable = isAllHistoryAvailable;
            }
        }

        public RelayCommand EditStickerSetCommand { get; }
        private void EditStickerSetExecute()
        {
            var chat = _chat;
            if (chat == null)
            {
                return;
            }

            NavigationService.Navigate(typeof(SupergroupEditStickerSetPage), chat.Id);
        }

        public RelayCommand RevokeCommand { get; }
        private async void RevokeExecute()
        {
            var chat = _chat;
            if (chat == null)
            {
                return;
            }

            var confirm = await TLMessageDialog.ShowAsync(Strings.Resources.RevokeAlert, Strings.Resources.RevokeLink, Strings.Resources.RevokeButton, Strings.Resources.Cancel);
            if (confirm != ContentDialogResult.Primary)
            {
                return;
            }

            ProtoService.Send(new GenerateChatInviteLink(chat.Id));
        }

        public RelayCommand DeleteCommand { get; }
        private async void DeleteExecute()
        {
            var chat = _chat;
            if (chat == null)
            {
                return;
            }

            if (chat.Type is ChatTypeSupergroup super)
            {
                var message = super.IsChannel ? Strings.Resources.ChannelDeleteAlert : Strings.Resources.MegaDeleteAlert;
                var confirm = await TLMessageDialog.ShowAsync(message, Strings.Resources.AppName, Strings.Resources.OK, Strings.Resources.Cancel);
                if (confirm == ContentDialogResult.Primary)
                {
                    var response = await ProtoService.SendAsync(new DeleteSupergroup(super.SupergroupId));
                    if (response is Ok)
                    {
                        NavigationService.RemovePeerFromStack(chat.Id);
                    }
                    else if (response is Error error)
                    {
                        // TODO: ...
                    }
                }
            }
        }

        #region Navigation

        public RelayCommand AdminsCommand { get; }
        private void AdminsExecute()
        {
            var chat = _chat;
            if (chat == null)
            {
                return;
            }

            NavigationService.Navigate(typeof(SupergroupAdministratorsPage), chat.Id);
        }

        public RelayCommand BannedCommand { get; }
        private void BannedExecute()
        {
            var chat = _chat;
            if (chat == null)
            {
                return;
            }

            NavigationService.Navigate(typeof(SupergroupBannedPage), chat.Id);
        }

        public RelayCommand KickedCommand { get; }
        private void KickedExecute()
        {
            var chat = _chat;
            if (chat == null)
            {
                return;
            }

            NavigationService.Navigate(typeof(SupergroupPermissionsPage), chat.Id);
        }

        public RelayCommand MembersCommand { get; }
        private void MembersExecute()
        {
            var chat = _chat;
            if (chat == null)
            {
                return;
            }

            NavigationService.Navigate(typeof(SupergroupMembersPage), chat.Id);
        }

        #endregion
    }
}<|MERGE_RESOLUTION|>--- conflicted
+++ resolved
@@ -324,55 +324,6 @@
             NavigationService.Navigate(typeof(SupergroupEditTypePage), chat.Id);
         }
 
-<<<<<<< HEAD
-=======
-        public RelayCommand EditDemocracyCommand { get; }
-        private async void EditDemocracyExecute()
-        {
-            var chat = _chat;
-            if (chat == null)
-            {
-                return;
-            }
-
-            var group = CacheService.GetSupergroup(chat);
-            if (group == null)
-            {
-                return;
-            }
-
-            var dialog = new TLContentDialog();
-            var stack = new StackPanel();
-            stack.Margin = new Thickness(12, 16, 12, 0);
-            stack.Children.Add(new RadioButton { Tag = true,  Content = Strings.Resources.WhoCanAddMembersAllMembers, IsChecked = group.AnyoneCanInvite });
-            stack.Children.Add(new RadioButton { Tag = false, Content = Strings.Resources.WhoCanAddMembersAdmins, IsChecked = !group.AnyoneCanInvite });
-
-            dialog.Title = Strings.Resources.WhoCanAddMembers;
-            dialog.Content = stack;
-            dialog.PrimaryButtonText = Strings.Resources.OK;
-            dialog.SecondaryButtonText = Strings.Resources.Cancel;
-
-            var confirm = await dialog.ShowQueuedAsync();
-            if (confirm == ContentDialogResult.Primary)
-            {
-                var anyoneCanInvite = true;
-                foreach (RadioButton current in stack.Children)
-                {
-                    if (current.IsChecked == true)
-                    {
-                        anyoneCanInvite = (bool)current.Tag;
-                        break;
-                    }
-                }
-
-                if (anyoneCanInvite != group.AnyoneCanInvite)
-                {
-                    ProtoService.Send(new ToggleSupergroupInvites(group.Id, anyoneCanInvite));
-                }
-            }
-        }
-
->>>>>>> 293be0e4
         public RelayCommand EditHistoryCommand { get; }
         private async void EditHistoryExecute()
         {
