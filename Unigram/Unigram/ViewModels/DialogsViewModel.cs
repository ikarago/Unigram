﻿using System;
using System.Collections.Generic;
using System.Collections.ObjectModel;
using System.Diagnostics;
using System.Linq;
using System.Text;
using System.Threading;
using System.Threading.Tasks;
using Telegram.Api.Aggregator;
using Telegram.Api.Helpers;
using Telegram.Api.Services;
using Telegram.Api.Services.Cache;
using Telegram.Api.Services.Cache.EventArgs;
using Telegram.Api.Services.Updates;
using Telegram.Api.TL;
using Telegram.Api.TL.Messages;
using Telegram.Logs;
using Template10.Utils;
using Unigram.Common;
using Unigram.Controls;
using Unigram.Core.Common;
using Windows.UI.Popups;
using Windows.UI.Xaml.Controls;
using Windows.UI.Xaml.Navigation;

namespace Unigram.ViewModels
{
    public class DialogsViewModel : UnigramViewModelBase,
        IHandle<TopMessageUpdatedEventArgs>,
        IHandle<DialogAddedEventArgs>,
        IHandle<DialogRemovedEventArgs>,
        //IHandle<DownloadableItem>, 
        //IHandle<UploadableItem>, 
        //IHandle<string>, 
        //IHandle<TLEncryptedChatBase>, 
        IHandle<TLUpdateUserName>,
        IHandle<UpdateCompletedEventArgs>,
        IHandle<ChannelUpdateCompletedEventArgs>,
        IHandle<TLUpdateNotifySettings>,
        //IHandle<TLUpdateNewAuthorization>, 
        IHandle<TLUpdateServiceNotification>,
        //IHandle<TLUpdateUserTyping>, 
        //IHandle<TLUpdateChatUserTyping>, 
        //IHandle<ClearCacheEventArgs>, 
        //IHandle<ClearLocalDatabaseEventArgs>, 
        IHandle<TLUpdateContactLink>,
        IHandle<TLUpdateEditMessage>,
        IHandle<TLUpdateEditChannelMessage>,
        IHandle<TLUpdateDraftMessage>,
        IHandle<TLUpdateDialogPinned>,
        IHandle<TLUpdatePinnedDialogs>,
        IHandle<TLUpdateChannel>,
        IHandle
    {
        public DialogsViewModel(IMTProtoService protoService, ICacheService cacheService, ITelegramEventAggregator aggregator)
            : base(protoService, cacheService, aggregator)
        {
            Items = new MvxObservableCollection<TLDialog>();
            Search = new ObservableCollection<KeyedList<string, TLObject>>();
            SearchTokens = new Dictionary<string, CancellationTokenSource>();

            Execute.BeginOnThreadPool(() => LoadFirstSlice());
        }

        public int PinnedDialogsIndex { get; set; }

        public int PinnedDialogsCountMax { get; set; }

        private bool _isFirstPinned;
        public bool IsFirstPinned
        {
            get
            {
                return _isFirstPinned;
            }
            set
            {
                Set(ref _isFirstPinned, value);
            }
        }

        public async void LoadFirstSlice()
        {
            var test = CacheService.GetDialogs();
            if (test.Count > 0)
            {
                var config = CacheService.GetConfig();
                var pinnedIndex = 0;

                var items = new List<TLDialog>(test.Count);

                foreach (var item in test)
                {
                    if (item.IsPinned)
                    {
                        item.PinnedIndex = pinnedIndex++;
                    }

                    if (item.With is TLChat chat && chat.HasMigratedTo)
                    {
                        continue;
                    }
                    else
                    {
                        items.Add(item);
                    }
                }

                Execute.BeginOnUIThread(() =>
                {
                    Items.ReplaceWith(items);
                    IsFirstPinned = Items.Any(x => x.IsPinned);
                    PinnedDialogsIndex = pinnedIndex;
                    PinnedDialogsCountMax = config.PinnedDialogsCountMax;
                });

                Aggregator.Subscribe(this);

                return;
            }

            var lastDate = 0;
            var lastMsgId = 0;
            var lastPeer = (TLInputPeerBase)new TLInputPeerEmpty();

            var last = Items.LastOrDefault();
            if (last != null && last.TopMessageItem != null)
            {
                lastDate = last.TopMessageItem.Date;
                lastMsgId = last.TopMessage;

                if (last.Peer is TLPeerUser)
                {
                    lastPeer = new TLInputPeerUser { UserId = last.Peer.Id };
                }
                else if (last.Peer is TLPeerChat)
                {
                    lastPeer = new TLInputPeerChat { ChatId = last.Peer.Id };
                }
                else if (last.Peer is TLPeerChannel)
                {
                    lastPeer = new TLInputPeerChannel { ChannelId = last.Peer.Id };
                }
            }

            //ProtoService.GetDialogsCallback(lastDate, lastMsgId, lastPeer, 200, (result) =>
            //{
            //    var pinnedIndex = 0;

            //    Execute.BeginOnUIThread(() =>
            //    {
            //        foreach (var item in result.Dialogs)
            //        {
            //            if (item.IsPinned)
            //            {
            //                item.PinnedIndex = pinnedIndex++;
            //            }

            //            var chat = item.With as TLChat;
            //            if (chat != null && chat.HasMigratedTo)
            //            {
            //                continue;
            //            }
            //            else
            //            {
            //                Items.Add(item);
            //            }
            //        }

            //        IsFirstPinned = Items.Any(x => x.IsPinned);
            //        PinnedDialogsIndex = pinnedIndex;
            //        PinnedDialogsCountMax = config.PinnedDialogsCountMax;
            //    });
            //});

            var response = await ProtoService.GetDialogsAsync(lastDate, lastMsgId, lastPeer, 200);
            if (response.IsSucceeded)
            {
                var config = CacheService.GetConfig();
                var pinnedIndex = 0;

                var items = new List<TLDialog>(response.Result.Dialogs.Count);

                foreach (var item in response.Result.Dialogs)
                {
                    if (item.IsPinned)
                    {
                        item.PinnedIndex = pinnedIndex++;
                    }

                    if (item.With is TLChat chat && chat.HasMigratedTo)
                    {
                        continue;
                    }
                    else
                    {
                        items.Add(item);
                    }
                }

                Execute.BeginOnUIThread(() =>
                {
                    Items.ReplaceWith(items);
                    IsFirstPinned = Items.Any(x => x.IsPinned);
                    PinnedDialogsIndex = pinnedIndex;
                    PinnedDialogsCountMax = config.PinnedDialogsCountMax;
                });
            }

            Aggregator.Subscribe(this);
        }

        public async Task UpdatePinnedItemsAsync()
        {
            var pinned = Items.Where(x => x.IsPinned).Select(x => x.ToInputPeer());

            var response = await ProtoService.ReorderPinnedDialogsAsync(new TLVector<TLInputPeerBase>(pinned), true);
            if (response.IsSucceeded)
            {

            }
        }

        #region Handle
        public void Handle(TopMessageUpdatedEventArgs eventArgs)
        {
            eventArgs.Dialog.RaisePropertyChanged(() => eventArgs.Dialog.With);
            OnTopMessageUpdated(this, eventArgs);
        }

        public void Handle(ChannelUpdateCompletedEventArgs args)
        {
            var dialog = CacheService.GetDialog(new TLPeerChannel { Id = args.ChannelId });
            if (dialog != null)
            {
                var message = dialog.Messages.FirstOrDefault();
                if (message != null)
                {
                    Handle(new TopMessageUpdatedEventArgs(dialog, message));
                }
            }
        }

        public void Handle(DialogAddedEventArgs eventArgs)
        {
            OnDialogAdded(this, eventArgs);
        }

        public async void Handle(DialogRemovedEventArgs args)
        {
            if (args.Dialog.With == null)
            {
                return;
            }

            var response = await ProtoService.GetHistoryAsync(args.Dialog.ToInputPeer(), args.Dialog.Peer, true, 0, 0, int.MaxValue, 1);
            if (response.IsSucceeded && response.Result.Messages.Count > 0)
            {
                args.Dialog.TopMessageItem = response.Result.Messages[0];
                args.Dialog.TopMessage = response.Result.Messages[0].Id;
                args.Dialog.TopMessageRandomId = null;

                Handle(new TopMessageUpdatedEventArgs(args.Dialog, response.Result.Messages[0]));
                return;
            }

            Execute.BeginOnUIThread(() =>
            {
                var dialog = Items.FirstOrDefault(x => x.Id == args.Dialog.Id);
                if (dialog != null)
                {
                    Items.Remove(dialog);
                }
            });
        }

        public void Handle(TLUpdateUserName userName)
        {
            Execute.BeginOnUIThread(() =>
            {
                for (int i = 0; i < Items.Count; i++)
                {
                    if (Items[i].WithId == userName.UserId && Items[i].With is TLUser)
                    {
                        var user = (TLUser)Items[i].With;
                        user.FirstName = userName.FirstName;
                        user.LastName = userName.LastName;
                        user.Username = userName.Username;
                        user.HasUsername = userName.Username != null;

                        Items[i].RaisePropertyChanged(() => Items[i].With);
                        return;
                    }
                }
            });
        }

        public void Handle(UpdateCompletedEventArgs args)
        {
            var dialogs = CacheService.GetDialogs();
            dialogs = ReorderDrafts(dialogs);

            Execute.BeginOnUIThread(() =>
            {
                var items = new List<TLDialog>(dialogs.Count);

                foreach (var item in dialogs)
                {
                    if (item.With is TLChat chat && chat.HasMigratedTo)
                    {
                        continue;
                    }
                    else
                    {
                        items.Add(item);
                    }
                }

                Items.ReplaceWith(items);
            });
        }

        //public void Handle(TLUpdateUserTyping userTyping)
        //{
        //    this.HandleTypingCommon(userTyping, this._userTypingCache);
        //}

        //public void Handle(TLUpdateChatUserTyping chatUserTyping)
        //{
        //    this.HandleTypingCommon(chatUserTyping, this._chatUserTypingCache);
        //}

        public void Handle(TLUpdateContactLink update)
        {
            Execute.BeginOnUIThread(() =>
            {
                for (int i = 0; i < Items.Count; i++)
                {
                    if (Items[i].With is TLUserBase user && user.Id == update.UserId)
                    {
                        user.RaisePropertyChanged(() => user.DisplayName);
                        Items[i].RaisePropertyChanged(() => Items[i].With);
                    }
                }
            });
        }

        public void Handle(TLUpdateEditMessage update)
        {
            var message = update.Message as TLMessageCommonBase;
            if (message == null)
            {
                return;
            }

            Execute.BeginOnUIThread(() =>
            {
                int msgId;
                if (message.ToId is TLPeerUser)
                {
                    msgId = (message.IsOut ? message.ToId.Id : message.FromId.Value);
                }
                else
                {
                    msgId = message.ToId.Id;
                }

                for (int i = 0; i < Items.Count; i++)
                {
                    if (Items[i].Id == msgId && Items[i].TopMessage != null && Items[i].TopMessage == message.Id)
                    {
                        Items[i].RaisePropertyChanged(() => Items[i].Self);
                    }
                }
            });
        }

        public void Handle(TLUpdateEditChannelMessage update)
        {
            var message = update.Message as TLMessageCommonBase;
            if (message == null)
            {
                return;
            }

            Execute.BeginOnUIThread(() =>
            {
                for (int i = 0; i < Items.Count; i++)
                {
                    if (Items[i].Id == message.ToId.Id && Items[i].TopMessage != null && Items[i].TopMessage == message.Id)
                    {
                        Items[i].RaisePropertyChanged(() => Items[i].Self);
                    }
                }
            });
        }

        public void Handle(TLUpdateDraftMessage update)
        {
            Execute.BeginOnUIThread(() =>
            {
                TLDialog dialog = null;
                for (int i = 0; i < Items.Count; i++)
                {
                    if (Items[i].Id == update.Peer.Id)
                    {
                        dialog = (Items[i] as TLDialog);
                        if (dialog != null)
                        {
                            dialog.Draft = update.Draft;
                            dialog.RaisePropertyChanged(() => dialog.Draft);
                            dialog.RaisePropertyChanged(() => dialog.Self);
                        }
                        Items.RemoveAt(i);
                        break;
                    }
                }

                if (dialog != null)
                {
                    for (int j = 0; j < Items.Count; j++)
                    {
                        if (Items[j].GetDateIndexWithDraft() <= dialog.GetDateIndexWithDraft())
                        {
                            Items.Insert(j, dialog);
                            return;
                        }
                    }
                }
            });
        }

        public void Handle(TLUpdateDialogPinned update)
        {
            Execute.BeginOnUIThread(() =>
            {
                TLDialog dialog = null;
                for (int i = 0; i < Items.Count; i++)
                {
                    if (Items[i].Id == update.Peer.Id)
                    {
                        dialog = (Items[i] as TLDialog);
                        if (dialog != null)
                        {
                            dialog.IsPinned = update.IsPinned;
                            dialog.RaisePropertyChanged(() => dialog.IsPinned);
                            dialog.RaisePropertyChanged(() => dialog.Self);
                        }

                        Items.RemoveAt(i);
                        break;
                    }
                }

                if (dialog == null)
                {
                    dialog = CacheService.GetDialog(update.Peer);
                }

                if (dialog != null)
                {
                    IsFirstPinned = dialog.IsPinned ? true : Items.Any(x => x.IsPinned);
                    PinnedDialogsIndex = 1;

                    if (dialog.IsPinned)
                    {
                        dialog.PinnedIndex = PinnedDialogsIndex++;
                    }
                    else
                    {
                        dialog.PinnedIndex = 0;
                        PinnedDialogsIndex--;
                    }

                    foreach (var cached in Items)
                    {
                        if (cached.IsPinned)
                        {
                            cached.PinnedIndex = PinnedDialogsIndex++;
                        }
                    }

                    for (int j = 0; j < Items.Count; j++)
                    {
                        if (Items[j].GetDateIndexWithDraft() <= dialog.GetDateIndexWithDraft())
                        {
                            Items.Insert(j, dialog);
                            return;
                        }
                    }
                }
            });
        }

        public void Handle(TLUpdatePinnedDialogs update)
        {
            Execute.BeginOnUIThread(() =>
            {
                if (update.HasOrder)
                {
                    var pinned = new List<TLDialog>(update.Order.Count);

                    for (int i = 0; i < update.Order.Count; i++)
                    {
                        var dialog = Items.FirstOrDefault(x => x.Id == update.Order[i].Id);
                        if (dialog != null)
                        {
                            dialog.PinnedIndex = i;
                            dialog.IsPinned = true;

                            var index = Items.IndexOf(dialog);
                            if (index != i)
                            {
                                Items.Remove(dialog);
                                Items.Insert(i, dialog);
                            }
                        }

                        PinnedDialogsIndex = i;
                    }
                }

                IsFirstPinned = Items.FirstOrDefault()?.IsPinned ?? false;
            });
        }

        public void Handle(TLUpdateChannel update)
        {
            Execute.BeginOnUIThread(delegate
            {
                var dialog = Items.FirstOrDefault(x => x.Peer is TLPeerChannel && x.Peer.Id == update.ChannelId);
                if (dialog != null)
                {
                    dialog.RaisePropertyChanged(() => dialog.Self);
                }
            });
        }

        public void Handle(TLUpdateServiceNotification serviceNotification)
        {
            if (serviceNotification.IsPopup)
            {
                Execute.BeginOnUIThread(async () =>
                {
                    await TLMessageDialog.ShowAsync(serviceNotification.Message, "Telegram", "OK");
                });
            }
            else
            {
                Debugger.Break();
            }

            //if (serviceNotification.Popup)
            //{
            //    Execute.BeginOnUIThread(delegate
            //    {
            //        //MessageBox.Show(serviceNotification.Message.ToString(), AppResources.AppName, 0);
            //    });
            //    return;
            //}
            //if (CacheService.GetUser(777000) == null)
            //{
            //    return;
            //}
            //TLMessageBase serviceMessage = this.GetServiceMessage(tLInt, serviceNotification.Message, serviceNotification.Media, null);
            //this.CacheService.SyncMessage(serviceMessage, delegate (TLMessageBase m)
            //{
            //});
        }

        //public void Handle(TLUpdateNewAuthorization update)
        //{
        //    var user = CacheService.GetUser(SettingsHelper.UserId) as TLUser;
        //    var service = CacheService.GetUser(777000);
        //    if (user == null) return;
        //    if (service == null) return;

        //    var messageFormat = "{0},\r\nWe detected a login into your account from a new device on {1}, {2} at {3}\r\n\r\nDevice: {4}\r\nLocation: {5}\r\n\r\nIf this wasn't you, you can go to Settings — Privacy and Security — Terminate all sessions.\r\n\r\nThanks, The Telegram Team";

        //    var firstName = user.FirstName;
        //    var dateTime = TLUtils.ToDateTime(update.Date);
        //    var message = string.Format(messageFormat, firstName, dateTime.ToString("dddd"), dateTime.ToString("M"), dateTime.ToString("t"), update.Device, update.Location);
        //    var serviceMessage = TLUtils.GetMessage(777000, new TLPeerUser { UserId = SettingsHelper.UserId }, TLMessageState.Confirmed, false, true, update.Date, message, new TLMessageMediaEmpty(), TLLong.Random(), null);
        //    serviceMessage.Id = 0;

        //    CacheService.SyncMessage(serviceMessage, x => { });
        //}

        public void Handle(TLUpdateNotifySettings notifySettings)
        {
            TLNotifyPeer notifyPeer = notifySettings.Peer as TLNotifyPeer;
            if (notifyPeer != null)
            {
                Execute.BeginOnUIThread(() =>
                {
                    for (int i = 0; i < Items.Count; i++)
                    {
                        var dialog = Items[i] as TLDialog;
                        if (dialog != null && dialog.Peer != null && dialog.Peer.Id == notifyPeer.Peer.Id && dialog.Peer.GetType() == notifyPeer.Peer.GetType())
                        {
                            dialog.RaisePropertyChanged(() => dialog.NotifySettings);
                            dialog.RaisePropertyChanged(() => dialog.IsMuted);
                            dialog.RaisePropertyChanged(() => dialog.Self);
                            return;
                        }
                    }
                });
            }
        }

        //private void HandleTypingCommon(TLUpdateTypingBase updateTyping, Dictionary<int, Telegram.Api.WindowsPhone.Tuple<TLDialog, InputTypingManager>> typingCache)
        //{
        //    Telegram.Api.Helpers.Execute.BeginOnUIThread(delegate
        //    {
        //        TelegramTransitionFrame telegramTransitionFrame = Application.get_Current().get_RootVisual() as TelegramTransitionFrame;
        //        if (telegramTransitionFrame != null && !(telegramTransitionFrame.get_Content() is ShellView))
        //        {
        //            return;
        //        }
        //        TLUpdateChatUserTyping tLUpdateChatUserTyping = updateTyping as TLUpdateChatUserTyping;
        //        TLInt tLInt = (tLUpdateChatUserTyping != null) ? tLUpdateChatUserTyping.ChatId : updateTyping.UserId;
        //        Telegram.Api.WindowsPhone.Tuple<TLDialog, InputTypingManager> tuple;
        //        if (!typingCache.TryGetValue(tLInt.Value, ref tuple))
        //        {
        //            int i = 0;
        //            while (i < this.Items.get_Count())
        //            {
        //                if ((tLUpdateChatUserTyping == null && this.Items.get_Item(i).Peer is TLPeerUser && this.Items.get_Item(i).Peer.Id.Value == tLInt.Value) || (tLUpdateChatUserTyping != null && this.Items.get_Item(i).Peer is TLPeerChat && this.Items.get_Item(i).Peer.Id.Value == tLInt.Value) || (tLUpdateChatUserTyping != null && this.Items.get_Item(i).Peer is TLPeerChannel && this.Items.get_Item(i).Peer.Id.Value == tLInt.Value))
        //                {
        //                    TLDialog dialog = this.Items.get_Item(i) as TLDialog;
        //                    if (dialog != null)
        //                    {
        //                        tuple = new Telegram.Api.WindowsPhone.Tuple<TLDialog, InputTypingManager>(dialog, new InputTypingManager(delegate (IList<Telegram.Api.WindowsPhone.Tuple<int, TLSendMessageActionBase>> users)
        //                        {
        //                            Telegram.Api.Helpers.Execute.BeginOnUIThread(delegate
        //                            {
        //                                dialog.TypingString = this.GetTypingString(dialog.Peer, users);
        //                                dialog.NotifyOfPropertyChange<string>(() => dialog.Self.TypingString);
        //                            });
        //                        }, delegate
        //                        {
        //                            Telegram.Api.Helpers.Execute.BeginOnUIThread(delegate
        //                            {
        //                                dialog.TypingString = null;
        //                                dialog.NotifyOfPropertyChange<string>(() => dialog.Self.TypingString);
        //                            });
        //                        }));
        //                        typingCache.set_Item(tLInt.Value, tuple);
        //                        break;
        //                    }
        //                    break;
        //                }
        //                else
        //                {
        //                    i++;
        //                }
        //            }
        //        }
        //        if (tuple != null)
        //        {
        //            TLSendMessageActionBase action = null;
        //            IUserTypingAction userTypingAction = updateTyping as IUserTypingAction;
        //            if (userTypingAction != null)
        //            {
        //                action = userTypingAction.Action;
        //            }
        //            tuple.Item2.AddTypingUser(updateTyping.UserId.Value, action);
        //        }
        //    });
        //}
        #endregion

        private void OnTopMessageUpdated(object sender, TopMessageUpdatedEventArgs e)
        {
            Execute.BeginOnUIThread(() =>
            {
                try
                {
                    var chat = e.Dialog.With as TLChat;
                    if (chat != null)
                    {
                        var serviceMessage = e.Dialog.TopMessageItem as TLMessageService;
                        if (serviceMessage != null)
                        {
                            var migrateAction = serviceMessage.Action as TLMessageActionChatMigrateTo;
                            if (migrateAction != null)
                            {
                                Items.Remove(e.Dialog);
                                return;
                            }
                        }
                    }

                    var channel = e.Dialog.With as TLChannel;
                    if (channel != null)
                    {
                        if (channel.IsLeft || channel.HasBannedRights)
                        {
                            Items.Remove(e.Dialog);
                            return;
                        }

                        var serviceMessage = e.Dialog.TopMessageItem as TLMessageService;
                        if (serviceMessage != null)
                        {
                            var deleteUserAction = serviceMessage.Action as TLMessageActionChatDeleteUser;
                            if (deleteUserAction != null && deleteUserAction.UserId == SettingsHelper.UserId)
                            {
                                Items.Remove(e.Dialog);
                                return;
                            }
                        }
                    }

                    // TODO: e.Dialog.TypingString = null;

                    var currentPosition = Items.IndexOf(e.Dialog);
                    if (currentPosition == -1)
                    {
                        var already = Items.FirstOrDefault(x => x.Id == e.Dialog.Id);
                        if (already != null)
                        {
                            //Execute.BeginOnUIThread(async () => await new TLMessageDialog("Something is gone really wrong and the InMemoryCacheService is messed up.", "Warning").ShowQueuedAsync());

                            var index = Items.IndexOf(already);

                            Items.RemoveAt(index);
                            Items.Insert(index, e.Dialog);

                            currentPosition = index;
                        }
                    }

                    var position = currentPosition;
                    for (int i = 0; i < Items.Count; i++)
                    {
                        if (i != currentPosition && Items[i].GetDateIndexWithDraft() <= e.Dialog.GetDateIndexWithDraft())
                        {
                            position = i;
                            break;
                        }
                    }

                    if (currentPosition == -1 && currentPosition == position)
                    {
                        Execute.ShowDebugMessage(string.Concat(new object[]
                        {
                            "TLDialog with=",
                            e.Dialog.With,
                            " curPos=newPos=-1 isLastSliceLoaded=",
                            IsLastSliceLoaded
                        }));
                        if (!IsLastSliceLoaded)
                        {
                            return;
                        }
                        Items.Add(e.Dialog);
                    }
                    if (currentPosition != position)
                    {
                        if (currentPosition >= 0 && currentPosition < position)
                        {
                            if (currentPosition + 1 == position)
                            {
                                Items[currentPosition].RaisePropertyChanged(() => Items[currentPosition].Self);
                                Items[currentPosition].RaisePropertyChanged(() => Items[currentPosition].UnreadCount);
                            }
                            else
                            {
                                Items.Remove(e.Dialog);
                                Items.Insert(position - 1, e.Dialog);
                            }
                        }
                        else
                        {
                            Items.Remove(e.Dialog);
                            Items.Insert(position, e.Dialog);
                        }
                    }
                    else
                    {
                        if (!IsLastSliceLoaded && Items.Count > 0 && Items[Items.Count - 1].GetDateIndexWithDraft() > e.Dialog.GetDateIndexWithDraft())
                        {
                            Items.Remove(e.Dialog);
                        }
                        Items[currentPosition].RaisePropertyChanged(() => Items[currentPosition].Self);
                        Items[currentPosition].RaisePropertyChanged(() => Items[currentPosition].UnreadCount);
                    }
                }
                catch (Exception ex)
                {
                    Log.Write("DialogsViewModel.Handle OnTopMessageUpdatedEventArgs ex " + ex, null);
                    throw ex;
                }
            });
        }

        private void OnDialogAdded(object sender, DialogAddedEventArgs e)
        {
            var dialog = e.Dialog;
            if (dialog == null)
            {
                return;
            }

            Execute.BeginOnUIThread(() =>
            {
                var index = -1;
                for (int i = 0; i < Items.Count; i++)
                {
                    if (Items[i] == e.Dialog)
                    {
                        return;
                    }

                    if (Items[i].GetDateIndexWithDraft() < dialog.GetDateIndexWithDraft())
                    {
                        index = i;
                        break;
                    }
                }

                if (e.Dialog.Peer is TLPeerChannel)
                {
                    for (int j = 0; j < Items.Count; j++)
                    {
                        if (e.Dialog.Peer.GetType() == Items[j].Peer.GetType() && e.Dialog.Peer.Id == Items[j].Peer.Id)
                        {
                            Items.RemoveAt(j);
                            Execute.ShowDebugMessage("OnDialogAdded RemoveAt=" + j);
                            break;
                        }
                    }
                }
                if (index == -1)
                {
                    Items.Add(dialog);
                }
                else
                {
                    Items.Insert(index, dialog);
                }

                //this.Status = ((this.Items.get_Count() == 0 || this.LazyItems.get_Count() == 0) ? string.Empty : this.Status);
            });
        }

        private static IList<TLDialog> ReorderDrafts(IList<TLDialog> dialogs)
        {
            return dialogs.OrderByDescending(x => x.GetDateIndexWithDraft()).ToList();

            for (int i = 0; i < dialogs.Count; i++)
            {
                var dialog = dialogs[i] as TLDialog;
                var draftMessage = dialog.Draft as TLDraftMessage;
                if (draftMessage != null && dialog.GetDateIndexWithDraft() > dialog.GetDateIndex())
                {
                    int dateIndexWithDraft = dialog.GetDateIndexWithDraft();
                    for (int j = 0; j < i; j++)
                    {
                        if (dateIndexWithDraft >= dialogs[j].GetDateIndexWithDraft())
                        {
                            dialogs.RemoveAt(i);
                            dialogs.Insert(j, dialog);
                            break;
                        }
                    }
                }
            }
        }

        public bool IsLastSliceLoaded { get; set; }

        public MvxObservableCollection<TLDialog> Items { get; private set; }

        #region Search

        public ObservableCollection<KeyedList<string, TLObject>> Search { get; private set; }

        public Dictionary<string, CancellationTokenSource> SearchTokens { get; private set; }

        private string _searchQuery;
        public string SearchQuery
        {
            get
            {
                return _searchQuery;
            }
            set
            {
                Set(ref _searchQuery, value);
                SearchSync(value);
            }
        }

        public async void SearchSync(string query)
        {
            var local = await SearchLocalAsync(query.TrimStart('@'));

            if (query.Equals(_searchQuery))
            {
                Search.Clear();
                if (local != null) Search.Insert(0, local);
            }
        }

        public async Task SearchAsync(string query)
        {
            var global = await SearchGlobalAsync(query);
            var messages = await SearchMessagesAsync(query);

            if (query.Equals(_searchQuery))
            {
                if (Search.Count > 2) Search.RemoveAt(2);
                if (Search.Count > 1) Search.RemoveAt(1);
                if (global != null) Search.Add(global);
                if (messages != null) Search.Add(messages);
            }

            //SearchQuery = query;
        }

        private async Task<KeyedList<string, TLObject>> SearchLocalAsync(string query)
        {
            var dialogs = await Task.Run(() => CacheService.GetDialogs());
            var contacts = await Task.Run(() => CacheService.GetContacts());

            if (dialogs != null && contacts != null)
            {
                var simple = new List<TLDialog>();
                var parent = dialogs.Where(dialog =>
                {
                    var user = dialog.With as TLUser;
                    if (user != null)
                    {
                        return (user.FullName.IsLike(query, StringComparison.OrdinalIgnoreCase)) ||
                               (user.HasUsername && user.Username.StartsWith(query, StringComparison.OrdinalIgnoreCase));
                    }

                    var channel = dialog.With as TLChannel;
                    if (channel != null)
                    {
                        return (channel.Title.IsLike(query, StringComparison.OrdinalIgnoreCase)) ||
                               (channel.HasUsername && channel.Username.StartsWith(query, StringComparison.OrdinalIgnoreCase));
                    }

                    var chat = dialog.With as TLChat;
                    if (chat != null)
                    {
                        return (chat.Title.IsLike(query, StringComparison.OrdinalIgnoreCase));
                    }

                    return false;
                }).ToList();

                var contactsResults = contacts.OfType<TLUser>().Where(x =>
                    (x.FullName.IsLike(query, StringComparison.OrdinalIgnoreCase)) ||
                    (x.HasUsername && x.Username.StartsWith(query, StringComparison.OrdinalIgnoreCase)));

                foreach (var result in contactsResults)
                {
                    var dialog = parent.FirstOrDefault(x => x.Peer.TypeId == TLType.PeerUser && x.Id == result.Id);
                    if (dialog == null)
                    {
                        simple.Add(new TLDialog
                        {
                            With = result,
                            Peer = new TLPeerUser { UserId = result.Id }
                        });
                    }
                }

                if (parent.Count > 0 || simple.Count > 0)
                {
                    return new KeyedList<string, TLObject>(null, parent.OrderByDescending(x => x.GetDateIndexWithDraft()).Union(simple.OrderBy(x => x.With.DisplayName)));
                }
            }

            return null;
        }

        private async Task<KeyedList<string, TLObject>> SearchGlobalAsync(string query)
        {
            if (query.Length < 5)
            {
                return null;
            }

            var result = await ProtoService.SearchAsync(query, 100);
            if (result.IsSucceeded)
            {
                if (result.Result.Results.Count > 0)
                {
                    var parent = new KeyedList<string, TLObject>("Global search results");

                    CacheService.SyncUsersAndChats(result.Result.Users, result.Result.Chats,
                        tuple =>
                        {
                            result.Result.Users = tuple.Item1;
                            result.Result.Chats = tuple.Item2;

                            foreach (var peer in result.Result.Results)
                            {
                                var item = result.Result.Users.FirstOrDefault(x => x.Id == peer.Id) ?? (TLObject)result.Result.Chats.FirstOrDefault(x => x.Id == peer.Id);
                                if (item != null)
                                {
                                    parent.Add(item);
                                }
                            }
                        });

                    return parent;
                }
            }

            return null;
        }

        private async Task<KeyedList<string, TLObject>> SearchMessagesAsync(string query)
        {
            var result = await ProtoService.SearchGlobalAsync(query, 0, new TLInputPeerEmpty(), 0, 20);
            if (result.IsSucceeded)
            {
                KeyedList<string, TLObject> parent;

                var slice = result.Result as TLMessagesMessagesSlice;
                if (slice != null)
                {
                    parent = new KeyedList<string, TLObject>(string.Format("Found {0} messages", slice.Count));
                }
                else
                {
                    if (result.Result.Messages.Count > 0)
                    {
                        parent = new KeyedList<string, TLObject>(string.Format("Found {0} messages", result.Result.Messages.Count));
                    }
                    else
                    {
                        parent = new KeyedList<string, TLObject>("No messages found");
                    }
                }

                CacheService.SyncUsersAndChats(result.Result.Users, result.Result.Chats,
                    tuple =>
                    {
                        result.Result.Users = tuple.Item1;
                        result.Result.Chats = tuple.Item2;

                        foreach (var message in result.Result.Messages.OfType<TLMessageCommonBase>())
                        {
                            var peer = message.IsOut || message.ToId is TLPeerChannel || message.ToId is TLPeerChat ? message.ToId : new TLPeerUser { UserId = message.FromId.Value };
                            var with = result.Result.Users.FirstOrDefault(x => x.Id == peer.Id) ?? (ITLDialogWith)result.Result.Chats.FirstOrDefault(x => x.Id == peer.Id);
                            var item = new TLDialog
                            {
                                IsSearchResult = true,
                                TopMessage = message.Id,
                                TopMessageRandomId = message.RandomId,
                                TopMessageItem = message,
                                With = with,
                                Peer = peer
                            };

                            parent.Add(item);
                        }
                    });


                return parent;
            }

            return null;
        }

        #endregion

        #region Commands

        public RelayCommand<TLDialog> DialogPinCommand => new RelayCommand<TLDialog>(DialogPinExecute);
        private async void DialogPinExecute(TLDialog dialog)
        {
            if (Items.Where(x => x.IsPinned).Count() == PinnedDialogsCountMax && !dialog.IsPinned)
            {
                var question = new TLMessageDialog();
                question.Title = "Warning";
                question.Message = string.Format("Sorry, you can pin no more than {0} chats to the top.", PinnedDialogsCountMax);
                question.PrimaryButtonText = "OK";
                await question.ShowQueuedAsync();
                return;
            }

            var peer = dialog.ToInputPeer();

            var result = await ProtoService.ToggleDialogPinAsync(peer, !dialog.IsPinned);
            if (result.IsSucceeded)
            {
                for (int i = 0; i < Items.Count; i++)
                {
                    if (Items[i].Id == dialog.Id)
                    {
                        dialog = (Items[i] as TLDialog);
                        Items.RemoveAt(i);
                        break;
                    }
                }

                if (dialog != null)
                {
                    IsFirstPinned = dialog.IsPinned ? true : Items.Any(x => x.IsPinned);
                    PinnedDialogsIndex = 1;

                    if (dialog.IsPinned)
                    {
                        dialog.PinnedIndex = PinnedDialogsIndex++;
                    }
                    else
                    {
                        dialog.PinnedIndex = 0;
                        PinnedDialogsIndex--;
                    }

                    foreach (var cached in Items)
                    {
                        if (cached.IsPinned)
                        {
                            cached.PinnedIndex = PinnedDialogsIndex++;
                        }
                    }

                    for (int j = 0; j < Items.Count; j++)
                    {
                        if (Items[j].GetDateIndexWithDraft() <= dialog.GetDateIndexWithDraft())
                        {
                            Items.Insert(j, dialog);
                            return;
                        }
                    }
                }
            }
        }

        public RelayCommand<TLDialog> DialogDeleteCommand => new RelayCommand<TLDialog>(DialogDeleteExecute);
        private async void DialogDeleteExecute(TLDialog dialog)
        {
            if (dialog.With is TLUser || dialog.With is TLChat || dialog.With is TLChatForbidden)
            {
                await ClearHistoryAsync(dialog, false);
            }
            else if (dialog.With is TLChannel channel)
            {
                var message = string.Empty;
                var title = string.Empty;
                if (channel.IsBroadcast)
                {
                    message = channel.IsCreator ? "Are you sure, you want to delete this channel?\r\n\r\nThis action cannot be undone." : "Are you sure you want to leave this channel?";
                    title = channel.IsCreator ? "Delete" : "Leave";
                }
                else if (channel.IsMegaGroup)
                {
                    message = channel.IsCreator ? "Are you sure, you want to delete this group? All members will be removed and all messages will be lost.\r\n\r\nThis action cannot be undone." : "Are you sure you want to leave this group?";
                    title = channel.IsCreator ? "Delete" : "Leave";
                }

                var confirm = await TLMessageDialog.ShowAsync(message, "Delete", "Delete", "Cancel");
                if (confirm == ContentDialogResult.Primary)
                {
                    Task<MTProtoResponse<TLUpdatesBase>> task;
                    if (channel.IsCreator)
                    {
                        task = ProtoService.DeleteChannelAsync(channel);
                    }
                    else
                    {
                        task = ProtoService.LeaveChannelAsync(channel);
                    }

                    var response = await task;
                    if (response.IsSucceeded)
                    {
                        CacheService.DeleteDialog(dialog);
                        Items.Remove(dialog);

                        NavigationService.RemovePeerFromStack(dialog.With.ToPeer());
                    }
                }
            }
        }

        public RelayCommand<TLDialog> DialogClearCommand => new RelayCommand<TLDialog>(DialogClearExecute);
        private async void DialogClearExecute(TLDialog dialog)
        {
            await ClearHistoryAsync(dialog, true);
        }

        private async Task ClearHistoryAsync(TLDialog dialog, bool justClear)
        {
            var message = string.Empty;
            if (dialog.With is TLUser)
            {
                message = string.Format("Are you sure, you want to delete all message history with {0}?\r\n\r\nThis action cannot be undone.", dialog.With.DisplayName);
            }
            else if (dialog.With is TLChat || dialog.With is TLChatForbidden)
            {
                message = justClear ? string.Format("Are you sure, you want to delete all message history in \"{0}\"?\r\n\r\nThis action cannot be undone.", dialog.With.DisplayName) : string.Format("Are you sure, you want to delete all message history and leave \"{0}\"?\r\n\r\nThis action cannot be undone.", dialog.With.DisplayName);
            }

            var confirm = await TLMessageDialog.ShowAsync(message, "Delete", "Delete", "Cancel");
            if (confirm == ContentDialogResult.Primary)
            {
                var peer = dialog.ToInputPeer();
                var offset = 0;

                do
                {
                    var response = await ProtoService.DeleteHistoryAsync(justClear, peer, 0);
                    if (response.IsSucceeded)
                    {
                        offset = response.Result.Offset;
<<<<<<< HEAD
                        await new TLMessageDialog(offset.ToString(), "Offset").ShowQueuedAsync();
=======
>>>>>>> df008846
                    }
                    else
                    {
                        await new TLMessageDialog(response.Error.ErrorMessage ?? "Error message", response.Error.ErrorCode.ToString()).ShowQueuedAsync();
                        return;
                    }
                }
                while (offset > 0);

                if (justClear)
                {
                    CacheService.ClearDialog(dialog.Peer);
                    dialog.RaisePropertyChanged(() => dialog.UnreadCount);
                }
                else
                {
                    CacheService.DeleteDialog(dialog);
                    Items.Remove(dialog);

                    NavigationService.RemovePeerFromStack(dialog.With.ToPeer());
                }
            }
        }

        #endregion
    }
}<|MERGE_RESOLUTION|>--- conflicted
+++ resolved
@@ -1215,10 +1215,6 @@
                     if (response.IsSucceeded)
                     {
                         offset = response.Result.Offset;
-<<<<<<< HEAD
-                        await new TLMessageDialog(offset.ToString(), "Offset").ShowQueuedAsync();
-=======
->>>>>>> df008846
                     }
                     else
                     {
