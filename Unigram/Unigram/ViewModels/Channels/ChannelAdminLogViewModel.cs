--- conflicted
+++ resolved
@@ -186,13 +186,8 @@
                                 {
                                     WebPage = new TLWebPage
                                     {
-<<<<<<< HEAD
-                                        SiteName = AppResources.EventLogPreviousLink,
+                                        SiteName = Strings.Resources.EventLogPreviousLink,
                                         Description = MeUrlPrefixConverter.Convert(changeUsername.PrevValue),
-=======
-                                        SiteName = Strings.Resources.EventLogPreviousLink,
-                                        Description = UsernameToLinkConverter.Convert(changeUsername.PrevValue),
->>>>>>> b5fb78a7
                                         HasSiteName = true,
                                         HasDescription = true
                                     }
