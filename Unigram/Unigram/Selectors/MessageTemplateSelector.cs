--- conflicted
+++ resolved
@@ -38,34 +38,6 @@
             {
                 return EmptyMessageTemplate;
             }
-<<<<<<< HEAD
-
-            if (message.Media is TLMessageMediaPhoto photoMedia && photoMedia.HasTTLSeconds && (photoMedia.Photo is TLPhotoEmpty || !photoMedia.HasPhoto))
-            {
-                return ServiceMessageTemplate;
-            }
-            else if (message.Media is TLMessageMediaDocument documentMedia && documentMedia.HasTTLSeconds && (documentMedia.Document is TLDocumentEmpty || !documentMedia.HasDocument))
-            {
-                return ServiceMessageTemplate;
-            }
-
-            if (message.IsOut && !message.IsPost)
-            {
-                return UserMessageTemplate;
-            }
-            else if (message.ToId is TLPeerChat || (message.ToId is TLPeerChannel && !message.IsPost))
-            {
-                return ChatFriendMessageTemplate;
-            }
-
-            return FriendMessageTemplate;
-        }
-
-        protected override DataTemplate SelectTemplateCore(object item, DependencyObject container)
-        {
-            var message = item as TLMessageBase;
-            if (message == null)
-=======
             else if (messageBase is TLMessage message)
             {
                 if (message.HasGroupedId && message.GroupedId is long groupedId && GroupedItems != null && GroupedItems.TryGetValue(groupedId, out GroupedMessages group) && group.Messages.Count > 1)
@@ -99,7 +71,6 @@
                 return FriendMessageTemplate;
             }
             else if (messageBase is TLMessageService serviceMessage)
->>>>>>> beeb058d
             {
                 if (serviceMessage.Action is TLMessageActionChatEditPhoto)
                 {
