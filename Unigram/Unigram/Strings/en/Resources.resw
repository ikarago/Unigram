﻿<?xml version="1.0" encoding="utf-8"?>
<root>
  <!-- 
    Microsoft ResX Schema 
    
    Version 2.0
    
    The primary goals of this format is to allow a simple XML format 
    that is mostly human readable. The generation and parsing of the 
    various data types are done through the TypeConverter classes 
    associated with the data types.
    
    Example:
    
    ... ado.net/XML headers & schema ...
    <resheader name="resmimetype">text/microsoft-resx</resheader>
    <resheader name="version">2.0</resheader>
    <resheader name="reader">System.Resources.ResXResourceReader, System.Windows.Forms, ...</resheader>
    <resheader name="writer">System.Resources.ResXResourceWriter, System.Windows.Forms, ...</resheader>
    <data name="Name1"><value>this is my long string</value><comment>this is a comment</comment></data>
    <data name="Color1" type="System.Drawing.Color, System.Drawing">Blue</data>
    <data name="Bitmap1" mimetype="application/x-microsoft.net.object.binary.base64">
        <value>[base64 mime encoded serialized .NET Framework object]</value>
    </data>
    <data name="Icon1" type="System.Drawing.Icon, System.Drawing" mimetype="application/x-microsoft.net.object.bytearray.base64">
        <value>[base64 mime encoded string representing a byte array form of the .NET Framework object]</value>
        <comment>This is a comment</comment>
    </data>
                
    There are any number of "resheader" rows that contain simple 
    name/value pairs.
    
    Each data row contains a name, and value. The row also contains a 
    type or mimetype. Type corresponds to a .NET class that support 
    text/value conversion through the TypeConverter architecture. 
    Classes that don't support this are serialized and stored with the 
    mimetype set.
    
    The mimetype is used for serialized objects, and tells the 
    ResXResourceReader how to depersist the object. This is currently not 
    extensible. For a given mimetype the value must be set accordingly:
    
    Note - application/x-microsoft.net.object.binary.base64 is the format 
    that the ResXResourceWriter will generate, however the reader can 
    read any of the formats listed below.
    
    mimetype: application/x-microsoft.net.object.binary.base64
    value   : The object must be serialized with 
            : System.Runtime.Serialization.Formatters.Binary.BinaryFormatter
            : and then encoded with base64 encoding.
    
    mimetype: application/x-microsoft.net.object.soap.base64
    value   : The object must be serialized with 
            : System.Runtime.Serialization.Formatters.Soap.SoapFormatter
            : and then encoded with base64 encoding.

    mimetype: application/x-microsoft.net.object.bytearray.base64
    value   : The object must be serialized into a byte array 
            : using a System.ComponentModel.TypeConverter
            : and then encoded with base64 encoding.
    -->
  <xsd:schema id="root" xmlns="" xmlns:xsd="http://www.w3.org/2001/XMLSchema" xmlns:msdata="urn:schemas-microsoft-com:xml-msdata">
    <xsd:import namespace="http://www.w3.org/XML/1998/namespace" />
    <xsd:element name="root" msdata:IsDataSet="true">
      <xsd:complexType>
        <xsd:choice maxOccurs="unbounded">
          <xsd:element name="metadata">
            <xsd:complexType>
              <xsd:sequence>
                <xsd:element name="value" type="xsd:string" minOccurs="0" />
              </xsd:sequence>
              <xsd:attribute name="name" use="required" type="xsd:string" />
              <xsd:attribute name="type" type="xsd:string" />
              <xsd:attribute name="mimetype" type="xsd:string" />
              <xsd:attribute ref="xml:space" />
            </xsd:complexType>
          </xsd:element>
          <xsd:element name="assembly">
            <xsd:complexType>
              <xsd:attribute name="alias" type="xsd:string" />
              <xsd:attribute name="name" type="xsd:string" />
            </xsd:complexType>
          </xsd:element>
          <xsd:element name="data">
            <xsd:complexType>
              <xsd:sequence>
                <xsd:element name="value" type="xsd:string" minOccurs="0" msdata:Ordinal="1" />
                <xsd:element name="comment" type="xsd:string" minOccurs="0" msdata:Ordinal="2" />
              </xsd:sequence>
              <xsd:attribute name="name" type="xsd:string" use="required" msdata:Ordinal="1" />
              <xsd:attribute name="type" type="xsd:string" msdata:Ordinal="3" />
              <xsd:attribute name="mimetype" type="xsd:string" msdata:Ordinal="4" />
              <xsd:attribute ref="xml:space" />
            </xsd:complexType>
          </xsd:element>
          <xsd:element name="resheader">
            <xsd:complexType>
              <xsd:sequence>
                <xsd:element name="value" type="xsd:string" minOccurs="0" msdata:Ordinal="1" />
              </xsd:sequence>
              <xsd:attribute name="name" type="xsd:string" use="required" />
            </xsd:complexType>
          </xsd:element>
        </xsd:choice>
      </xsd:complexType>
    </xsd:element>
  </xsd:schema>
  <resheader name="resmimetype">
    <value>text/microsoft-resx</value>
  </resheader>
  <resheader name="version">
    <value>2.0</value>
  </resheader>
  <resheader name="reader">
    <value>System.Resources.ResXResourceReader, System.Windows.Forms, Version=4.0.0.0, Culture=neutral, PublicKeyToken=b77a5c561934e089</value>
  </resheader>
  <resheader name="writer">
    <value>System.Resources.ResXResourceWriter, System.Windows.Forms, Version=4.0.0.0, Culture=neutral, PublicKeyToken=b77a5c561934e089</value>
  </resheader>
  <data name="Notifications-Toast-Reply.Text" xml:space="preserve">
    <value>Type your reply here...</value>
    <comment>Toast notification reply placeholder</comment>
  </data>
  <data name="MessageActionBroadcastCreate" xml:space="preserve">
    <value>{0} created the broadcast "{1}"</value>
  </data>
  <data name="MessageActionChannelCreate" xml:space="preserve">
    <value>Channel created</value>
  </data>
  <data name="MessageActionChannelDeletePhoto" xml:space="preserve">
    <value>Channel photo removed</value>
  </data>
  <data name="MessageActionChannelEditPhoto" xml:space="preserve">
    <value>Channel photo updated</value>
  </data>
  <data name="MessageActionChannelEditTitle" xml:space="preserve">
    <value>Channel name changed to "{0}"</value>
  </data>
  <data name="MessageActionChannelMigrateFrom" xml:space="preserve">
    <value>This group was upgraded to a supergroup.</value>
  </data>
  <data name="MessageActionChatActivate" xml:space="preserve">
    <value>Chat was activated</value>
  </data>
  <data name="MessageActionChatAddSelf" xml:space="preserve">
    <value>{0} joined the group</value>
  </data>
  <data name="MessageActionChatAddUser" xml:space="preserve">
    <value>{0} added {1}</value>
  </data>
  <data name="MessageActionChatCreate" xml:space="preserve">
    <value>{0} created the group "{1}"</value>
  </data>
  <data name="MessageActionChatDeactivate" xml:space="preserve">
    <value>Chat was deactivated</value>
  </data>
  <data name="MessageActionChatDeletePhoto" xml:space="preserve">
    <value>{0} removed group photo</value>
  </data>
  <data name="MessageActionChatDeleteUser" xml:space="preserve">
    <value>{0} removed {1}</value>
  </data>
  <data name="MessageActionChatEditPhoto" xml:space="preserve">
    <value>{0} updated group photo</value>
  </data>
  <data name="MessageActionChatEditTitle" xml:space="preserve">
    <value>{0} changed group name to "{1}"</value>
  </data>
  <data name="MessageActionChatJoin" xml:space="preserve">
    <value>{0} joined the group</value>
  </data>
  <data name="MessageActionChatJoinedByLink" xml:space="preserve">
    <value>{0} joined the group via invite link</value>
  </data>
  <data name="MessageActionChatJoinSelf" xml:space="preserve">
    <value>You joined the group</value>
  </data>
  <data name="MessageActionChatMigrateTo" xml:space="preserve">
    <value>Chat migrated to supergroup "{0}"</value>
  </data>
  <data name="MessageActionDisableMessageTTL" xml:space="preserve">
    <value>{0} disabled the self-destruct timer</value>
  </data>
  <data name="MessageActionEmpty" xml:space="preserve">
    <value>Empty service message</value>
  </data>
  <data name="MessageActionLeftGroupSelf" xml:space="preserve">
    <value>You left the group</value>
  </data>
  <data name="MessageActionPinContact" xml:space="preserve">
    <value>a contact</value>
  </data>
  <data name="MessageActionPinFile" xml:space="preserve">
    <value>a file</value>
  </data>
  <data name="MessageActionPinGame" xml:space="preserve">
    <value>a game</value>
  </data>
  <data name="MessageActionPinGif" xml:space="preserve">
    <value>a GIF</value>
  </data>
  <data name="MessageActionPinMap" xml:space="preserve">
    <value>a map</value>
  </data>
  <data name="MessageActionPinMessage" xml:space="preserve">
    <value>a message</value>
  </data>
  <data name="MessageActionPinPhoto" xml:space="preserve">
    <value>a photo</value>
  </data>
  <data name="MessageActionPinSticker" xml:space="preserve">
    <value>a {0}sticker</value>
  </data>
  <data name="MessageActionPinText" xml:space="preserve">
    <value>{0} pinned "{1}"</value>
  </data>
  <data name="MessageActionPinTrack" xml:space="preserve">
    <value>track</value>
  </data>
  <data name="MessageActionPinVideo" xml:space="preserve">
    <value>a video</value>
  </data>
  <data name="MessageActionPinVoiceMessage" xml:space="preserve">
    <value>a voice message</value>
  </data>
  <data name="MessageActionScreenshotMessages" xml:space="preserve">
    <value>{0} took a screenshot!</value>
  </data>
  <data name="MessageActionSetMessageTTL" xml:space="preserve">
    <value>{0} set the self-destruct timer to {1}</value>
  </data>
  <data name="MessageActionUserLeftGroup" xml:space="preserve">
    <value>{0} left the group</value>
  </data>
  <data name="MessageActionYouDisableMessageTTL" xml:space="preserve">
    <value>You disabled the self-destruct timer</value>
  </data>
  <data name="MessageActionYouScreenshotMessages" xml:space="preserve">
    <value>You took a screenshot!</value>
  </data>
  <data name="MessageActionYouSetMessageTTL" xml:space="preserve">
    <value>You set the self-destruct timer to {0}</value>
  </data>
  <data name="UserScored" xml:space="preserve">
    <value>{0} scored {1}</value>
  </data>
  <data name="UserScoredAtGame" xml:space="preserve">
    <value>{0} scored {1} at {2}</value>
  </data>
  <data name="UserScoredAtGamePlural" xml:space="preserve">
    <value>{0} scored {1} at {2}</value>
  </data>
  <data name="UserScoredPlural" xml:space="preserve">
    <value>{0} scored {1}</value>
  </data>
  <data name="UserNominativePlural" xml:space="preserve">
    <value>Users</value>
  </data>
  <data name="UserNominativeSingular" xml:space="preserve">
    <value>User</value>
  </data>
  <data name="YourScored" xml:space="preserve">
    <value>You scored {0}</value>
  </data>
  <data name="YourScoredAtGame" xml:space="preserve">
    <value>You scored {0} at {1}</value>
  </data>
  <data name="YourScoredAtGamePlural" xml:space="preserve">
    <value>You scored {0} at {1}</value>
  </data>
  <data name="YourScoredPlural" xml:space="preserve">
    <value>You scored {0}</value>
  </data>
  <data name="AreTyping" xml:space="preserve">
    <value>{0} are typing</value>
  </data>
  <data name="IsPlayingGame" xml:space="preserve">
    <value>{0} is playing a game</value>
  </data>
  <data name="IsRecordingAudio" xml:space="preserve">
    <value>{0} is recording a voice message</value>
  </data>
  <data name="IsRecordingVideo" xml:space="preserve">
    <value>{0} is recording a video</value>
  </data>
  <data name="IsSendingAudio" xml:space="preserve">
    <value>{0} is sending a audio</value>
  </data>
  <data name="IsSendingFile" xml:space="preserve">
    <value>{0} is sending a file</value>
  </data>
  <data name="IsSendingPhoto" xml:space="preserve">
    <value>{0} is sending a photo</value>
  </data>
  <data name="IsSendingVideo" xml:space="preserve">
    <value>{0} is sending a video</value>
  </data>
  <data name="IsTyping" xml:space="preserve">
    <value>{0} is typing</value>
  </data>
  <data name="PlayingGame" xml:space="preserve">
    <value>Playing a game</value>
  </data>
  <data name="RecordingVideo" xml:space="preserve">
    <value>Recording a video</value>
  </data>
  <data name="RecordingVoiceMessage" xml:space="preserve">
    <value>Recording a voice message</value>
  </data>
  <data name="SendingAudio" xml:space="preserve">
    <value>Sending an audio</value>
  </data>
  <data name="SendingFile" xml:space="preserve">
    <value>Sending a file</value>
  </data>
  <data name="SendingPhoto" xml:space="preserve">
    <value>Sending a photo</value>
  </data>
  <data name="SendingVideo" xml:space="preserve">
    <value>Sending a video</value>
  </data>
  <data name="Typing" xml:space="preserve">
    <value>Typing</value>
  </data>
  <data name="CompanyGenitivePlural" xml:space="preserve">
    <value />
  </data>
  <data name="CompanyGenitiveSingular" xml:space="preserve">
    <value />
  </data>
  <data name="CompanyNominativePlural" xml:space="preserve">
    <value>Members</value>
  </data>
  <data name="CompanyNominativeSingular" xml:space="preserve">
    <value>Member</value>
  </data>
  <data name="CallMinutes_1" xml:space="preserve">
    <value>{0} minute</value>
  </data>
  <data name="CallMinutes_2" xml:space="preserve">
    <value>{0} minutes</value>
  </data>
  <data name="CallMinutes_3_10" xml:space="preserve">
    <value>{0} minutes</value>
  </data>
  <data name="CallMinutes_any" xml:space="preserve">
    <value>{0} minutes</value>
  </data>
  <data name="CallSeconds_1" xml:space="preserve">
    <value>{0} second</value>
  </data>
  <data name="CallSeconds_2" xml:space="preserve">
    <value>{0} seconds</value>
  </data>
  <data name="CallSeconds_3_10" xml:space="preserve">
    <value>{0} seconds</value>
  </data>
  <data name="CallSeconds_any" xml:space="preserve">
    <value>{0} seconds</value>
  </data>
  <data name="CallShortMinutes_1" xml:space="preserve">
    <value>{0} min</value>
  </data>
  <data name="CallShortMinutes_2" xml:space="preserve">
    <value>{0} min</value>
  </data>
  <data name="CallShortMinutes_3_10" xml:space="preserve">
    <value>{0} min</value>
  </data>
  <data name="CallShortMinutes_any" xml:space="preserve">
    <value>{0} min</value>
  </data>
  <data name="CallShortSeconds_1" xml:space="preserve">
    <value>{0} sec</value>
  </data>
  <data name="CallShortSeconds_2" xml:space="preserve">
    <value>{0} sec</value>
  </data>
  <data name="CallShortSeconds_3_10" xml:space="preserve">
    <value>{0} sec</value>
  </data>
  <data name="CallShortSeconds_any" xml:space="preserve">
    <value>{0} sec</value>
  </data>
  <data name="CallCanceled" xml:space="preserve">
    <value>Cancelled Call</value>
  </data>
  <data name="CallIncoming" xml:space="preserve">
    <value>Incoming Call</value>
  </data>
  <data name="CallMissed" xml:space="preserve">
    <value>Missed Call</value>
  </data>
  <data name="CallOutgoing" xml:space="preserve">
    <value>Outgoing Call</value>
  </data>
  <data name="CallTimeFormat" xml:space="preserve">
    <value>{0} ({1})</value>
  </data>
  <data name="MessageActionPinInvoice" xml:space="preserve">
    <value>an invoice</value>
  </data>
  <data name="CallCanceledShort" xml:space="preserve">
    <value>Cancelled</value>
  </data>
  <data name="CallIncomingShort" xml:space="preserve">
    <value>Incoming</value>
  </data>
  <data name="CallMissedShort" xml:space="preserve">
    <value>Missed</value>
  </data>
  <data name="CallOutgoingShort" xml:space="preserve">
    <value>Outgoing</value>
  </data>
  <data name="MessageActionChatMigrateToGeneric" xml:space="preserve">
    <value>Chat migrated to supergroup</value>
  </data>
  <data name="RecordingVideoMessage" xml:space="preserve">
    <value>Recording a video message</value>
  </data>
  <data name="SendingVideoMessage" xml:space="preserve">
    <value>Sending a video message</value>
  </data>
  <data name="IsRecordingVideoMessage" xml:space="preserve">
    <value>{0} is recording a video message</value>
  </data>
  <data name="IsSendingVideoMessage" xml:space="preserve">
    <value>{0} is sending a video message</value>
  </data>
  <data name="MonthGenitivePlural" xml:space="preserve">
    <value>Months</value>
  </data>
  <data name="MonthGenitiveSingular" xml:space="preserve">
    <value>Month</value>
  </data>
  <data name="MonthNominativePlural" xml:space="preserve">
    <value>Months</value>
  </data>
  <data name="MonthNominativeSingular" xml:space="preserve">
    <value>Month</value>
  </data>
  <data name="YearGenitivePlural" xml:space="preserve">
    <value>Years</value>
  </data>
  <data name="YearGenitiveSingular" xml:space="preserve">
    <value>Year</value>
  </data>
  <data name="YearNominativePlural" xml:space="preserve">
    <value>Years</value>
  </data>
  <data name="YearNominativeSingular" xml:space="preserve">
    <value>Year</value>
  </data>
  <data name="UserGenitivePlural" xml:space="preserve">
    <value>Users</value>
  </data>
  <data name="UserGenitiveSingular" xml:space="preserve">
    <value>User</value>
  </data>
  <data name="MessageActionPin" xml:space="preserve">
    <value>{0} pinned {1}</value>
  </data>
  <data name="EventLog" xml:space="preserve">
    <value>Event Log</value>
  </data>
  <data name="EventLogAdded" xml:space="preserve">
    <value>{0} added {1}</value>
  </data>
  <data name="EventLogAllAdmins" xml:space="preserve">
    <value>All admins</value>
  </data>
  <data name="EventLogAllEvents" xml:space="preserve">
    <value>All events</value>
  </data>
  <data name="EventLogChangedChannelLink" xml:space="preserve">
    <value>{0} changed the channel link:</value>
  </data>
  <data name="EventLogChangedGroupLink" xml:space="preserve">
    <value>{0} changed the group link:</value>
  </data>
  <data name="EventLogChannelJoined" xml:space="preserve">
    <value>{0} joined the channel</value>
  </data>
  <data name="EventLogChannelRestricted" xml:space="preserve">
    <value>banned {0}</value>
  </data>
  <data name="EventLogChannelUnrestricted" xml:space="preserve">
    <value>unbanned {0}</value>
  </data>
  <data name="EventLogDeletedMessages" xml:space="preserve">
    <value>{0} deleted this message:</value>
  </data>
  <data name="EventLogEditedCaption" xml:space="preserve">
    <value>{0} edited caption:</value>
  </data>
  <data name="EventLogEditedChannelDescription" xml:space="preserve">
    <value>{0} edited the channel description:</value>
  </data>
  <data name="EventLogEditedChannelPhoto" xml:space="preserve">
    <value>{0} set a new channel photo</value>
  </data>
  <data name="EventLogEditedChannelTitle" xml:space="preserve">
    <value>{0} renamed the channel to "{1}"</value>
  </data>
  <data name="EventLogEditedGroupDescription" xml:space="preserve">
    <value>{0} edited the group description:</value>
  </data>
  <data name="EventLogEditedGroupPhoto" xml:space="preserve">
    <value>{0} set a new group photo</value>
  </data>
  <data name="EventLogEditedGroupTitle" xml:space="preserve">
    <value>{0} renamed the group to "{1}"</value>
  </data>
  <data name="EventLogEditedMessages" xml:space="preserve">
    <value>{0} edited this message:</value>
  </data>
  <data name="EventLogEditedYouChannelPhoto" xml:space="preserve">
    <value>You set new channel photo</value>
  </data>
  <data name="EventLogEditedYouChannelTitle" xml:space="preserve">
    <value>You renamed the channel to "%1$s"</value>
  </data>
  <data name="EventLogEditedYouGroupPhoto" xml:space="preserve">
    <value>You set new group photo</value>
  </data>
  <data name="EventLogEditedYouGroupTitle" xml:space="preserve">
    <value>You renamed the group to "%1$s"</value>
  </data>
  <data name="EventLogEmpty" xml:space="preserve">
    <value>&lt;b&gt;No events here yet&lt;/b&gt;\n\nThe group's members and admins\nhave not taken any service actions\nin the last 48 hours.</value>
  </data>
  <data name="EventLogEmptyChannel" xml:space="preserve">
    <value>&lt;b&gt;No events here yet&lt;/b&gt;\n\nThe channel's admins\nhave not taken any service actions\nin the last 48 hours.</value>
  </data>
  <data name="EventLogEmptySearch" xml:space="preserve">
    <value>&lt;b&gt;No events found&lt;/b&gt;\n\nNo recent events that match your query have been found.</value>
  </data>
  <data name="EventLogEmptyTextSearch" xml:space="preserve">
    <value>No recent events that contain '&lt;b&gt;%1$s&lt;/b&gt;' have been found.</value>
  </data>
  <data name="EventLogFilterAll" xml:space="preserve">
    <value>All events</value>
  </data>
  <data name="EventLogFilterChannelInfo" xml:space="preserve">
    <value>Channel info</value>
  </data>
  <data name="EventLogFilterChannelSettings" xml:space="preserve">
    <value>Channel settings</value>
  </data>
  <data name="EventLogFilterDeletedMessages" xml:space="preserve">
    <value>Deleted messages</value>
  </data>
  <data name="EventLogFilterEditedMessages" xml:space="preserve">
    <value>Edited messages</value>
  </data>
  <data name="EventLogFilterGroupInfo" xml:space="preserve">
    <value>Group info</value>
  </data>
  <data name="EventLogFilterGroupSettings" xml:space="preserve">
    <value>Group settings</value>
  </data>
  <data name="EventLogFilterLeavingMembers" xml:space="preserve">
    <value>Leaving members</value>
  </data>
  <data name="EventLogFilterNewAdmins" xml:space="preserve">
    <value>New admins</value>
  </data>
  <data name="EventLogFilterNewMembers" xml:space="preserve">
    <value>New members</value>
  </data>
  <data name="EventLogFilterNewRestrictions" xml:space="preserve">
    <value>New restrictions</value>
  </data>
  <data name="EventLogFilterPinnedMessages" xml:space="preserve">
    <value>Pinned messages</value>
  </data>
  <data name="EventLogGroupJoined" xml:space="preserve">
    <value>{0} joined the group</value>
  </data>
  <data name="EventLogInfoDetail" xml:space="preserve">
    <value>This is a list of all service actions taken by the group's members and admins in the last 48 hours.</value>
  </data>
  <data name="EventLogInfoDetailChannel" xml:space="preserve">
    <value>This is a list of all service actions taken by the channel's admins in the last 48 hours.</value>
  </data>
  <data name="EventLogInfoTitle" xml:space="preserve">
    <value>What is the Recent Actions?</value>
  </data>
  <data name="EventLogLeft" xml:space="preserve">
    <value>{0} left the group</value>
  </data>
  <data name="EventLogLeftChannel" xml:space="preserve">
    <value>{0} left the channel</value>
  </data>
  <data name="EventLogLeftGroup" xml:space="preserve">
    <value>{0} left the group</value>
  </data>
  <data name="EventLogOriginalCaption" xml:space="preserve">
    <value>Original caption</value>
  </data>
  <data name="EventLogOriginalCaptionEmpty" xml:space="preserve">
    <value>Empty</value>
  </data>
  <data name="EventLogOriginalMessages" xml:space="preserve">
    <value>Original message</value>
  </data>
  <data name="EventLogPinnedMessages" xml:space="preserve">
    <value>{0} pinned this message:</value>
  </data>
  <data name="EventLogPreviousChannelLink" xml:space="preserve">
    <value>Previous channel link</value>
  </data>
  <data name="EventLogPreviousGroupDescription" xml:space="preserve">
    <value>Previous description</value>
  </data>
  <data name="EventLogPreviousGroupLink" xml:space="preserve">
    <value>Previous group link</value>
  </data>
  <data name="EventLogPreviousLink" xml:space="preserve">
    <value>Previous link</value>
  </data>
  <data name="EventLogPromoted" xml:space="preserve">
    <value>changed privileges of {0}</value>
  </data>
  <data name="EventLogPromotedAddAdmins" xml:space="preserve">
    <value>Add admins</value>
  </data>
  <data name="EventLogPromotedAddUsers" xml:space="preserve">
    <value>Add users</value>
  </data>
  <data name="EventLogPromotedBanUsers" xml:space="preserve">
    <value>Ban users</value>
  </data>
  <data name="EventLogPromotedChangeChannelInfo" xml:space="preserve">
    <value>Change channel Info</value>
  </data>
  <data name="EventLogPromotedChangeGroupInfo" xml:space="preserve">
    <value>Change group Info</value>
  </data>
  <data name="EventLogPromotedDeleteMessages" xml:space="preserve">
    <value>Delete messages</value>
  </data>
  <data name="EventLogPromotedEditMessages" xml:space="preserve">
    <value>Edit messages</value>
  </data>
  <data name="EventLogPromotedInviteLink" xml:space="preserve">
    <value>Invite via link</value>
  </data>
  <data name="EventLogPromotedPinMessages" xml:space="preserve">
    <value>Pin messages</value>
  </data>
  <data name="EventLogPromotedPostMessages" xml:space="preserve">
    <value>Post messages</value>
  </data>
  <data name="EventLogRemoved" xml:space="preserve">
    <value>{0} removed {1}</value>
  </data>
  <data name="EventLogRemovedChannelLink" xml:space="preserve">
    <value>{0} removed channel link</value>
  </data>
  <data name="EventLogRemovedChannelPhoto" xml:space="preserve">
    <value>{0} removed the channel photo</value>
  </data>
  <data name="EventLogRemovedGroupLink" xml:space="preserve">
    <value>{0} removed group link</value>
  </data>
  <data name="EventLogRemovedGroupPhoto" xml:space="preserve">
    <value>{0} removed the group photo</value>
  </data>
  <data name="EventLogRemovedYouChannelPhoto" xml:space="preserve">
    <value>You removed channel photo</value>
  </data>
  <data name="EventLogRemovedYouGroupPhoto" xml:space="preserve">
    <value>You removed group photo</value>
  </data>
  <data name="EventLogRestricted" xml:space="preserve">
    <value>changed restrictions for {0} indefinitely</value>
  </data>
  <data name="EventLogRestrictedReadMessages" xml:space="preserve">
    <value>Read messages</value>
  </data>
  <data name="EventLogRestrictedSendEmbed" xml:space="preserve">
    <value>Embed links</value>
  </data>
  <data name="EventLogRestrictedSendMedia" xml:space="preserve">
    <value>Send media</value>
  </data>
  <data name="EventLogRestrictedSendMessages" xml:space="preserve">
    <value>Send messages</value>
  </data>
  <data name="EventLogRestrictedSendStickers" xml:space="preserve">
    <value>Send stickers &amp; GIFs</value>
  </data>
  <data name="EventLogRestrictedUntil" xml:space="preserve">
    <value>changed restrictions for {0}

Duration: {1}</value>
  </data>
  <data name="EventLogSelectedEvents" xml:space="preserve">
    <value>Selected events</value>
  </data>
  <data name="EventLogToggledInvitesOff" xml:space="preserve">
    <value>{0} disabled group invites</value>
  </data>
  <data name="EventLogToggledInvitesOn" xml:space="preserve">
    <value>{0} enabled group invites</value>
  </data>
  <data name="EventLogToggledSignaturesOff" xml:space="preserve">
    <value>{0} disabled signatures</value>
  </data>
  <data name="EventLogToggledSignaturesOn" xml:space="preserve">
    <value>{0} enabled signatures</value>
  </data>
  <data name="EventLogUnpinnedMessages" xml:space="preserve">
    <value>{0} unpinned message</value>
  </data>
  <data name="EventLogYouChannelJoined" xml:space="preserve">
    <value>You joined channel</value>
  </data>
  <data name="EventLogYouGroupJoined" xml:space="preserve">
    <value>You joined group</value>
  </data>
  <data name="EventLogYouLeft" xml:space="preserve">
    <value>You left group</value>
  </data>
  <data name="EventLogYouPromoted" xml:space="preserve">
    <value>You changed privileges of un2 (%1$s)</value>
  </data>
  <data name="EventLogYouRestricted" xml:space="preserve">
    <value>You changed restrictions for un2 (%1$s)</value>
  </data>
  <data name="UserRestrictionsUntilForever" xml:space="preserve">
    <value>Forever</value>
  </data>
  <data name="BotsTooMuch" xml:space="preserve">
    <value>Sorry, too many bots in this group.</value>
  </data>
  <data name="PeerFloodAddContact" xml:space="preserve">
    <value>Sorry, you can only add mutual contacts to groups at the moment.</value>
  </data>
  <data name="UserNotMutualContact" xml:space="preserve">
    <value>Sorry, you can't add this user to groups.</value>
  </data>
  <data name="UsersTooMuch" xml:space="preserve">
    <value>Sorry, this group is full.</value>
  </data>
  <data name="EventLogInvited" xml:space="preserve">
    <value>invited {0}</value>
  </data>
  <data name="EventLogChangedStickersSet" xml:space="preserve">
    <value>{0} changed group {1}</value>
  </data>
  <data name="EventLogRemovedStickersSet" xml:space="preserve">
    <value>{0} removed sticker set</value>
  </data>
  <data name="EventLogToggledInvitesHistoryOff" xml:space="preserve">
    <value>{0} made group history hidden for new members</value>
  </data>
  <data name="EventLogToggledInvitesHistoryOn" xml:space="preserve">
    <value>{0} made group history visible for new members</value>
  </data>
  <data name="AppDisplayName" xml:space="preserve">
    <value>Unigram (Alpha)</value>
  </data>
  <data name="IntroWizardPage1_Text" xml:space="preserve">
    <value>**Unigram** is a Telegram Universal app built by the Windows Community, for the Windows Community</value>
  </data>
  <data name="IntroWizardPage1_Title" xml:space="preserve">
    <value>Unigram</value>
  </data>
  <data name="IntroWizardPage2_Text" xml:space="preserve">
    <value>**Telegram** delivers messages faster\nthan any other application.</value>
  </data>
  <data name="IntroWizardPage2_Title" xml:space="preserve">
    <value>Fast</value>
  </data>
  <data name="IntroWizardPage3_Text" xml:space="preserve">
    <value>**Telegram** is free forever. No ads.\nNo subscription fees.</value>
  </data>
  <data name="IntroWizardPage3_Title" xml:space="preserve">
    <value>Free</value>
  </data>
  <data name="IntroWizardPage4_Text" xml:space="preserve">
    <value>**Telegram** has no limits on\nthe size of your media and chats.</value>
  </data>
  <data name="IntroWizardPage4_Title" xml:space="preserve">
    <value>Powerful</value>
  </data>
  <data name="IntroWizardPage5_Text" xml:space="preserve">
    <value>**Telegram** keeps your messages\nsafe from hacker attacks.</value>
  </data>
  <data name="IntroWizardPage5_Title" xml:space="preserve">
    <value>Secure</value>
  </data>
  <data name="IntroWizardPage6_Text" xml:space="preserve">
    <value>**Telegram** lets you access your\nmessages from multiple devices.</value>
  </data>
  <data name="IntroWizardPage6_Title" xml:space="preserve">
    <value>Cloud-Based</value>
  </data>
  <data name="IntroWizard_ContinueButton.Content" xml:space="preserve">
    <value>Continue</value>
  </data>
  <data name="AboutPage_PrivacyPolicyButton.Content" xml:space="preserve">
    <value>Privacy Policy</value>
  </data>
  <data name="AboutPage_ThanksLabel.Text" xml:space="preserve">
    <value>Thank you for using Unigram! We wouldn't have been able to get this far without all help of the community.</value>
  </data>
  <data name="AboutPage_AppNameLabel.Text" xml:space="preserve">
    <value>Unigram</value>
  </data>
  <data name="AboutPage_ChangelogButton.Content" xml:space="preserve">
    <value>Changelog</value>
  </data>
  <data name="AboutPage_FAQButton.Content" xml:space="preserve">
    <value>Frequently Asked Questions</value>
  </data>
  <data name="AboutPage_WebsiteButton.Content" xml:space="preserve">
    <value>Unigram Website</value>
  </data>
  <data name="AboutPage_SocialMediaLabel.Text" xml:space="preserve">
    <value>Social Media</value>
  </data>
  <data name="AboutPage_SupportEmailButton.Content" xml:space="preserve">
    <value>Email</value>
  </data>
  <data name="AboutPage_SupportGithubButton.Content" xml:space="preserve">
    <value>GitHub</value>
  </data>
  <data name="AboutPage_SupportLabel.Text" xml:space="preserve">
    <value>Support</value>
  </data>
  <data name="AboutPage_VersionLabel.Text" xml:space="preserve">
    <value>Version:</value>
  </data>
  <data name="AboutPage_SpecialThanksDetailsLabel.Text" xml:space="preserve">
    <value>We want to especially thank these people for their help and knowledge while building Unigram:</value>
  </data>
  <data name="AboutPage_SpecialThanksLabel.Text" xml:space="preserve">
    <value>Special Thanks</value>
  </data>
  <data name="AboutPage_ThanksGregoryButton.Content" xml:space="preserve">
    <value>Gregory Klyushnikov</value>
  </data>
  <data name="AboutPage_ThanksTelegramButton.Content" xml:space="preserve">
    <value>Telegram Desktop</value>
  </data>
  <data name="SettingsPage_EditPhotoButton.Content" xml:space="preserve">
    <value>Set profile photo</value>
  </data>
  <data name="SettingsPage_GeneralButton.Content" xml:space="preserve">
    <value>General</value>
  </data>
  <data name="SettingsPage_PhoneButton.Tag" xml:space="preserve">
    <value>Phone</value>
  </data>
  <data name="SettingsPage_AskButton.Content" xml:space="preserve">
    <value>Ask a Question</value>
  </data>
  <data name="SettingsPage_BioButton.Tag" xml:space="preserve">
    <value>Bio</value>
  </data>
  <data name="SettingsPage_DataButton.Content" xml:space="preserve">
    <value>Data and Storage</value>
  </data>
  <data name="SettingsPage_NotificationsButton.Content" xml:space="preserve">
    <value>Notifications and Sounds</value>
  </data>
  <data name="SettingsPage_OnlineTextLabel.Text" xml:space="preserve">
    <value>online</value>
  </data>
  <data name="SettingsPage_PrivacyButton.Content" xml:space="preserve">
    <value>Privacy and Security</value>
  </data>
  <data name="SettingsPage_QuestionsButton.Content" xml:space="preserve">
    <value>Telegram FAQ</value>
  </data>
  <data name="SettingsPage_StickersButton.Content" xml:space="preserve">
    <value>Stickers</value>
  </data>
  <data name="SettingsPage_ThemeButton.Content" xml:space="preserve">
    <value>Theme</value>
  </data>
  <data name="SettingsPage_UsernameButton.Tag" xml:space="preserve">
    <value>Username</value>
  </data>
  <data name="SettingsPage_WallpaperButton.Content" xml:space="preserve">
    <value>Chat Background</value>
  </data>
  <data name="Cancel" xml:space="preserve">
    <value>Cancel</value>
  </data>
  <data name="OK" xml:space="preserve">
    <value>OK</value>
  </data>
  <data name="Telegram" xml:space="preserve">
    <value>Telegram</value>
  </data>
  <data name="TGLogoutSucceededDialogText" xml:space="preserve">
    <value>The app will be closed. Relaunch it to login again.</value>
  </data>
  <data name="TGLogoutText" xml:space="preserve">
    <value>Are you sure you want to logout?</value>
  </data>
  <data name="TGSupportDisclaimerDetails" xml:space="preserve">
    <value>Please note that Telegram Support is done by volunteers. We try to respond as quickly as possible, but it may take a while.\n\nPlase take a look at the Telegram FAQ: it has important troubleshooting tips and answers to most questions.</value>
  </data>
  <data name="TGSupportDisclaimerPrimaryText" xml:space="preserve">
    <value>FAQ</value>
  </data>
  <data name="No" xml:space="preserve">
    <value>No</value>
  </data>
  <data name="UnblockUserConfirmationDialogText" xml:space="preserve">
    <value>Are you sure?</value>
  </data>
  <data name="UnblockUserConfirmationDialogTitle" xml:space="preserve">
    <value>Unblock?</value>
  </data>
  <data name="Yes" xml:space="preserve">
    <value>Yes</value>
  </data>
  <data name="SettingsAccountsPage_Header.Text" xml:space="preserve">
    <value>Accounts management</value>
  </data>
  <data name="SettingsAccountsPage_NewAccount.Content" xml:space="preserve">
    <value>New Account</value>
  </data>
  <data name="SettingsBlockedUsersPage_Header.Text" xml:space="preserve">
    <value>Blocked users</value>
  </data>
  <data name="SettingsBlockedUsersPage_ListFooter.Text" xml:space="preserve">
    <value>Blocked users can't send you messages or add you to groups. They will not see your profile pictures, online and last seen status.</value>
  </data>
  <data name="SettingsDataAndStoragePage_AutoDownloadOnWiFiButton.Content" xml:space="preserve">
    <value>When connected to Wi-Fi</value>
  </data>
  <data name="SettingsDataAndStoragePage_AutoDownloadUsingMobileDataButton.Content" xml:space="preserve">
    <value>When using mobile data</value>
  </data>
  <data name="SettingsDataAndStoragePage_AutoDownloadWhenRoamingButton.Content" xml:space="preserve">
    <value>When roaming</value>
  </data>
  <data name="SettingsDataAndStoragePage_AutoMediaDownloadLabel.Text" xml:space="preserve">
    <value>AUTOMATIC MEDIA DOWNLOAD</value>
  </data>
  <data name="SettingsGeneralPage_ContactSyncToggle.Header" xml:space="preserve">
    <value>Sync contacts</value>
  </data>
  <data name="SettingsGeneralPage_DarkRadio.Content" xml:space="preserve">
    <value>Dark</value>
  </data>
  <data name="SettingsGeneralPage_LightRadio.Content" xml:space="preserve">
    <value>Light</value>
  </data>
  <data name="SettingsGeneralPage_ReplaceEmojiToggle.Header" xml:space="preserve">
    <value>Replace emojis</value>
  </data>
  <data name="SettingsGeneralPage_SendByEnterToggle.Header" xml:space="preserve">
    <value>Send by Enter</value>
  </data>
  <data name="SettingsGeneralPage_SystemRadio.Content" xml:space="preserve">
    <value>Use system settings</value>
  </data>
  <data name="SettingsGeneralPage_ThemeChangedLabel.Text" xml:space="preserve">
    <value>You'll see your change the next time you start the app.</value>
  </data>
  <data name="SettingsGeneralPage_ThemeLabel.Text" xml:space="preserve">
    <value>Theme</value>
  </data>
  <data name="StartupSwitch_Label.Text" xml:space="preserve">
    <value>You can enable this in the Startup tab in Task Manager.</value>
  </data>
  <data name="StartupSwitch_Toggle.Header" xml:space="preserve">
    <value>Launch Unigram when system starts</value>
  </data>
  <data name="SettingsDataAndStoragePage_CallDataComboBox.Header" xml:space="preserve">
    <value>Use less data for calls</value>
  </data>
  <data name="SettingsDataAndStoragePage_CallsLabel.Text" xml:space="preserve">
    <value>CALLS</value>
  </data>
  <data name="SettingsDataAndStoragePage_DiskNetworkUsageLabel.Text" xml:space="preserve">
    <value>DATA AND NETWORK USAGE</value>
  </data>
  <data name="SettingsDataAndStoragePage_DiskUsageButton.Tag" xml:space="preserve">
    <value>Storage usage</value>
  </data>
  <data name="SettingsDataAndStoragePage_NetworkUsageButton.Tag" xml:space="preserve">
    <value>Network usage</value>
  </data>
  <data name="SettingsDataAndStoragePage_UseLessDataAlwaysItem.Content" xml:space="preserve">
    <value>Always</value>
  </data>
  <data name="SettingsDataAndStoragePage_UseLessDataNeverItem.Content" xml:space="preserve">
    <value>Never</value>
  </data>
  <data name="SettingsDataAndStoragePage_UseLessDataOnMobileDataOnlyItem.Content" xml:space="preserve">
    <value>Only on mobile data</value>
  </data>
  <data name="SettingsDataAndStoragePage_ProxyLabel.Text" xml:space="preserve">
    <value>PROXY</value>
  </data>
  <data name="SettingsDataAndStoragePage_ProxySettingsButton.Tag" xml:space="preserve">
    <value>Proxy settings</value>
  </data>
  <data name="SettingsDownloadView_CheckAudio.Content" xml:space="preserve">
    <value>Voice messages</value>
  </data>
  <data name="SettingsDownloadView_CheckDocument.Content" xml:space="preserve">
    <value>Files</value>
  </data>
  <data name="SettingsDownloadView_CheckGIF.Content" xml:space="preserve">
    <value>GIFs</value>
  </data>
  <data name="SettingsDownloadView_CheckMusic.Content" xml:space="preserve">
    <value>Music</value>
  </data>
  <data name="SettingsDownloadView_CheckPhoto.Content" xml:space="preserve">
    <value>Photos</value>
  </data>
  <data name="SettingsDownloadView_CheckRound.Content" xml:space="preserve">
    <value>Video messages</value>
  </data>
  <data name="SettingsDownloadView_CheckVideo.Content" xml:space="preserve">
    <value>Videos</value>
  </data>
  <data name="SettingsDownloadView_CloseButton.Content" xml:space="preserve">
    <value>Close</value>
  </data>
  <data name="SettingsDownloadView_SaveButton.Content" xml:space="preserve">
    <value>Save</value>
  </data>
  <data name="WhenOnMobileData" xml:space="preserve">
    <value>When using mobile data</value>
  </data>
  <data name="WhenOnWiFi" xml:space="preserve">
    <value>When connected to Wi-Fi</value>
  </data>
  <data name="WhenRoaming" xml:space="preserve">
    <value>When roaming</value>
  </data>
  <data name="ProxyView_FieldCalls.Content" xml:space="preserve">
    <value>Use proxy for calls</value>
  </data>
  <data name="ProxyView_FieldEnabled.Content" xml:space="preserve">
    <value>Use proxy settings</value>
  </data>
  <data name="ProxyView_FieldPassword.PlaceholderText" xml:space="preserve">
    <value>Password</value>
  </data>
  <data name="ProxyView_FieldPort.PlaceholderText" xml:space="preserve">
    <value>Port</value>
  </data>
  <data name="ProxyView_FieldServer.Header" xml:space="preserve">
    <value>Connection</value>
  </data>
  <data name="ProxyView_FieldServer.PlaceholderText" xml:space="preserve">
    <value>Server</value>
  </data>
  <data name="ProxyView_FieldUsername.Header" xml:space="preserve">
    <value>Credentials (optional)</value>
  </data>
  <data name="ProxyView_FieldUsername.PlaceholderText" xml:space="preserve">
    <value>Username</value>
  </data>
  <data name="ProxyView_ProxyCallQualityWarning.Text" xml:space="preserve">
    <value>Proxy servers may degrade the quality of your calls.</value>
  </data>
  <data name="ProxyView_SOCKS5Label.Text" xml:space="preserve">
    <value>SOCKS5 proxy settings</value>
  </data>
  <data name="ProxyView_Title.Text" xml:space="preserve">
    <value>Proxy Settings</value>
  </data>
  <data name="ProxySettingsShareTitle" xml:space="preserve">
    <value>Proxy Settings</value>
  </data>
  <data name="ProxyView_Dialog.PrimaryButtonText" xml:space="preserve">
    <value>OK</value>
  </data>
  <data name="ProxyView_Dialog.SecondaryButtonText" xml:space="preserve">
    <value>Cancel</value>
  </data>
<<<<<<< HEAD
  <data name="AddAdminErrorBlacklisted" xml:space="preserve">
    <value>Sorry, you can't add this user as an admin because they are in the blacklist and you can't unban them.</value>
    <comment>android</comment>
  </data>
  <data name="AddAdminErrorNotAMember" xml:space="preserve">
    <value>Sorry, you can't add this user as an admin because they are not a member of this group and you are not allowed to invite them.</value>
    <comment>android</comment>
  </data>
  <data name="AddBannedErrorAdmin" xml:space="preserve">
    <value>Sorry, you can't ban this user because they are an admin in this group and you are not allowed to demote them.</value>
    <comment>android</comment>
  </data>
  <data name="AppName" xml:space="preserve">
    <value>Telegram</value>
    <comment>android</comment>
  </data>
  <data name="CancelLinkExpired" xml:space="preserve">
    <value>Link is invalid or expired.</value>
    <comment>android</comment>
  </data>
  <data name="ChangePhoneNumberOccupied" xml:space="preserve">
    <value>The number {0} is already connected to a Telegram account. Please delete that account before migrating to the new number.</value>
    <comment>android</comment>
  </data>
  <data name="ChannelUserAddLimit" xml:space="preserve">
    <value>Sorry, you can only add the first 200 members to a channel. Note that an unlimited number of people may join via the channel's link.</value>
    <comment>android</comment>
  </data>
  <data name="ChannelUserCantAdd" xml:space="preserve">
    <value>Sorry, you can't add this user to channels.</value>
    <comment>android</comment>
  </data>
  <data name="ChannelUserCantAdmin" xml:space="preserve">
    <value>Sorry, too many admins in this channel.</value>
    <comment>android</comment>
  </data>
  <data name="ChannelUserCantBot" xml:space="preserve">
    <value>Sorry, too many bots in this channel.</value>
    <comment>android</comment>
  </data>
  <data name="ChannelUserLeftError" xml:space="preserve">
    <value>Sorry, this user decided to leave this channel, so you cannot invite them back here.</value>
    <comment>android</comment>
  </data>
  <data name="CodeExpired" xml:space="preserve">
    <value>Code expired, please login again</value>
    <comment>android</comment>
  </data>
  <data name="CreateGroupError" xml:space="preserve">
    <value>Sorry, you can't create a group with these users because of their privacy settings.</value>
    <comment>android</comment>
  </data>
  <data name="EditMessageError" xml:space="preserve">
    <value>Sorry, you can't edit this message.</value>
    <comment>android</comment>
  </data>
  <data name="ErrorOccurred" xml:space="preserve">
    <value>An error occurred.</value>
    <comment>android</comment>
  </data>
  <data name="FloodWait" xml:space="preserve">
    <value>Too many attempts, please try again later</value>
    <comment>android</comment>
  </data>
  <data name="GroupUserAddLimit" xml:space="preserve">
    <value>Sorry, this group is full.</value>
    <comment>android</comment>
  </data>
  <data name="GroupUserCantAdd" xml:space="preserve">
    <value>Sorry, you can't add this user to groups.</value>
    <comment>android</comment>
  </data>
  <data name="GroupUserCantAdmin" xml:space="preserve">
    <value>Sorry, too many administrators in this group.</value>
    <comment>android</comment>
  </data>
  <data name="GroupUserCantBot" xml:space="preserve">
    <value>Sorry, too many bots in this group.</value>
    <comment>android</comment>
  </data>
  <data name="GroupUserLeftError" xml:space="preserve">
    <value>Sorry, this user decided to leave this group, so you cannot invite them back here.</value>
    <comment>android</comment>
  </data>
  <data name="InvalidCode" xml:space="preserve">
    <value>Invalid code</value>
    <comment>android</comment>
  </data>
  <data name="InvalidPhoneNumber" xml:space="preserve">
    <value>Invalid phone number</value>
    <comment>android</comment>
  </data>
  <data name="InviteToChannelError" xml:space="preserve">
    <value>Sorry, you can't add this user to channels because of user's privacy settings.</value>
    <comment>android</comment>
  </data>
  <data name="InviteToGroupError" xml:space="preserve">
    <value>Sorry, you can't add this user to groups because of user's privacy settings.</value>
    <comment>android</comment>
  </data>
  <data name="JoinToGroupErrorFull" xml:space="preserve">
    <value>Sorry, this group is already full.</value>
    <comment>android</comment>
  </data>
  <data name="JoinToGroupErrorNotExist" xml:space="preserve">
    <value>Sorry, this chat does not seem to exist.</value>
    <comment>android</comment>
  </data>
  <data name="MoreInfo" xml:space="preserve">
    <value>More info</value>
    <comment>android</comment>
  </data>
  <data name="OK" xml:space="preserve">
    <value>OK</value>
    <comment>android</comment>
  </data>
  <data name="PaymentFailed" xml:space="preserve">
    <value>Sorry, the payment was declined.</value>
    <comment>android</comment>
  </data>
  <data name="PaymentNoShippingMethod" xml:space="preserve">
    <value>Sorry, it is not possible to deliver to your address.</value>
    <comment>android</comment>
  </data>
  <data name="PaymentPrecheckoutFailed" xml:space="preserve">
    <value>Sorry, the payment was cancelled by the bot.</value>
    <comment>android</comment>
  </data>
  <data name="UsernameInUse" xml:space="preserve">
    <value>Sorry, this username is already taken.</value>
    <comment>android</comment>
  </data>
  <data name="UsernameInvalid" xml:space="preserve">
    <value>Sorry, this username is invalid.</value>
    <comment>android</comment>
  </data>
  <data name="UserRestricted" xml:space="preserve">
    <value>Sorry, you are not allowed to do this.</value>
    <comment>android</comment>
  </data>
  <data name="YouBlockedUser" xml:space="preserve">
    <value>Sorry, you can't add this user or bot to groups because you've blocked them. Please unblock to proceed.</value>
    <comment>android</comment>
=======
  <data name="SettingsNotificationPage_PrivatePreview.Content" xml:space="preserve">
    <value>Message Preview</value>
  </data>
  <data name="SettingsNotificationsPage_PrivateAlert.Content" xml:space="preserve">
    <value>Alert</value>
  </data>
  <data name="SettingsNotificationsPage_PrivateNotificationsHeader.Text" xml:space="preserve">
    <value>MESSAGE NOTIFICATIONS</value>
  </data>
  <data name="SettingsNotificationsPage_PageHeader.Text" xml:space="preserve">
    <value>Notifications and Sounds</value>
  </data>
  <data name="SettingsNotificationsPage_PrivateSoundComboBox.Header" xml:space="preserve">
    <value>Sound</value>
  </data>
  <data name="ResetNotificationsDialogBody" xml:space="preserve">
    <value>Reset all notifications?</value>
  </data>
  <data name="ResetNotificationsDialogTitle" xml:space="preserve">
    <value>Confirm</value>
  </data>
  <data name="SettingsNotificationsPage_GroupAlert.Content" xml:space="preserve">
    <value>Alert</value>
  </data>
  <data name="SettingsNotificationsPage_GroupDefaultSoundItem.Content" xml:space="preserve">
    <value>Default</value>
  </data>
  <data name="SettingsNotificationsPage_GroupNotificationsHeader.Text" xml:space="preserve">
    <value>GROUP NOTIFICATIONS</value>
  </data>
  <data name="SettingsNotificationsPage_GroupPreview.Content" xml:space="preserve">
    <value>Message Preview</value>
  </data>
  <data name="SettingsNotificationsPage_GroupSoundComboBox.Header" xml:space="preserve">
    <value>Sound</value>
  </data>
  <data name="SettingsNotificationsPage_InAppNotificationsHeader.Text" xml:space="preserve">
    <value>IN-APP NOTIFICATIONS</value>
  </data>
  <data name="SettingsNotificationsPage_InAppPreview.Content" xml:space="preserve">
    <value>In-App Preview</value>
  </data>
  <data name="SettingsNotificationsPage_InAppSounds.Content" xml:space="preserve">
    <value>In-App Sounds</value>
  </data>
  <data name="SettingsNotificationsPage_InAppVibrate.Content" xml:space="preserve">
    <value>In-App Vibrate</value>
  </data>
  <data name="SettingsNotificationsPage_PrivateSoundDefaultItem.Content" xml:space="preserve">
    <value>Default</value>
  </data>
  <data name="SettingsNotificationsPage_ResetButton.Content" xml:space="preserve">
    <value>Reset All Notifications</value>
  </data>
  <data name="SettingsNotificationsPage_ResetLabel.Text" xml:space="preserve">
    <value>Undo all custom notification settings for all your contacts and groups.</value>
>>>>>>> b7a2e6f7
  </data>
</root><|MERGE_RESOLUTION|>--- conflicted
+++ resolved
@@ -1083,7 +1083,63 @@
   <data name="ProxyView_Dialog.SecondaryButtonText" xml:space="preserve">
     <value>Cancel</value>
   </data>
-<<<<<<< HEAD
+  <data name="SettingsNotificationPage_PrivatePreview.Content" xml:space="preserve">
+    <value>Message Preview</value>
+  </data>
+  <data name="SettingsNotificationsPage_PrivateAlert.Content" xml:space="preserve">
+    <value>Alert</value>
+  </data>
+  <data name="SettingsNotificationsPage_PrivateNotificationsHeader.Text" xml:space="preserve">
+    <value>MESSAGE NOTIFICATIONS</value>
+  </data>
+  <data name="SettingsNotificationsPage_PageHeader.Text" xml:space="preserve">
+    <value>Notifications and Sounds</value>
+  </data>
+  <data name="SettingsNotificationsPage_PrivateSoundComboBox.Header" xml:space="preserve">
+    <value>Sound</value>
+  </data>
+  <data name="ResetNotificationsDialogBody" xml:space="preserve">
+    <value>Reset all notifications?</value>
+  </data>
+  <data name="ResetNotificationsDialogTitle" xml:space="preserve">
+    <value>Confirm</value>
+  </data>
+  <data name="SettingsNotificationsPage_GroupAlert.Content" xml:space="preserve">
+    <value>Alert</value>
+  </data>
+  <data name="SettingsNotificationsPage_GroupDefaultSoundItem.Content" xml:space="preserve">
+    <value>Default</value>
+  </data>
+  <data name="SettingsNotificationsPage_GroupNotificationsHeader.Text" xml:space="preserve">
+    <value>GROUP NOTIFICATIONS</value>
+  </data>
+  <data name="SettingsNotificationsPage_GroupPreview.Content" xml:space="preserve">
+    <value>Message Preview</value>
+  </data>
+  <data name="SettingsNotificationsPage_GroupSoundComboBox.Header" xml:space="preserve">
+    <value>Sound</value>
+  </data>
+  <data name="SettingsNotificationsPage_InAppNotificationsHeader.Text" xml:space="preserve">
+    <value>IN-APP NOTIFICATIONS</value>
+  </data>
+  <data name="SettingsNotificationsPage_InAppPreview.Content" xml:space="preserve">
+    <value>In-App Preview</value>
+  </data>
+  <data name="SettingsNotificationsPage_InAppSounds.Content" xml:space="preserve">
+    <value>In-App Sounds</value>
+  </data>
+  <data name="SettingsNotificationsPage_InAppVibrate.Content" xml:space="preserve">
+    <value>In-App Vibrate</value>
+  </data>
+  <data name="SettingsNotificationsPage_PrivateSoundDefaultItem.Content" xml:space="preserve">
+    <value>Default</value>
+  </data>
+  <data name="SettingsNotificationsPage_ResetButton.Content" xml:space="preserve">
+    <value>Reset All Notifications</value>
+  </data>
+  <data name="SettingsNotificationsPage_ResetLabel.Text" xml:space="preserve">
+    <value>Undo all custom notification settings for all your contacts and groups.</value>
+  </data>
   <data name="AddAdminErrorBlacklisted" xml:space="preserve">
     <value>Sorry, you can't add this user as an admin because they are in the blacklist and you can't unban them.</value>
     <comment>android</comment>
@@ -1227,63 +1283,5 @@
   <data name="YouBlockedUser" xml:space="preserve">
     <value>Sorry, you can't add this user or bot to groups because you've blocked them. Please unblock to proceed.</value>
     <comment>android</comment>
-=======
-  <data name="SettingsNotificationPage_PrivatePreview.Content" xml:space="preserve">
-    <value>Message Preview</value>
-  </data>
-  <data name="SettingsNotificationsPage_PrivateAlert.Content" xml:space="preserve">
-    <value>Alert</value>
-  </data>
-  <data name="SettingsNotificationsPage_PrivateNotificationsHeader.Text" xml:space="preserve">
-    <value>MESSAGE NOTIFICATIONS</value>
-  </data>
-  <data name="SettingsNotificationsPage_PageHeader.Text" xml:space="preserve">
-    <value>Notifications and Sounds</value>
-  </data>
-  <data name="SettingsNotificationsPage_PrivateSoundComboBox.Header" xml:space="preserve">
-    <value>Sound</value>
-  </data>
-  <data name="ResetNotificationsDialogBody" xml:space="preserve">
-    <value>Reset all notifications?</value>
-  </data>
-  <data name="ResetNotificationsDialogTitle" xml:space="preserve">
-    <value>Confirm</value>
-  </data>
-  <data name="SettingsNotificationsPage_GroupAlert.Content" xml:space="preserve">
-    <value>Alert</value>
-  </data>
-  <data name="SettingsNotificationsPage_GroupDefaultSoundItem.Content" xml:space="preserve">
-    <value>Default</value>
-  </data>
-  <data name="SettingsNotificationsPage_GroupNotificationsHeader.Text" xml:space="preserve">
-    <value>GROUP NOTIFICATIONS</value>
-  </data>
-  <data name="SettingsNotificationsPage_GroupPreview.Content" xml:space="preserve">
-    <value>Message Preview</value>
-  </data>
-  <data name="SettingsNotificationsPage_GroupSoundComboBox.Header" xml:space="preserve">
-    <value>Sound</value>
-  </data>
-  <data name="SettingsNotificationsPage_InAppNotificationsHeader.Text" xml:space="preserve">
-    <value>IN-APP NOTIFICATIONS</value>
-  </data>
-  <data name="SettingsNotificationsPage_InAppPreview.Content" xml:space="preserve">
-    <value>In-App Preview</value>
-  </data>
-  <data name="SettingsNotificationsPage_InAppSounds.Content" xml:space="preserve">
-    <value>In-App Sounds</value>
-  </data>
-  <data name="SettingsNotificationsPage_InAppVibrate.Content" xml:space="preserve">
-    <value>In-App Vibrate</value>
-  </data>
-  <data name="SettingsNotificationsPage_PrivateSoundDefaultItem.Content" xml:space="preserve">
-    <value>Default</value>
-  </data>
-  <data name="SettingsNotificationsPage_ResetButton.Content" xml:space="preserve">
-    <value>Reset All Notifications</value>
-  </data>
-  <data name="SettingsNotificationsPage_ResetLabel.Text" xml:space="preserve">
-    <value>Undo all custom notification settings for all your contacts and groups.</value>
->>>>>>> b7a2e6f7
   </data>
 </root>