﻿using System;
using System.Collections.Generic;
using System.Collections.ObjectModel;
using System.ComponentModel;
using System.Diagnostics;
using System.IO;
using System.Linq;
using System.Numerics;
using System.Runtime.InteropServices.WindowsRuntime;
using System.Threading;
using System.Threading.Tasks;
using Telegram.Api.Helpers;
using Telegram.Api.TL;
using Unigram.Converters;
using Unigram.Views;
using Unigram.ViewModels;
using Windows.Foundation;
using Windows.Foundation.Collections;
using Windows.Globalization.DateTimeFormatting;
using Windows.Storage;
using Windows.Storage.FileProperties;
using Windows.Storage.Pickers;
using Windows.Storage.Search;
using Windows.Storage.Streams;
using Windows.System;
using Windows.UI;
using Windows.UI.Composition;
using Windows.UI.Core;
using Windows.UI.Text;
using Windows.UI.Xaml;
using Windows.UI.Xaml.Controls;
using Windows.UI.Xaml.Controls.Primitives;
using Windows.UI.Xaml.Data;
using Windows.UI.Xaml.Documents;
using Windows.UI.Xaml.Hosting;
using Windows.UI.Xaml.Input;
using Windows.UI.Xaml.Media;
using Windows.UI.Xaml.Media.Imaging;
using Windows.UI.Xaml.Navigation;
using Windows.UI.Xaml.Shapes;
using Unigram.Controls;
using Telegram.Api;
using Windows.Media.Core;
using Windows.Media.Playback;
using Unigram.Common;

namespace Unigram.Views
{
    public partial class DialogPage : Page, IGifPlayback
    {
        private ItemsStackPanel _panel;
        private Dictionary<string, MediaPlayerItem> _old = new Dictionary<string, MediaPlayerItem>();

        private async void OnViewChanged(object sender, ScrollViewerViewChangedEventArgs e)
        {
            if (Messages.ScrollingHost.ScrollableHeight - Messages.ScrollingHost.VerticalOffset < 120)
            {
                //if (ViewModel.IsFirstSliceLoaded)
                //{
                //    Messages.SetScrollMode(ItemsUpdatingScrollMode.KeepLastItemInView, false);
                //}
                //else
                //{
                //    Messages.SetScrollMode(ItemsUpdatingScrollMode.KeepItemsInView, true);
                //}

                Arrow.Visibility = Visibility.Collapsed;
            }
            else
            {
                Arrow.Visibility = Visibility.Visible;
            }

            //if (ViewModel.Peer is TLInputPeerUser)
            //{
            //    lvDialogs.ScrollingHost.ViewChanged -= OnViewChanged;
            //    return;
            //}

            var index0 = _panel.FirstVisibleIndex;
            var index1 = _panel.LastVisibleIndex;

            var show = false;
            var date = DateTime.Now;
            var message0 = default(TLMessageCommonBase);

            if (index0 > -1 && index1 > -1 /*&& (index0 != _lastIndex0 || index1 != _lastIndex1)*/ && !e.IsIntermediate)
            {
                var container0 = Messages.ContainerFromIndex(index0);
                if (container0 != null)
                {
                    var item0 = Messages.ItemFromContainer(container0);
                    if (item0 != null)
                    {
                        message0 = item0 as TLMessageCommonBase;
                        var date0 = BindConvert.Current.DateTime(message0.Date);

                        var service0 = message0 as TLMessageService;
                        if (service0 != null)
                        {
                            show = !(service0.Action is TLMessageActionDate);
                        }
                        else
                        {
                            show = true;
                        }

                        date = date0.Date;
                    }
                }

                var messageIds = new TLVector<int>();
                var dialog = ViewModel.Dialog;

                var messages = new List<TLMessage>(index1 - index0);
                var auto = ApplicationSettings.Current.IsAutoPlayEnabled;
                var news = new Dictionary<string, MediaPlayerItem>();

                for (int i = index0; i <= index1; i++)
                {
                    var container = Messages.ContainerFromIndex(i) as ListViewItem;
                    if (container != null)
                    {
                        var item = Messages.ItemFromContainer(container);
                        if (item is TLMessageCommonBase commonMessage && !commonMessage.IsOut)
                        {
                            //if (commonMessage.IsUnread)
                            //{
                            //    Debug.WriteLine($"Messager {commonMessage.Id} is unread.");
                            //    ViewModel.MarkAsRead(commonMessage);
                            //}

                            if (commonMessage.IsMentioned && commonMessage.IsMediaUnread)
                            {
                                commonMessage.IsMediaUnread = false;
                                commonMessage.RaisePropertyChanged(() => commonMessage.IsMediaUnread);

                                if (dialog != null)
                                {
                                    dialog.UnreadMentionsCount = Math.Max(0, dialog.UnreadMentionsCount - 1);
                                    dialog.RaisePropertyChanged(() => dialog.UnreadMentionsCount);
                                }

                                messageIds.Add(commonMessage.Id);
                            }
                        }

                        var message = item as TLMessage;
                        if (message == null)
                        {
                            continue;
                        }

                        messages.Add(message);
                    }
                }

                Play(messages, auto);

                if (messageIds.Count > 0)
                {
                    if (ViewModel.With is TLChannel channel)
                    {
                        ViewModel.ProtoService.ReadMessageContentsAsync(channel.ToInputChannel(), messageIds, null);
                    }
                    else
                    {
                        ViewModel.ProtoService.ReadMessageContentsAsync(messageIds, null);
                    }
                }
            }

            if (show)
            {
                var paragraph = new Paragraph();
                paragraph.Inlines.Add(new Run { Text = DateTimeToFormatConverter.ConvertDayGrouping(date) });

                DateHeader.DataContext = message0;
                DateHeader.Visibility = Visibility.Visible;
                DateHeaderLabel.Blocks.Clear();
                DateHeaderLabel.Blocks.Add(paragraph);
            }
            else
            {
                DateHeader.Visibility = Visibility.Collapsed;
            }

            if (e.IsIntermediate == false)
            {
                await Task.Delay(4000);
                DateHeader.Visibility = Visibility.Collapsed;
            }
        }

        class MediaPlayerItem
        {
            public Grid Container { get; set; }
            public MediaPlayerView Presenter { get; set; }
            public bool Watermark { get; set; }
        }

        public void Play(TLMessage message)
        {
            var document = message.GetDocument();
            if (document == null || !TLMessage.IsGif(document))
            {
                return;
            }

            var fileName = FileUtils.GetTempFileUrl(document.GetFileName());
            if (_old.ContainsKey(fileName))
            {
                Play(new TLMessage[0], false);
            }
            else
            {
                Play(new[] { message }, true);
            }
        }

        public void Play(IEnumerable<TLMessage> items, bool auto)
        {
            var news = new Dictionary<string, MediaPlayerItem>();

            foreach (var message in items)
            {
                var container = Messages.ContainerFromItem(message) as ListViewItem;
                if (container == null)
                {
                    continue;
                }

                var document = message.GetDocument();
                if (document == null || !TLMessage.IsGif(document))
                {
                    continue;
                }

                var fileName = document.GetFileName();
                if (File.Exists(FileUtils.GetTempFileName(fileName)))
                {
                    var root = container.ContentTemplateRoot as FrameworkElement;
                    if (root is Grid grid)
                    {
                        root = grid.FindName("Bubble") as FrameworkElement;
                    }

                    var media = root.FindName("Media") as ContentControl;
                    var panel = media.ContentTemplateRoot as FrameworkElement;

                    if (message.Media is TLMessageMediaWebPage)
                    {
                        media = panel.FindName("Media") as ContentControl;
                        panel = media.ContentTemplateRoot as FrameworkElement;
                    }
                    else if (message.Media is TLMessageMediaGame)
                    {
                        panel = panel.FindName("Media") as FrameworkElement;
                    }

                    if (panel is Grid final)
                    {
                        news[FileUtils.GetTempFileUrl(fileName)] = new MediaPlayerItem { Container = final, Watermark = message.Media is TLMessageMediaGame };
                    }
                }
            }

            foreach (var item in _old.Keys.Except(news.Keys).ToList())
            {
                var presenter = _old[item].Presenter;
                if (presenter != null && presenter.MediaPlayer != null)
                {
                    presenter.MediaPlayer.Source = null;
                    presenter.MediaPlayer.Dispose();
                    presenter.MediaPlayer = null;
                }

                var container = _old[item].Container;
                if (container != null && presenter != null)
                {
                    container.Children.Remove(presenter);
                }

                _old.Remove(item);
            }

            if (!auto)
            {
                return;
            }

            foreach (var item in news.Keys.Except(_old.Keys).ToList())
            {
                var container = news[item].Container;
                if (container != null && container.Children.Count < 5)
                {
                    var player = new MediaPlayer();
                    player.AutoPlay = true;
                    player.IsMuted = true;
                    player.IsLoopingEnabled = true;
                    player.CommandManager.IsEnabled = false;
                    player.Source = MediaSource.CreateFromUri(new Uri(item));

                    var presenter = new MediaPlayerView();
                    presenter.MediaPlayer = player;
                    presenter.IsHitTestVisible = false;
                    presenter.Constraint = container.DataContext;

                    news[item].Presenter = presenter;
                    container.Children.Insert(news[item].Watermark ? 2 : 2, presenter);
                }

                _old.Add(item, news[item]);
            }
        }














        private Dictionary<string, DataTemplate> _typeToTemplateMapping = new Dictionary<string, DataTemplate>();
        private Dictionary<string, HashSet<SelectorItem>> _typeToItemHashSetMapping = new Dictionary<string, HashSet<SelectorItem>>();

        private void OnChoosingItemContainer(ListViewBase sender, ChoosingItemContainerEventArgs args)
        {
            var typeName = SelectTemplateCore(args.Item);

            Debug.Assert(_typeToItemHashSetMapping.ContainsKey(typeName), "The type of the item used with DataTemplateSelectorBehavior must have a DataTemplate mapping");
            var relevantHashSet = _typeToItemHashSetMapping[typeName];

            // args.ItemContainer is used to indicate whether the ListView is proposing an
            // ItemContainer (ListViewItem) to use. If args.Itemcontainer != null, then there was a
            // recycled ItemContainer available to be reused.
            if (args.ItemContainer != null)
            {
                if (args.ItemContainer.Tag.Equals(typeName))
                {
                    // Suggestion matches what we want, so remove it from the recycle queue
                    relevantHashSet.Remove(args.ItemContainer);
#if ENABLE_DEBUG_SPEW
                    Debug.WriteLine($"Removing (suggested) {args.ItemContainer.GetHashCode()} from {typeName}");
#endif // ENABLE_DEBUG_SPEW
                }
                else
                {
                    // The ItemContainer's datatemplate does not match the needed
                    // datatemplate.
                    // Don't remove it from the recycle queue, since XAML will resuggest it later
                    args.ItemContainer = null;
                }
            }

            // If there was no suggested container or XAML's suggestion was a miss, pick one up from the recycle queue
            // or create a new one
            if (args.ItemContainer == null)
            {
                // See if we can fetch from the correct list.
                if (relevantHashSet.Count > 0)
                {
                    // Unfortunately have to resort to LINQ here. There's no efficient way of getting an arbitrary
                    // item from a hashset without knowing the item. Queue isn't usable for this scenario
                    // because you can't remove a specific element (which is needed in the block above).
                    args.ItemContainer = relevantHashSet.First();
                    relevantHashSet.Remove(args.ItemContainer);
#if ENABLE_DEBUG_SPEW
                    Debug.WriteLine($"Removing (reused) {args.ItemContainer.GetHashCode()} from {typeName}");
#endif // ENABLE_DEBUG_SPEW
                }
                else
                {
                    // There aren't any (recycled) ItemContainers available. So a new one
                    // needs to be created.
                    var item = CreateSelectorItem(typeName);
                    item.Style = Messages.ItemContainerStyleSelector.SelectStyle(args.Item, item);
                    args.ItemContainer = item;
#if ENABLE_DEBUG_SPEW
                    Debug.WriteLine($"Creating {args.ItemContainer.GetHashCode()} for {typeName}");
#endif // ENABLE_DEBUG_SPEW
                }
            }

            // Indicate to XAML that we picked a container for it
            args.IsContainerPrepared = true;
        }

        private void OnContainerContentChanging(ListViewBase sender, ContainerContentChangingEventArgs args)
        {
            if (args.InRecycleQueue == true)
            {
                // XAML has indicated that the item is no longer being shown, so add it to the recycle queue
                var tag = args.ItemContainer.Tag as string;

#if ENABLE_DEBUG_SPEW
                Debug.WriteLine($"Adding {args.ItemContainer.GetHashCode()} to {tag}");
#endif // ENABLE_DEBUG_SPEW

                var added = _typeToItemHashSetMapping[tag].Add(args.ItemContainer);

#if ENABLE_DEBUG_SPEW
                Debug.Assert(added == true, "Recycle queue should never have dupes. If so, we may be incorrectly reusing a container that is already in use!");
#endif // ENABLE_DEBUG_SPEW
            }
        }

        private SelectorItem CreateSelectorItem(string typeName)
        {
            SelectorItem item = new ListViewItem();
            //item.ContentTemplate = _typeToTemplateMapping[typeName];
            item.ContentTemplate = Resources[typeName] as DataTemplate;
            item.Tag = typeName;
            return item;
        }

        private string SelectTemplateCore(object item)
        {
            var messageBase = item as TLMessageBase;
            if (messageBase == null || messageBase is TLMessageEmpty)
            {
                return "EmptyMessageTemplate";
            }
            else if (messageBase is TLMessage message)
            {
<<<<<<< HEAD
=======
                if (message.HasGroupedId && message.GroupedId is long groupedId && ViewModel.GroupedItems != null && ViewModel.GroupedItems.TryGetValue(groupedId, out GroupedMessages group) && group.Messages.Count > 1)
                {
                    return message.Media is TLMessageMediaPhoto ? "GroupedPhotoTemplate" : "GroupedVideoTemplate";
                }

>>>>>>> beeb058d
                if (message.Media is TLMessageMediaPhoto photoMedia && photoMedia.HasTTLSeconds && (photoMedia.Photo is TLPhotoEmpty || !photoMedia.HasPhoto))
                {
                    return "ServiceMessageTemplate";
                }
                else if (message.Media is TLMessageMediaDocument documentMedia && documentMedia.HasTTLSeconds && (documentMedia.Document is TLDocumentEmpty || !documentMedia.HasDocument))
                {
                    return "ServiceMessageTemplate";
                }

<<<<<<< HEAD
=======
                if (message.IsSaved())
                {
                    return "ChatFriendMessageTemplate";
                }

>>>>>>> beeb058d
                if (message.IsOut && !message.IsPost)
                {
                    return "UserMessageTemplate";
                }
                else if (message.ToId is TLPeerChat || (message.ToId is TLPeerChannel && !message.IsPost))
                {
                    return "ChatFriendMessageTemplate";
                }

                return "FriendMessageTemplate";
            }
            else if (messageBase is TLMessageService serviceMessage)
            {
                if (serviceMessage.Action is TLMessageActionChatEditPhoto)
                {
                    return "ServiceMessagePhotoTemplate";
                }
                else if (serviceMessage.Action is TLMessageActionHistoryClear)
                {
                    return "EmptyMessageTemplate";
                }
                else if (serviceMessage.Action is TLMessageActionDate)
                {
                    return "ServiceMessageDateTemplate";
                }
                else if (serviceMessage.Action is TLMessageActionUnreadMessages)
                {
                    //return ServiceMessageUnreadTemplate;
                    return "ServiceMessageLocalTemplate";
                }
                else if (serviceMessage.Action is TLMessageActionPhoneCall)
                {
                    return serviceMessage.IsOut ? "ServiceUserCallTemplate" : "ServiceFriendCallTemplate";
                }

                return "ServiceMessageTemplate";
            }

            return "EmptyMessageTemplate";
        }
<<<<<<< HEAD
=======
    }

    public interface IGifPlayback
    {
        void Play(TLMessage message);
        void Play(IEnumerable<TLMessage> items, bool auto);
>>>>>>> beeb058d
    }
}<|MERGE_RESOLUTION|>--- conflicted
+++ resolved
@@ -429,14 +429,11 @@
             }
             else if (messageBase is TLMessage message)
             {
-<<<<<<< HEAD
-=======
                 if (message.HasGroupedId && message.GroupedId is long groupedId && ViewModel.GroupedItems != null && ViewModel.GroupedItems.TryGetValue(groupedId, out GroupedMessages group) && group.Messages.Count > 1)
                 {
                     return message.Media is TLMessageMediaPhoto ? "GroupedPhotoTemplate" : "GroupedVideoTemplate";
                 }
 
->>>>>>> beeb058d
                 if (message.Media is TLMessageMediaPhoto photoMedia && photoMedia.HasTTLSeconds && (photoMedia.Photo is TLPhotoEmpty || !photoMedia.HasPhoto))
                 {
                     return "ServiceMessageTemplate";
@@ -446,14 +443,11 @@
                     return "ServiceMessageTemplate";
                 }
 
-<<<<<<< HEAD
-=======
                 if (message.IsSaved())
                 {
                     return "ChatFriendMessageTemplate";
                 }
 
->>>>>>> beeb058d
                 if (message.IsOut && !message.IsPost)
                 {
                     return "UserMessageTemplate";
@@ -494,14 +488,11 @@
 
             return "EmptyMessageTemplate";
         }
-<<<<<<< HEAD
-=======
     }
 
     public interface IGifPlayback
     {
         void Play(TLMessage message);
         void Play(IEnumerable<TLMessage> items, bool auto);
->>>>>>> beeb058d
     }
 }