﻿using System;
using System.Collections.Generic;
using System.Collections.ObjectModel;
using System.ComponentModel;
using System.Diagnostics;
using System.IO;
using System.Linq;
using System.Numerics;
using System.Runtime.InteropServices.WindowsRuntime;
using System.Threading;
using System.Threading.Tasks;
using Telegram.Api.Helpers;
using Telegram.Api.TL;
using Unigram.Converters;
using Unigram.Views;
using Unigram.ViewModels;
using Windows.Foundation;
using Windows.Foundation.Collections;
using Windows.Globalization.DateTimeFormatting;
using Windows.Storage;
using Windows.Storage.FileProperties;
using Windows.Storage.Pickers;
using Windows.Storage.Search;
using Windows.Storage.Streams;
using Windows.System;
using Windows.UI;
using Windows.UI.Composition;
using Windows.UI.Core;
using Windows.UI.Text;
using Windows.UI.Xaml;
using Windows.UI.Xaml.Controls;
using Windows.UI.Xaml.Controls.Primitives;
using Windows.UI.Xaml.Data;
using Windows.UI.Xaml.Documents;
using Windows.UI.Xaml.Hosting;
using Windows.UI.Xaml.Input;
using Windows.UI.Xaml.Media;
using Windows.UI.Xaml.Media.Imaging;
using Windows.UI.Xaml.Navigation;
using Windows.UI.Xaml.Shapes;
using Unigram.Controls;

namespace Unigram.Views
{
    public partial class DialogPage : Page
    {
        private ItemsStackPanel _panel;

        private async void OnViewChanged(object sender, ScrollViewerViewChangedEventArgs e)
        {
            if (lvDialogs.ScrollingHost.ScrollableHeight - lvDialogs.ScrollingHost.VerticalOffset < 120)
            {
                if (ViewModel.IsFirstSliceLoaded)
                {
                    ViewModel.UpdatingScrollMode = UpdatingScrollMode.KeepLastItemInView;
                }

                Arrow.Visibility = Visibility.Collapsed;
            }
            else
            {
                Arrow.Visibility = Visibility.Visible;
            }

            //if (ViewModel.Peer is TLInputPeerUser)
            //{
            //    lvDialogs.ScrollingHost.ViewChanged -= OnViewChanged;
            //    return;
            //}

            var index0 = _panel.FirstVisibleIndex;
            var index1 = _panel.LastVisibleIndex;

            var show = false;
            var date = DateTime.Now;
            var message0 = default(TLMessageCommonBase);

            if (index0 > -1 && index1 > -1 /*&& (index0 != _lastIndex0 || index1 != _lastIndex1)*/)
            {
                //var container0 = lvDialogs.ContainerFromIndex(index0);
                //if (container0 != null)
                //{
                //    var item0 = lvDialogs.ItemFromContainer(container0);
                //    if (item0 != null)
                //    {
                //        message0 = item0 as TLMessageCommonBase;
                //        var date0 = BindConvert.Current.DateTime(message0.Date);

                //        var service0 = message0 as TLMessageService;
                //        if (service0 != null)
                //        {
                //            show = !(service0.Action is TLMessageActionDate);
                //        }
                //        else
                //        {
                //            show = true;
                //        }

                //        date = date0.Date;
                //    }
                //}

                var messageIds = new TLVector<int>();
                var dialog = ViewModel.Dialog;
                var channel = ViewModel.With as TLChannel;

                for (int i = index0; i <= index1; i++)
                {
                    var container = lvDialogs.ContainerFromIndex(i);
                    if (container != null)
                    {
                        var item = lvDialogs.ItemFromContainer(container);
                        if (item != null && item is TLMessageCommonBase commonMessage && !commonMessage.IsOut && commonMessage.IsMentioned && commonMessage.IsMediaUnread && channel.IsMegaGroup)
                        {
                            commonMessage.IsMediaUnread = false;
<<<<<<< HEAD
=======
                            commonMessage.RaisePropertyChanged(() => commonMessage.IsMediaUnread);
>>>>>>> b13f0982

                            if (dialog != null)
                            {
                                dialog.UnreadMentionsCount = Math.Max(0, dialog.UnreadMentionsCount - 1);
                            }

                            messageIds.Add(commonMessage.Id);
                        }
                    }
                }

                if (messageIds.Count > 0)
                {
                    ViewModel.ProtoService.ReadMessageContentsAsync(channel.ToInputChannel(), messageIds, null);
                }

                #region OLD

                //////Cache();
                ////Cache(index0 + 1, index1);

                ////var itemsPerGroup = 0;
                ////var compositor = ElementCompositionPreview.GetElementVisual(lvDialogs);
                ////var props = ElementCompositionPreview.GetScrollViewerManipulationPropertySet(lvDialogs.ScrollingHost);

                ////for (int i = index1; i >= index0; i--)
                ////{
                ////    var container = lvDialogs.ContainerFromIndex(i) as ListViewItem;
                ////    if (container != null)
                ////    {
                ////        var item = container.Content as TLMessage;
                ////        if (item != null && (item.IsFirst || i == index0) && (!item.IsOut || item.IsPost))
                ////        {
                ////            var text = "0";
                ////            if (i == 0)
                ////            {
                ////                _wasFirst[i] = true;
                ////                text = "Max(0, Reference.Y + Scrolling.Translation.Y)"; // Compression effect
                ////                text = "0";
                ////            }
                ////            else if (i == index0 && itemsPerGroup > 0)
                ////            {
                ////                _wasFirst[i] = true;
                ////                text = "0";
                ////            }
                ////            else if (i == index0)
                ////            {
                ////                _wasFirst[i] = true;
                ////                text = "Min(0, Reference.Y + Scrolling.Translation.Y)";
                ////            }
                ////            else
                ////            {
                ////                text = "Reference.Y + Scrolling.Translation.Y";
                ////            }

                ////            var visual = ElementCompositionPreview.GetElementVisual(container);
                ////            var offset = visual.Offset;
                ////            if (offset.Y == 0)
                ////            {
                ////                var transform = container.TransformToVisual(lvDialogs);
                ////                var point = transform.TransformPoint(new Point());
                ////                offset = new Vector3(0, (float)point.Y, 0);
                ////            }

                ////            var expression = visual.Compositor.CreateExpressionAnimation(text);
                ////            expression.SetVector3Parameter("Reference", offset); //visual.Offset);
                ////            expression.SetReferenceParameter("Scrolling", props);

                ////            if (_inUse.ContainsKey(i) && _wasFirst.ContainsKey(i) && i != index0)
                ////            {
                ////                _wasFirst.Remove(i);

                ////                var border = _inUse[i] as Border;
                ////                var ellipse = ElementCompositionPreview.GetElementVisual(border.Child);
                ////                ellipse.StopAnimation("Offset.Y");
                ////                ellipse.StartAnimation("Offset.Y", expression);
                ////            }
                ////            else if (!_inUse.ContainsKey(i))
                ////            {
                ////                var ellipse = Push(i, item.FromId ?? 0, item);
                ////                ellipse.StopAnimation("Offset.Y");
                ////                ellipse.StartAnimation("Offset.Y", expression);
                ////            }

                ////            itemsPerGroup = 0;
                ////        }
                ////        else if (item != null && item.IsOut)
                ////        {

                ////        }
                ////        else
                ////        {
                ////            itemsPerGroup++;
                ////        }
                ////    }
                ////}


                #endregion

                //Update();
            }

            if (show)
            {
                var paragraph = new Paragraph();
                paragraph.Inlines.Add(new Run { Text = DateTimeToFormatConverter.ConvertDayGrouping(date) });

                DateHeader.DataContext = message0;
                DateHeader.Visibility = Visibility.Visible;
                DateHeaderLabel.Blocks.Clear();
                DateHeaderLabel.Blocks.Add(paragraph);
            }
            else
            {
                DateHeader.Visibility = Visibility.Collapsed;
            }

            if (e.IsIntermediate == false)
            {
                await Task.Delay(4000);
                DateHeader.Visibility = Visibility.Collapsed;
            }
        }

        private Color[] colors = new Color[]
        {
            Colors.Red,
            Colors.Green,
            Colors.Blue
        };

        private List<int> _items = new List<int>();
        private Stack<UIElement> _cache = new Stack<UIElement>();
        private Dictionary<int, bool> _wasFirst = new Dictionary<int, bool>();
        private Dictionary<int, FrameworkElement> _inUse = new Dictionary<int, FrameworkElement>();

        private void Cache(int first, int last)
        {
            _items.RemoveAll(x => x < first || x > last);

            foreach (var item in _inUse.ToArray())
            {
                var message = item.Value.Tag as TLMessageBase;

                if (item.Key < first || item.Key > last || !message.IsFirst)
                {
                    _cache.Push(item.Value);
                    _inUse.Remove(item.Key);
                    ////Headers.Children.Remove(item.Value);
                }
            }
        }

        public Visual Push(int index, int group, TLMessageBase message)
        {
            if (_cache.Count > 0)
            {
                var border = _cache.Pop() as Border;
                var ellipse = border.Child as Ellipse;
                ellipse.Fill = Convert.Bubble(group);
                border.Tag = message;

                _inUse[index] = border;
                ////Headers.Children.Add(border);

                return ElementCompositionPreview.GetElementVisual(ellipse);
            }
            else
            {
                var ellipse = new Ellipse();
                ellipse.Fill = Convert.Bubble(group);
                ellipse.Tag = group;

                var border = new Border();
                border.Width = 32;
                border.Height = 32;
                border.HorizontalAlignment = HorizontalAlignment.Left;
                border.VerticalAlignment = VerticalAlignment.Top;
                border.Margin = new Thickness(12, 18, 0, 0);
                border.Child = ellipse;
                border.Tag = message;

                _inUse[index] = border;
                ////Headers.Children.Add(border);

                return ElementCompositionPreview.GetElementVisual(ellipse);
            }
        }

        //private void Headers_SizeChanged(object sender, SizeChangedEventArgs e)
        //{
        //    Headers.Clip.Rect = new Rect(0, 0, e.NewSize.Width, e.NewSize.Height);
        //}
    }
}<|MERGE_RESOLUTION|>--- conflicted
+++ resolved
@@ -113,10 +113,7 @@
                         if (item != null && item is TLMessageCommonBase commonMessage && !commonMessage.IsOut && commonMessage.IsMentioned && commonMessage.IsMediaUnread && channel.IsMegaGroup)
                         {
                             commonMessage.IsMediaUnread = false;
-<<<<<<< HEAD
-=======
                             commonMessage.RaisePropertyChanged(() => commonMessage.IsMediaUnread);
->>>>>>> b13f0982
 
                             if (dialog != null)
                             {
