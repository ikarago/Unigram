--- conflicted
+++ resolved
@@ -189,130 +189,6 @@
                             </StackPanel>
                         </DataTemplate>
                     </selectors:AdminLogTemplateSelector.ServiceMessagePhotoTemplate>
-<<<<<<< HEAD
-                    <selectors:AdminLogTemplateSelector.StickerTemplate>
-                        <DataTemplate x:DataType="tl:TLMessage">
-                            <Grid Margin="-52,0,0,0">
-                                <Grid.ColumnDefinitions>
-                                    <ColumnDefinition Width="52"/>
-                                    <ColumnDefinition/>
-                                </Grid.ColumnDefinitions>
-                                <controls:ProfilePictureView x:Phase="3"
-                                                             x:Name="PhotoBubble"
-                                                             Style="{StaticResource MessageBubbleProfilePictureStyle}"
-                                                             Source="{x:Bind From.PhotoSelf, Mode=OneWay, Converter={StaticResource DefaultPhotoConverter}}"
-                                                             Visibility="{x:Bind (Visibility)IsLast, Mode=OneWay}"
-                                                             Click="Photo_Click"/>
-
-                                <Grid Margin="0,2" Grid.Column="1">
-                                    <Grid.ColumnDefinitions>
-                                        <ColumnDefinition Width="Auto"/>
-                                        <ColumnDefinition/>
-                                    </Grid.ColumnDefinitions>
-                                    <Grid.RowDefinitions>
-                                        <RowDefinition Height="Auto"/>
-                                        <RowDefinition Height="Auto"/>
-                                        <RowDefinition Height="Auto"/>
-                                    </Grid.RowDefinitions>
-                                    <!-- TODO: not the right way -->
-                                    <Border Height="6" Visibility="{x:Bind (Visibility)IsFirst, Mode=OneWay}"/>
-
-                                    <Grid Grid.Row="1">
-                                        <controls:StickerView
-                                            Source="{x:Bind ((tl:TLMessageMediaDocument)Media).Document, Converter={StaticResource DefaultPhotoConverter}}"
-                                            Constraint="{x:Bind ((tl:TLMessageMediaDocument)Media).Document}"
-                                            MaxWidth="{StaticResource TelegramLightMediaMaxWidth}"
-                                            MaxHeight="{StaticResource TelegramLightMediaMaxHeight}"
-                                            HorizontalAlignment="Left"
-                                            Click="StickerSet_Click"/>
-
-                                        <messages:MessageStatusBar Background="{ThemeResource MessageServiceBackgroundBrush}" Foreground="#FFFFFF" VerticalAlignment="Bottom" HorizontalAlignment="Right" Padding="6,4,6,4" Margin="4"/>
-                                    </Grid>
-                                    
-                                    <Border Visibility="{x:Bind StickerReplyVisibility}"
-                                            Background="{ThemeResource MessageServiceBackgroundBrush}"
-                                            VerticalAlignment="Top"
-                                            HorizontalAlignment="Left"
-                                            MaxWidth="180"
-                                            Padding="8,0,8,6"
-                                            Margin="4,0,0,4"
-                                            Grid.Column="1"
-                                            Grid.Row="1">
-                                        <TextBlock common:MessageHelper.Header="{x:Bind}" Margin="0,4,0,0" Foreground="#FFFFFF" HorizontalAlignment="Left" FontWeight="SemiBold" Style="{StaticResource CaptionTextBlockStyle}"/>
-                                    </Border>
-
-                                    <controls:ReplyMarkupPanel Message="{x:Bind}" ReplyMarkup="{x:Bind ReplyMarkup, Mode=OneWay}" Margin="0,0,0,2" Grid.Row="2"/>
-                                </Grid>
-                            </Grid>
-                        </DataTemplate>
-                    </selectors:AdminLogTemplateSelector.StickerTemplate>
-                    <selectors:AdminLogTemplateSelector.RoundVideoTemplate>
-                        <DataTemplate x:DataType="tl:TLMessage">
-                            <Grid Margin="-52,0,0,0">
-                                <Grid.ColumnDefinitions>
-                                    <ColumnDefinition Width="52"/>
-                                    <ColumnDefinition/>
-                                </Grid.ColumnDefinitions>
-                                <controls:ProfilePictureView x:Phase="3"
-                                                             x:Name="PhotoBubble"
-                                                             Style="{StaticResource MessageBubbleProfilePictureStyle}"
-                                                             Source="{x:Bind From.PhotoSelf, Mode=OneWay, Converter={StaticResource DefaultPhotoConverter}}"
-                                                             Visibility="{x:Bind (Visibility)IsLast, Mode=OneWay}"
-                                                             Click="Photo_Click"/>
-
-                                <Grid Margin="0,2" Grid.Column="1">
-                                    <Grid.ColumnDefinitions>
-                                        <ColumnDefinition Width="Auto"/>
-                                        <ColumnDefinition/>
-                                    </Grid.ColumnDefinitions>
-                                    <Grid.RowDefinitions>
-                                        <RowDefinition Height="Auto"/>
-                                        <RowDefinition Height="Auto"/>
-                                        <RowDefinition Height="Auto"/>
-                                    </Grid.RowDefinitions>
-                                    <!-- TODO: not the right way -->
-                                    <Border Height="10" Visibility="{x:Bind (Visibility)IsFirst, Mode=OneWay}"/>
-
-                                    <Grid x:Name="Media" Grid.Row="1">
-                                        <Ellipse Fill="Black"/>
-                                        <controls:ImageView
-                                            Source="{x:Bind ((tl:TLMessageMediaDocument)Media).Document, Converter={StaticResource DefaultPhotoConverter}}"
-                                            Constraint="{x:Bind ((tl:TLMessageMediaDocument)Media).Document}"
-                                            Style="{StaticResource RoundImageViewStyle}"
-                                            MaxWidth="{StaticResource TelegramLightMediaMaxWidth}"
-                                            MaxHeight="{StaticResource TelegramLightMediaMaxHeight}"
-                                            HorizontalAlignment="Left"/>
-
-                                        <controls:TransferButton Completed="Download_Click" Transferable="{Binding Media.Document}" IsTransferring="{Binding Media.Document.IsTransferring}" Style="{StaticResource MediaTransferButtonStyle}"/>
-                                        <controls:ProgressBarRing Background="Transparent" Foreground="White" Value="{Binding Media.Document.Progress}" IsHitTestVisible="False"/>
-
-                                        <StackPanel Orientation="Horizontal" Background="{ThemeResource MessageServiceBackgroundBrush}" VerticalAlignment="Bottom" HorizontalAlignment="Left" Padding="8,4,8,4" Margin="4">
-                                            <TextBlock Text="{Binding Media.Document.Duration}" Style="{ThemeResource CaptionTextBlockStyle}" Foreground="White" TextAlignment="Right"/>
-                                            <Ellipse Visibility="{Binding IsMediaUnread, Converter={StaticResource BooleanToVisibilityConverter}}" Width="6" Height="6" Fill="White" Margin="6,2,0,0"/>
-                                        </StackPanel>
-
-                                        <messages:MessageStatusBar Background="{ThemeResource MessageServiceBackgroundBrush}" Foreground="#FFFFFF" VerticalAlignment="Bottom" HorizontalAlignment="Right" Padding="6,4,6,4" Margin="4"/>
-                                    </Grid>
-
-                                    <Border Visibility="{x:Bind StickerReplyVisibility}"
-                                            Background="{ThemeResource MessageServiceBackgroundBrush}"
-                                            VerticalAlignment="Top"
-                                            HorizontalAlignment="Left"
-                                            MaxWidth="180"
-                                            Padding="8,0,8,6"
-                                            Margin="4,0,0,4"
-                                            Grid.Column="1"
-                                            Grid.Row="1">
-                                        <TextBlock common:MessageHelper.Header="{x:Bind}" Margin="0,4,0,0" Foreground="#FFFFFF" HorizontalAlignment="Left" FontWeight="SemiBold" Style="{StaticResource CaptionTextBlockStyle}"/>
-                                    </Border>
-
-                                    <controls:ReplyMarkupPanel Message="{x:Bind}" ReplyMarkup="{x:Bind ReplyMarkup, Mode=OneWay}" Margin="0,0,0,2" Grid.Row="2"/>
-                                </Grid>
-                            </Grid>
-                        </DataTemplate>
-                    </selectors:AdminLogTemplateSelector.RoundVideoTemplate>
-=======
->>>>>>> beeb058d
                 </selectors:AdminLogTemplateSelector>
             </ListView.ItemTemplateSelector>
             <ListView.ItemsPanel>
