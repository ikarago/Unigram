--- conflicted
+++ resolved
@@ -183,15 +183,9 @@
                 case TLPageBlockAnchor anchor:
                     return ProcessAnchor(page, anchor, photos, videos);
                 case TLPageBlockPreformatted preformatted:
-<<<<<<< HEAD
-                    ProcessPreformatted(page, preformatted, photos, videos);
-                    break;
+                    return ProcessPreformatted(page, preformatted, photos, videos);
                 case TLPageBlockChannel channel:
-                    ProcessChannel(page, channel, photos, videos);
-                    break;
-=======
-                    return ProcessPreformatted(page, preformatted, photos, videos);
->>>>>>> bef8e448
+                    return ProcessChannel(page, channel, photos, videos);
                 case TLPageBlockUnsupported unsupported:
                     Debug.WriteLine("Unsupported block type: " + block.GetType());
                     break;
@@ -203,6 +197,32 @@
         private FrameworkElement ProcessCover(TLPageBase page, TLPageBlockCover block, IList<TLPhotoBase> photos, IList<TLDocumentBase> videos)
         {
             return ProcessBlock(page, block.Cover, photos, videos);
+        }
+
+        private FrameworkElement ProcessChannel(TLPageBase page, TLPageBlockChannel channel, IList<TLPhotoBase> photos, IList<TLDocumentBase> videos)
+        {
+            var chat = channel.Channel as TLChannel;
+            if (chat.IsMin)
+            {
+                chat = InMemoryCacheService.Current.GetChat(chat.Id) as TLChannel ?? channel.Channel as TLChannel;
+            }
+
+            var button = new Button
+            {
+                Style = Resources["ChannelBlockStyle"] as Style,
+                Content = chat
+            };
+
+            if (chat.IsMin && chat.HasUsername)
+            {
+                MTProtoService.Current.ResolveUsernameAsync(chat.Username,
+                    result =>
+                    {
+                        Execute.BeginOnUIThread(() => button.Content = result.Chats.FirstOrDefault());
+                    });
+            }
+
+            return button;
         }
 
         private FrameworkElement ProcessAuthorDate(TLPageBase page, TLPageBlockAuthorDate block, IList<TLPhotoBase> photos, IList<TLDocumentBase> videos)
@@ -355,37 +375,7 @@
             return null;
         }
 
-<<<<<<< HEAD
-        private void ProcessChannel(TLPageBase page, TLPageBlockChannel channel, IList<TLPhotoBase> photos, IList<TLDocumentBase> videos)
-        {
-            var chat = channel.Channel as TLChannel;
-            if (chat.IsMin)
-            {
-                chat = InMemoryCacheService.Current.GetChat(chat.Id) as TLChannel ?? channel.Channel as TLChannel;
-            }
-
-            var button = new Button
-            {
-                Style = Resources["ChannelBlockStyle"] as Style,
-                Content = chat
-            };
-
-            if (chat.IsMin && chat.HasUsername)
-            {
-                MTProtoService.Current.ResolveUsernameAsync(chat.Username,
-                    result =>
-                    {
-                        Execute.BeginOnUIThread(() => button.Content = result.Chats.FirstOrDefault());
-                    });
-            }
-
-            _containers.Peek().Children.Add(button);
-        }
-
-        private void ProcessPreformatted(TLPageBase page, TLPageBlockPreformatted block, IList<TLPhotoBase> photos, IList<TLDocumentBase> videos)
-=======
         private FrameworkElement ProcessPreformatted(TLPageBase page, TLPageBlockPreformatted block, IList<TLPhotoBase> photos, IList<TLDocumentBase> videos)
->>>>>>> bef8e448
         {
             var element = new StackPanel { Style = Resources["BlockPreformattedStyle"] as Style };
 
