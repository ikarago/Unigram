﻿using Microsoft.Graphics.Canvas;
using Microsoft.Graphics.Canvas.Brushes;
using Microsoft.Graphics.Canvas.UI;
using Microsoft.Graphics.Canvas.UI.Xaml;
using System;
using System.Collections.Generic;
using System.Diagnostics;
using System.IO;
using System.Linq;
using System.Numerics;
using System.Reactive.Linq;
using System.Runtime.InteropServices.WindowsRuntime;
using System.Threading.Tasks;
using Telegram.Api.Helpers;
using Telegram.Api.TL;
using Template10.Services.SerializationService;
using Unigram.Common;
using Unigram.Controls;
using Unigram.Converters;
using Unigram.Core.Dependency;
using Unigram.Core.Notifications;
using Unigram.ViewModels;
using Unigram.Views.Settings;
using Windows.Foundation;
using Windows.Foundation.Collections;
using Windows.Graphics.Display;
using Windows.UI.Core;
using Windows.UI.Xaml;
using Windows.UI.Xaml.Controls;
using Windows.UI.Xaml.Controls.Primitives;
using Windows.UI.Xaml.Data;
using Windows.UI.Xaml.Input;
using Windows.UI.Xaml.Media;
using Windows.UI.Xaml.Navigation;
using Windows.UI.ViewManagement;
using Unigram.Views.Channels;
using Unigram.ViewModels.Chats;
using Unigram.Views.Chats;
using Windows.System.Profile;
using Windows.ApplicationModel.Core;

// The Blank Page item template is documented at http://go.microsoft.com/fwlink/?LinkId=234238

namespace Unigram.Views
{
    /// <summary>
    /// An empty page that can be used on its own or navigated to within a Frame.
    /// </summary>
    public sealed partial class MainPage : Page
    {
        public MainViewModel ViewModel => DataContext as MainViewModel;

        private object _lastSelected;
        private object _lastSelectedContact;

        public MainPage()
        {
            InitializeComponent();
            NavigationCacheMode = NavigationCacheMode.Required;
            DataContext = UnigramContainer.Current.ResolveType<MainViewModel>();

            _logicalDpi = DisplayInformation.GetForCurrentView().LogicalDpi;

            Loaded += OnLoaded;

            Theme.RegisterPropertyChangedCallback(Border.BackgroundProperty, OnThemeChanged);

            searchInit();

            InputPane.GetForCurrentView().Showing += (s, args) => args.EnsuredFocusedElementInView = true;
        }

        private async void OnThemeChanged(DependencyObject sender, DependencyProperty dp)
        {
            if (_canvas != null)
            {
                _backgroundImage = await CanvasBitmap.LoadAsync(_canvas, new Uri("ms-appx:///Assets/Images/DefaultBackground.png"));
                _backgroundBrush = new CanvasImageBrush(_canvas, _backgroundImage);
                _backgroundBrush.ExtendX = _backgroundBrush.ExtendY = CanvasEdgeBehavior.Wrap;
                _canvas.Invalidate();
            }
        }

        private void OnLoaded(object sender, RoutedEventArgs e)
        {
            OnStateChanged(null, null);
        }

        protected override void OnNavigatedTo(NavigationEventArgs e)
        {
            Frame.BackStack.Clear();

            if (MasterDetail.NavigationService == null)
            {
                MasterDetail.Initialize("Main");
                MasterDetail.NavigationService.Frame.Navigated += OnNavigated;
            }

            ViewModel.NavigationService = MasterDetail.NavigationService;

            if (e.Parameter is string)
            {
                var parameter = SerializationService.Json.Deserialize((string)e.Parameter) as string;
                if (parameter != null)
                {
                    var data = Toast.SplitArguments((string)parameter);
                    if (data.ContainsKey("from_id"))
                    {
                        var user = ViewModel.CacheService.GetUser(int.Parse(data["from_id"]));
                        if (user != null)
                        {
                            ClearNavigation();
                            MasterDetail.NavigationService.Navigate(typeof(DialogPage), new TLPeerUser { UserId = user.Id });
                        }
                    }
                    else if (data.ContainsKey("chat_id"))
                    {
                        var chat = ViewModel.CacheService.GetChat(int.Parse(data["chat_id"]));
                        if (chat != null)
                        {
                            ClearNavigation();
                            MasterDetail.NavigationService.Navigate(typeof(DialogPage), new TLPeerChat { ChatId = chat.Id });
                        }
                    }
                    else if (data.ContainsKey("channel_id"))
                    {
                        var chat = ViewModel.CacheService.GetChat(int.Parse(data["channel_id"]));
                        if (chat != null)
                        {
                            ClearNavigation();
                            MasterDetail.NavigationService.Navigate(typeof(DialogPage), new TLPeerChannel { ChannelId = chat.Id });
                        }
                    }
                }
            }
        }

        private void OnNavigated(object sender, NavigationEventArgs e)
        {
            if (e.SourcePageType == typeof(DialogPage))
            {
                var parameter = MasterDetail.NavigationService.SerializationService.Deserialize((string)e.Parameter);
                var tuple = parameter as Tuple<TLPeerBase, int>;
                if (tuple != null)
                {
                    parameter = tuple.Item1;
                }

                var dialog = ViewModel.Dialogs.Items.FirstOrDefault(x => x.Peer.Equals(parameter));
                if (dialog != null)
                {
                    _lastSelected = dialog;
                    DialogsListView.SelectedItem = dialog;
                }
                else
                {
                    _lastSelected = null;
                    DialogsListView.SelectedItem = null;
                }

                if (parameter is TLPeerUser)
                {
                    var user = ViewModel.Contacts.Items.FirstOrDefault(x => x.Id == ((TLPeerUser)parameter).UserId);
                    if (user != null)
                    {
                        _lastSelectedContact = user;
                        UsersListView.SelectedItem = user;
                    }
                    else
                    {
                        _lastSelected = null;
                        UsersListView.SelectedItem = null;
                    }
                }
            }
        }

        private void ClearNavigation()
        {
            while (MasterDetail.NavigationService.Frame.BackStackDepth > 1)
            {
                MasterDetail.NavigationService.Frame.BackStack.RemoveAt(1);
            }

            if (MasterDetail.NavigationService.CanGoBack)
            {
                MasterDetail.NavigationService.GoBack();
                MasterDetail.NavigationService.Frame.ForwardStack.Clear();
            }
        }

        private void OnStateChanged(object sender, EventArgs e)
        {
            if (DialogsListView.SelectionMode == ListViewSelectionMode.Multiple)
            {
                ChangeListState();
            }

            if (MasterDetail.CurrentState == MasterDetailState.Narrow)
            {
                DialogsListView.IsItemClickEnabled = true;
                DialogsListView.SelectionMode = ListViewSelectionMode.None;
                DialogsListView.SelectedItem = null;
                DialogsSearchListView.IsItemClickEnabled = true;
                DialogsSearchListView.SelectionMode = ListViewSelectionMode.None;
                DialogsSearchListView.SelectedItem = null;
                Separator.BorderThickness = new Thickness(0);
            }
            else
            {
                DialogsListView.IsItemClickEnabled = false;
                DialogsListView.SelectionMode = ListViewSelectionMode.Single;
                DialogsListView.SelectedItem = _lastSelected;
                DialogsSearchListView.IsItemClickEnabled = false;
                DialogsSearchListView.SelectionMode = ListViewSelectionMode.Single;
                DialogsSearchListView.SelectedItem = _lastSelected;
                Separator.BorderThickness = new Thickness(0, 0, 1, 0);
            }
        }

        private void ListView_ItemClick(object sender, ItemClickEventArgs e)
        {
            var listView = sender as ListView;
            if (listView.SelectionMode != ListViewSelectionMode.Multiple)
            {
                _lastSelected = e.ClickedItem;

                var dialog = e.ClickedItem as TLDialog;
                if (dialog != null)
                {
                    MasterDetail.NavigationService.Navigate(typeof(ChatPageHost), dialog.Peer);
                }

                var user = e.ClickedItem as TLUser;
                if (user != null)
                {
                    MasterDetail.NavigationService.Navigate(typeof(ChatPageHost), new TLPeerUser { UserId = user.Id });
                }

                var channel = e.ClickedItem as TLChannel;
                if (channel != null)
                {
                    MasterDetail.NavigationService.Navigate(typeof(ChatPageHost), new TLPeerChannel { ChannelId = channel.Id });
                }
            }
        }

        private void ListView_SelectionChanged(object sender, SelectionChangedEventArgs e)
        {
            var listView = sender as ListView;
            if (listView.SelectedItem != null)
            {
                listView.ScrollIntoView(listView.SelectedItem);
            }

            if (listView.SelectedItem != null && _lastSelected != listView.SelectedItem)
            {
                _lastSelected = listView.SelectedItem;

                var dialog = listView.SelectedItem as TLDialog;
                if (dialog != null)
                {
<<<<<<< HEAD

                    MasterDetail.NavigationService.Navigate(typeof(ChatPageHost), dialog.Peer);
=======
                    if (dialog.IsSearchResult)
                    {
                        MasterDetail.NavigationService.Navigate(typeof(DialogPage), Tuple.Create(dialog.Peer, dialog.TopMessage));
                    }
                    else
                    {
                        MasterDetail.NavigationService.Navigate(typeof(DialogPage), dialog.Peer);
                    }
>>>>>>> b9081103
                }

                var user = listView.SelectedItem as TLUser;
                if (user != null)
                {
                    MasterDetail.NavigationService.Navigate(typeof(ChatPageHost), new TLPeerUser { UserId = user.Id });
                }

                var channel = listView.SelectedItem as TLChannel;
                if (channel != null)
                {
                    MasterDetail.NavigationService.Navigate(typeof(ChatPageHost), new TLPeerChannel { ChannelId = channel.Id });
                }
            }
        }

        private void cbtnMasterSelect_Click(object sender, RoutedEventArgs e)
        {
            DialogsListView.SelectionMode = ListViewSelectionMode.Multiple;
            cbtnMasterDeleteSelected.Visibility = Visibility.Visible;
            cbtnMasterMuteSelected.Visibility = Visibility.Visible;
            cbtnCancelSelection.Visibility = Visibility.Visible;
            cbtnMasterSelect.Visibility = Visibility.Collapsed;
            cbtnMasterNewChat.Visibility = Visibility.Collapsed;

            //SystemNavigationManager.GetForCurrentView().AppViewBackButtonVisibility = AppViewBackButtonVisibility.Visible;
            SystemNavigationManager.GetForCurrentView().BackRequested += Select_BackRequested;
        }

        private void cbtnMasterAbout_Click(object sender, RoutedEventArgs e)
        {
            ViewModel.NavigationService.Navigate(typeof(AboutPage));
        }

        private void cbtnMasterSearch_Click(object sender, RoutedEventArgs e)
        {
            //PLEASE REMOVE THE BELOW LINE ONCE THE CHATPAGE HAS BEEN IMPLEMENTED
            ViewModel.NavigationService.Navigate(typeof(DialogSharedMediaPage));
        }

        private void Select_BackRequested(object sender, BackRequestedEventArgs e)
        {
            // Mark event as handled so we don't get bounced out of the app.
            e.Handled = true;
            ChangeListState();
        }

        private void ChangeListState()
        {
            cbtnMasterDeleteSelected.Visibility = Visibility.Collapsed;
            cbtnMasterMuteSelected.Visibility = Visibility.Collapsed;
            cbtnCancelSelection.Visibility = Visibility.Collapsed;
            cbtnMasterSelect.Visibility = Visibility.Visible;
            cbtnMasterNewChat.Visibility = Visibility.Visible;
            DialogsListView.SelectionMode = ListViewSelectionMode.Single;
            SystemNavigationManager.GetForCurrentView().BackRequested -= Select_BackRequested;

            //if (!ViewModel.NavigationService.CanGoBack)
            //{
            //    SystemNavigationManager.GetForCurrentView().AppViewBackButtonVisibility = AppViewBackButtonVisibility.Collapsed;
            //}
        }

        private void cbtnCancelSelection_Click(object sender, RoutedEventArgs e)
        {
            ChangeListState();
        }

        private void searchInit()
        {
            var observable = Observable.FromEventPattern<TextChangedEventArgs>(SearchDialogs, "TextChanged");
            var throttled = observable.Throttle(TimeSpan.FromMilliseconds(500)).ObserveOnDispatcher().Subscribe(x => 
            {
                if (string.IsNullOrWhiteSpace(SearchDialogs.Text))
                {
                    ViewModel.Dialogs.Search.Clear();
                    return;
                }

                ViewModel.Dialogs.SearchAsync(SearchDialogs.Text);
            });
        }

        private void PivotItem_Loaded(object sender, RoutedEventArgs e)
        {
            var dialogs = ViewModel.Dialogs;
            var contacts = ViewModel.Contacts;

            try
            {
                Execute.BeginOnThreadPool(() =>
                {
                    dialogs.LoadFirstSlice();
                    contacts.LoadContacts();
                });

                //ViewModel.Contacts.getTLContacts();
                ViewModel.Contacts.GetSelfAsync();
            }
            catch { }
        }

        private void UsersListView_SelectionChanged(object sender, SelectionChangedEventArgs e)
        {
            if (UsersListView.SelectedItem != null && _lastSelectedContact != UsersListView.SelectedItem && UsersListView.SelectionMode != ListViewSelectionMode.Multiple)
            {
                var user = UsersListView.SelectedItem as TLUser;
                MasterDetail.NavigationService.Navigate(typeof(DialogPage), new TLPeerUser { UserId = user.Id });
            }
        }

        private void Self_Click(object sender, RoutedEventArgs e)
        {
            MasterDetail.NavigationService.Navigate(typeof(DialogPage), new TLPeerUser { UserId = ViewModel.Contacts.Self?.Id ?? 0 });
        }

        private void cbtnMasterSettings_Click(object sender, RoutedEventArgs e)
        {
            Frame.Navigate(typeof(SettingsPage));
        }

        #region Background

        private float _logicalDpi;
        private CanvasBitmap _backgroundImage;
        private CanvasImageBrush _backgroundBrush;

        private CanvasControl _canvas;

        private void BackgroundCanvas_CreateResources(CanvasControl sender, CanvasCreateResourcesEventArgs args)
        {
            _canvas = sender;

            args.TrackAsyncAction(Task.Run(async () =>
            {
                _backgroundImage = await CanvasBitmap.LoadAsync(sender, new Uri("ms-appx:///Assets/Images/DefaultBackground.png"));
                _backgroundBrush = new CanvasImageBrush(sender, _backgroundImage);
                _backgroundBrush.ExtendX = _backgroundBrush.ExtendY = CanvasEdgeBehavior.Wrap;
            }).AsAsyncAction());
        }

        private void BackgroundCanvas_Draw(CanvasControl sender, CanvasDrawEventArgs args)
        {
            args.DrawingSession.FillRectangle(new Rect(new Point(), sender.RenderSize), _backgroundBrush);
        }

        #endregion

        private void txtSearch_TextChanged(object sender, TextChangedEventArgs e)
        {
            if (SearchDialogs.Text != "")
            {
                DialogsSearchListView.Visibility = Visibility.Visible;
            }
            else
            {
                //  lvMasterChats.Visibility = Visibility.Visible;
                DialogsSearchListView.Visibility = Visibility.Collapsed;
                // lvMasterChats.ItemsSource = ViewModel.Dialogs;
            }
        }

        #region Context menu

        private void DialogPin_Loaded(object sender, RoutedEventArgs e)
        {
            var element = sender as MenuFlyoutItem;
            if (element != null)
            {
                var dialog = element.DataContext as TLDialog;
                if (dialog != null)
                {
                    element.Text = dialog.IsPinned ? "Unpin from top" : "Pin to top";
                }
            }
        }

        private void DialogClear_Loaded(object sender, RoutedEventArgs e)
        {
            var element = sender as MenuFlyoutItem;
            if (element != null)
            {
                var dialog = element.DataContext as TLDialog;
                if (dialog != null)
                {
                    element.Visibility = dialog.Peer is TLPeerChannel ? Visibility.Collapsed : Visibility.Visible;
                }
            }
        }

        private void DialogDelete_Loaded(object sender, RoutedEventArgs e)
        {
            var element = sender as MenuFlyoutItem;
            if (element != null)
            {
                var dialog = element.DataContext as TLDialog;
                if (dialog != null)
                {
                    var channelPeer = dialog.Peer as TLPeerChannel;
                    if (channelPeer != null)
                    {
                        var channel = dialog.With as TLChannel;
                        if (channel != null)
                        {
                            if (channel.IsCreator)
                            {
                                element.Text = channel.IsMegagroup ? "Delete group" : "Delete channel";
                            }
                            else
                            {
                                element.Text = channel.IsMegagroup ? "Leave group" : "Leave channel";
                            }
                        }

                        element.Visibility = Visibility.Visible;
                        return;
                    }

                    var userPeer = dialog.Peer as TLPeerUser;
                    if (userPeer != null)
                    {
                        element.Text = "Delete conversation";
                        element.Visibility = Visibility.Visible;
                        return;
                    }

                    var chatPeer = dialog.Peer as TLPeerChat;
                    if (chatPeer != null)
                    {
                        element.Text = "Delete conversation";
                        element.Visibility = dialog.With is TLChatForbidden || dialog.With is TLChatEmpty ? Visibility.Visible : Visibility.Collapsed;
                        return;
                    }
                }
            }
        }

        private void DialogDeleteAndStop_Loaded(object sender, RoutedEventArgs e)
        {
            var element = sender as MenuFlyoutItem;
            if (element != null)
            {
                var dialog = element.DataContext as TLDialog;
                if (dialog != null)
                {
                    var user = dialog.With as TLUser;
                    if (user != null)
                    {
                        element.Visibility = user.IsBot && !user.IsBlocked ? Visibility.Visible : Visibility.Collapsed;
                    }
                    else
                    {
                        element.Visibility = Visibility.Collapsed;
                    }
                }
            }
        }

        private void DialogDeleteAndExit_Loaded(object sender, RoutedEventArgs e)
        {
            var element = sender as MenuFlyoutItem;
            if (element != null)
            {
                var dialog = element.DataContext as TLDialog;
                if (dialog != null)
                {
                    element.Visibility = dialog.Peer is TLPeerChat ? Visibility.Visible : Visibility.Collapsed;
                }
            }
        }

        #endregion

        private void NewChat_Click(object sender, RoutedEventArgs e)
        {
            MasterDetail.NavigationService.Navigate(typeof(CreateChatStep1Page));
        }

        private void NewChannel_Click(object sender, RoutedEventArgs e)
        {
            MasterDetail.NavigationService.Navigate(typeof(CreateChannelStep1Page));
        }
    }
}<|MERGE_RESOLUTION|>--- conflicted
+++ resolved
@@ -260,19 +260,14 @@
                 var dialog = listView.SelectedItem as TLDialog;
                 if (dialog != null)
                 {
-<<<<<<< HEAD
-
-                    MasterDetail.NavigationService.Navigate(typeof(ChatPageHost), dialog.Peer);
-=======
                     if (dialog.IsSearchResult)
                     {
                         MasterDetail.NavigationService.Navigate(typeof(DialogPage), Tuple.Create(dialog.Peer, dialog.TopMessage));
                     }
                     else
                     {
-                        MasterDetail.NavigationService.Navigate(typeof(DialogPage), dialog.Peer);
-                    }
->>>>>>> b9081103
+                        MasterDetail.NavigationService.Navigate(typeof(ChatPageHost), dialog.Peer);
+                    }
                 }
 
                 var user = listView.SelectedItem as TLUser;
