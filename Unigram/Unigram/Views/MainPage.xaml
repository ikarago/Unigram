--- conflicted
+++ resolved
@@ -10,6 +10,7 @@
     xmlns:models="using:Telegram.Api.TL"
     xmlns:messages="using:Unigram.Controls.Messages"
     xmlns:behaviors="using:Unigram.Behaviors"
+    xmlns:toolkit="using:Microsoft.Toolkit.Uwp.UI.Controls"
     xmlns:vms="using:Unigram.ViewModels"
     xmlns:win2d="using:Microsoft.Graphics.Canvas.UI.Xaml"
     xmlns:i="using:Microsoft.Xaml.Interactivity"
@@ -86,8 +87,6 @@
                                               ContentTransitions="{TemplateBinding ContentTransitions}"
                                               HorizontalContentAlignment="Stretch"
                                               VerticalContentAlignment="Stretch"/>
-<<<<<<< HEAD
-=======
 
                             <!--<toolkit:GridSplitter
                                 Background="Transparent"
@@ -96,7 +95,6 @@
                                 ResizeDirection="Auto"
                                 ResizeBehavior="BasedOnAlignment"
                                 CursorBehavior="ChangeOnSplitterHover"/>-->
->>>>>>> 2fae672b
                         </Grid>
                     </ControlTemplate>
                 </Setter.Value>
