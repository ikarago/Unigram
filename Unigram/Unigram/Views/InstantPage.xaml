--- conflicted
+++ resolved
@@ -67,17 +67,8 @@
             <Border BorderThickness="0,0,0,1" BorderBrush="{ThemeResource SystemControlForegroundBaseLowBrush}" IsHitTestVisible="False" Grid.ColumnSpan="2"/>
         </Grid>
 
-<<<<<<< HEAD
-        <!--<controls:ScrollViewerBackground 
-            Background="{ThemeResource TelegramBackgroundTitlebarBrush}"
-            ScrollingHost="{x:Bind ScrollingHost}"
-            VerticalAlignment="Bottom"
-            Grid.Row="1"/>-->
-        <ScrollViewer x:Name="ScrollingHost" 
-=======
         <ScrollViewer x:Name="ScrollingHost"
                       Background="{ThemeResource TelegramBackgroundTitlebarBrush}"
->>>>>>> aaf39be6
                       VerticalScrollBarVisibility="Auto"
                       VerticalScrollMode="Auto"
                       Grid.Row="1">
