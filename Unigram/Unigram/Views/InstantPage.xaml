﻿<Page
    x:Class="Unigram.Views.InstantPage"
    xmlns="http://schemas.microsoft.com/winfx/2006/xaml/presentation"
    xmlns:x="http://schemas.microsoft.com/winfx/2006/xaml"
    xmlns:local="using:Unigram.Views"
    xmlns:controls="using:Unigram.Controls"
    xmlns:tl="using:Telegram.Api.TL"
    xmlns:d="http://schemas.microsoft.com/expression/blend/2008"
    xmlns:mc="http://schemas.openxmlformats.org/markup-compatibility/2006"
    mc:Ignorable="d">

    <Page.Resources>
        <Style x:Key="AuthorDateTextBlockStyle" TargetType="TextBlock">
            <Setter Property="Foreground" Value="{ThemeResource SystemControlDisabledChromeDisabledLowBrush}"/>
            <Setter Property="FontSize" Value="14"/>
            <Setter Property="TextWrapping" Value="Wrap"/>
        </Style>
        
<<<<<<< HEAD
        <DataTemplate x:Key="ChannelItemTemplate" x:DataType="tl:TLChannel">
            <Grid>
                <Grid.ColumnDefinitions>
                    <ColumnDefinition/>
                    <ColumnDefinition Width="Auto"/>
                </Grid.ColumnDefinitions>
                <TextBlock Text="{x:Bind DisplayName}" VerticalAlignment="Center" Padding="12,10"/>

                <Button Content="JOIN"
                        Visibility="{x:Bind Converter={StaticResource ChannelJoinedToVisibilityConverter}, ConverterParameter=invert}"
                        Foreground="{ThemeResource SystemControlBackgroundAccentBrush}"
                        Background="Transparent"
                        Padding="12,8"
                        Grid.Column="1"/>
                <FontIcon Visibility="{x:Bind Converter={StaticResource ChannelJoinedToVisibilityConverter}}"
                          Foreground="{ThemeResource SystemControlDisabledChromeDisabledLowBrush}"
                          HorizontalAlignment="Right"
                          Margin="12,0"
                          Glyph="&#xE10B;"
                          Grid.Column="1"/>
            </Grid>
        </DataTemplate>

        <Style x:Key="ChannelBlockStyle" BasedOn="{StaticResource EmptyButtonStyle}" TargetType="Button">
            <Setter Property="Background" Value="{ThemeResource TelegramBackgroundSubtitleBarBrush}"/>
            <Setter Property="ContentTemplate" Value="{StaticResource ChannelItemTemplate}"/>
            <Setter Property="Margin" Value="0,0,0,12"/>
        </Style>
=======
        <Style x:Key="BlockPreformattedStyle" TargetType="StackPanel">
            <Setter Property="Background" Value="{ThemeResource CommandBarOverflowPresenterBackground}"/>
            <Setter Property="Padding" Value="12,8,0,8"/>
        </Style>

        <Style x:Key="BlockDividerStyle" TargetType="Rectangle">
            <Setter Property="Fill" Value="{ThemeResource SystemControlDisabledChromeDisabledLowBrush}"/>
            <Setter Property="Height" Value="1"/>
        </Style>

        <Style x:Key="BlockBlockquoteStyle" TargetType="StackPanel">
            <Setter Property="BorderBrush" Value="{ThemeResource SystemControlForegroundBaseHighBrush}"/>
            <Setter Property="BorderThickness" Value="2,0,0,0"/>
            <Setter Property="Padding" Value="12,0,0,0"/>
        </Style>

        <Style x:Key="BlockPullquoteStyle" TargetType="StackPanel"/>
        <Style x:Key="BlockPhotoStyle" TargetType="StackPanel"/>
        <Style x:Key="BlockVideoStyle" TargetType="StackPanel"/>
        <Style x:Key="BlockEmbedStyle" TargetType="StackPanel"/>
        <Style x:Key="BlockSlideshowStyle" TargetType="StackPanel"/>
        <Style x:Key="BlockCollageStyle" TargetType="StackPanel"/>

        <Style x:Key="BlockEmbedPostStyle" TargetType="StackPanel">
            <Setter Property="BorderBrush" Value="{ThemeResource SystemControlForegroundBaseHighBrush}"/>
            <Setter Property="BorderThickness" Value="2,0,0,0"/>
        </Style>

>>>>>>> bef8e448
    </Page.Resources>

    <Grid Background="{ThemeResource ApplicationPageBackgroundThemeBrush}">
        <Grid.RowDefinitions>
            <RowDefinition Height="Auto"/>
            <RowDefinition/>
        </Grid.RowDefinitions>
        <controls:ButtonPageHeader Glyph="&#xE72D;"/>

        <ScrollViewer x:Name="ScrollingHost"
                      Background="{ThemeResource TelegramBackgroundTitlebarBrush}"
                      VerticalScrollBarVisibility="Auto"
                      VerticalScrollMode="Auto"
                      Grid.Row="1">
            <Grid Background="{ThemeResource ApplicationPageBackgroundThemeBrush}">
                <Grid.RowDefinitions>
                    <RowDefinition/>
                    <RowDefinition Height="Auto"/>
                </Grid.RowDefinitions>
<<<<<<< HEAD
                <StackPanel x:Name="LayoutRoot" Padding="0,12">
                    <Button Style="{StaticResource ChannelBlockStyle}"/>
                </StackPanel>
=======
                <StackPanel x:Name="LayoutRoot" Margin="0,0,0,20"/>
>>>>>>> bef8e448

                <Border Background="{ThemeResource TelegramBackgroundTitlebarBrush}" Grid.Row="1">
                    <Button Command="{x:Bind ViewModel.FeedbackCommand}" Content="Leave feedback about this preview" HorizontalContentAlignment="Center" VerticalAlignment="Center" Padding="8,6" Style="{StaticResource EmptyButtonStyle}"/>
                </Border>
            </Grid>
        </ScrollViewer>
        <controls:ScrollViewerBackground
            Background="{ThemeResource ApplicationPageBackgroundThemeBrush}"
            ScrollingHost="{x:Bind ScrollingHost}"
            VerticalAlignment="Top"
            Grid.Row="1"/>
    </Grid>
</Page><|MERGE_RESOLUTION|>--- conflicted
+++ resolved
@@ -16,7 +16,34 @@
             <Setter Property="TextWrapping" Value="Wrap"/>
         </Style>
         
-<<<<<<< HEAD
+        <Style x:Key="BlockPreformattedStyle" TargetType="StackPanel">
+            <Setter Property="Background" Value="{ThemeResource CommandBarOverflowPresenterBackground}"/>
+            <Setter Property="Padding" Value="12,8,0,8"/>
+        </Style>
+
+        <Style x:Key="BlockDividerStyle" TargetType="Rectangle">
+            <Setter Property="Fill" Value="{ThemeResource SystemControlDisabledChromeDisabledLowBrush}"/>
+            <Setter Property="Height" Value="1"/>
+        </Style>
+
+        <Style x:Key="BlockBlockquoteStyle" TargetType="StackPanel">
+            <Setter Property="BorderBrush" Value="{ThemeResource SystemControlForegroundBaseHighBrush}"/>
+            <Setter Property="BorderThickness" Value="2,0,0,0"/>
+            <Setter Property="Padding" Value="12,0,0,0"/>
+        </Style>
+
+        <Style x:Key="BlockPullquoteStyle" TargetType="StackPanel"/>
+        <Style x:Key="BlockPhotoStyle" TargetType="StackPanel"/>
+        <Style x:Key="BlockVideoStyle" TargetType="StackPanel"/>
+        <Style x:Key="BlockEmbedStyle" TargetType="StackPanel"/>
+        <Style x:Key="BlockSlideshowStyle" TargetType="StackPanel"/>
+        <Style x:Key="BlockCollageStyle" TargetType="StackPanel"/>
+
+        <Style x:Key="BlockEmbedPostStyle" TargetType="StackPanel">
+            <Setter Property="BorderBrush" Value="{ThemeResource SystemControlForegroundBaseHighBrush}"/>
+            <Setter Property="BorderThickness" Value="2,0,0,0"/>
+        </Style>
+        
         <DataTemplate x:Key="ChannelItemTemplate" x:DataType="tl:TLChannel">
             <Grid>
                 <Grid.ColumnDefinitions>
@@ -45,36 +72,6 @@
             <Setter Property="ContentTemplate" Value="{StaticResource ChannelItemTemplate}"/>
             <Setter Property="Margin" Value="0,0,0,12"/>
         </Style>
-=======
-        <Style x:Key="BlockPreformattedStyle" TargetType="StackPanel">
-            <Setter Property="Background" Value="{ThemeResource CommandBarOverflowPresenterBackground}"/>
-            <Setter Property="Padding" Value="12,8,0,8"/>
-        </Style>
-
-        <Style x:Key="BlockDividerStyle" TargetType="Rectangle">
-            <Setter Property="Fill" Value="{ThemeResource SystemControlDisabledChromeDisabledLowBrush}"/>
-            <Setter Property="Height" Value="1"/>
-        </Style>
-
-        <Style x:Key="BlockBlockquoteStyle" TargetType="StackPanel">
-            <Setter Property="BorderBrush" Value="{ThemeResource SystemControlForegroundBaseHighBrush}"/>
-            <Setter Property="BorderThickness" Value="2,0,0,0"/>
-            <Setter Property="Padding" Value="12,0,0,0"/>
-        </Style>
-
-        <Style x:Key="BlockPullquoteStyle" TargetType="StackPanel"/>
-        <Style x:Key="BlockPhotoStyle" TargetType="StackPanel"/>
-        <Style x:Key="BlockVideoStyle" TargetType="StackPanel"/>
-        <Style x:Key="BlockEmbedStyle" TargetType="StackPanel"/>
-        <Style x:Key="BlockSlideshowStyle" TargetType="StackPanel"/>
-        <Style x:Key="BlockCollageStyle" TargetType="StackPanel"/>
-
-        <Style x:Key="BlockEmbedPostStyle" TargetType="StackPanel">
-            <Setter Property="BorderBrush" Value="{ThemeResource SystemControlForegroundBaseHighBrush}"/>
-            <Setter Property="BorderThickness" Value="2,0,0,0"/>
-        </Style>
-
->>>>>>> bef8e448
     </Page.Resources>
 
     <Grid Background="{ThemeResource ApplicationPageBackgroundThemeBrush}">
@@ -94,13 +91,7 @@
                     <RowDefinition/>
                     <RowDefinition Height="Auto"/>
                 </Grid.RowDefinitions>
-<<<<<<< HEAD
-                <StackPanel x:Name="LayoutRoot" Padding="0,12">
-                    <Button Style="{StaticResource ChannelBlockStyle}"/>
-                </StackPanel>
-=======
                 <StackPanel x:Name="LayoutRoot" Margin="0,0,0,20"/>
->>>>>>> bef8e448
 
                 <Border Background="{ThemeResource TelegramBackgroundTitlebarBrush}" Grid.Row="1">
                     <Button Command="{x:Bind ViewModel.FeedbackCommand}" Content="Leave feedback about this preview" HorizontalContentAlignment="Center" VerticalAlignment="Center" Padding="8,6" Style="{StaticResource EmptyButtonStyle}"/>
