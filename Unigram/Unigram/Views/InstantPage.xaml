﻿<Page
    x:Class="Unigram.Views.InstantPage"
    xmlns="http://schemas.microsoft.com/winfx/2006/xaml/presentation"
    xmlns:x="http://schemas.microsoft.com/winfx/2006/xaml"
    xmlns:local="using:Unigram.Views"
    xmlns:controls="using:Unigram.Controls"
    xmlns:tl="using:Telegram.Api.TL"
    xmlns:d="http://schemas.microsoft.com/expression/blend/2008"
    xmlns:mc="http://schemas.openxmlformats.org/markup-compatibility/2006"
    mc:Ignorable="d">

    <Page.Resources>
        <Style x:Key="AuthorDateBlockStyle" TargetType="TextBlock">
            <Setter Property="Foreground" Value="{ThemeResource SystemControlDisabledChromeDisabledLowBrush}"/>
            <Setter Property="FontSize" Value="14"/>
            <Setter Property="TextWrapping" Value="Wrap"/>
        </Style>

        <Style x:Key="AuthorDateTextBlockStyle" TargetType="TextBlock">
            <Setter Property="Foreground" Value="{ThemeResource SystemControlDisabledChromeDisabledLowBrush}"/>
            <Setter Property="FontSize" Value="14"/>
            <Setter Property="TextWrapping" Value="Wrap"/>
        </Style>

        <Style x:Key="BlockPreformattedStyle" TargetType="StackPanel">
            <Setter Property="Background" Value="{ThemeResource CommandBarOverflowPresenterBackground}"/>
            <Setter Property="Padding" Value="12,8,0,8"/>
        </Style>

        <Style x:Key="BlockDividerStyle" TargetType="Rectangle">
            <Setter Property="Fill" Value="{ThemeResource SystemControlDisabledChromeDisabledLowBrush}"/>
            <Setter Property="Height" Value="1"/>
        </Style>

        <Style x:Key="BlockBlockquoteStyle" TargetType="StackPanel">
            <Setter Property="BorderBrush" Value="{ThemeResource SystemControlForegroundBaseHighBrush}"/>
            <Setter Property="BorderThickness" Value="2,0,0,0"/>
            <Setter Property="Padding" Value="12,0,0,0"/>
        </Style>

        <Style x:Key="BlockPullquoteStyle" TargetType="StackPanel"/>
        <Style x:Key="BlockPhotoStyle" TargetType="StackPanel"/>
        <Style x:Key="BlockVideoStyle" TargetType="StackPanel"/>
        <Style x:Key="BlockEmbedStyle" TargetType="StackPanel"/>
        <Style x:Key="BlockSlideshowStyle" TargetType="StackPanel"/>
        <Style x:Key="BlockCollageStyle" TargetType="StackPanel"/>

        <Style x:Key="BlockEmbedPostStyle" TargetType="StackPanel">
            <Setter Property="BorderBrush" Value="{ThemeResource SystemControlForegroundBaseHighBrush}"/>
            <Setter Property="BorderThickness" Value="2,0,0,0"/>
        </Style>
<<<<<<< HEAD
        
        <DataTemplate x:Key="ChannelItemTemplate" x:DataType="tl:TLChannel">
            <Grid>
                <Grid.ColumnDefinitions>
                    <ColumnDefinition/>
                    <ColumnDefinition Width="Auto"/>
                </Grid.ColumnDefinitions>
                <TextBlock Text="{x:Bind DisplayName}" VerticalAlignment="Center" Padding="12,10"/>

                <Button Content="JOIN"
                        Visibility="{x:Bind Converter={StaticResource ChannelJoinedToVisibilityConverter}, ConverterParameter=invert}"
                        Foreground="{ThemeResource SystemControlBackgroundAccentBrush}"
                        Background="Transparent"
                        Padding="12,8"
                        Grid.Column="1"/>
                <FontIcon Visibility="{x:Bind Converter={StaticResource ChannelJoinedToVisibilityConverter}}"
                          Foreground="{ThemeResource SystemControlDisabledChromeDisabledLowBrush}"
                          HorizontalAlignment="Right"
                          Margin="12,0"
                          Glyph="&#xE10B;"
                          Grid.Column="1"/>
            </Grid>
        </DataTemplate>

        <Style x:Key="ChannelBlockStyle" BasedOn="{StaticResource EmptyButtonStyle}" TargetType="Button">
            <Setter Property="Background" Value="{ThemeResource TelegramBackgroundSubtitleBarBrush}"/>
            <Setter Property="ContentTemplate" Value="{StaticResource ChannelItemTemplate}"/>
            <Setter Property="Margin" Value="0,0,0,12"/>
        </Style>
=======
>>>>>>> be84edda
    </Page.Resources>

    <Grid Background="{ThemeResource ApplicationPageBackgroundThemeBrush}">
        <Grid.RowDefinitions>
            <RowDefinition Height="Auto"/>
            <RowDefinition/>
        </Grid.RowDefinitions>
        <controls:ButtonPageHeader Glyph="&#xE72D;"/>

        <ListView x:Name="ScrollingHost"
                  Background="{ThemeResource TelegramBackgroundTitlebarBrush}"
                  SelectionMode="None"
                  Grid.Row="1">
            <ListView.ItemContainerStyle>
                <Style TargetType="ListViewItem">
                    <Setter Property="HorizontalContentAlignment" Value="Stretch"/>
                    <Setter Property="MinHeight" Value="0"/>
                    <Setter Property="Padding" Value="0"/>
                    <Setter Property="Template">
                        <Setter.Value>
                            <ControlTemplate TargetType="ListViewItem">
                                <ContentPresenter/>
                            </ControlTemplate>
                        </Setter.Value>
                    </Setter>
                </Style>
            </ListView.ItemContainerStyle>
            <ListView.ItemsPanel>
                <ItemsPanelTemplate>
                    <ItemsStackPanel Background="{ThemeResource ApplicationPageBackgroundThemeBrush}" GroupPadding="0,0,0,20"/>
                </ItemsPanelTemplate>
            </ListView.ItemsPanel>
            <ListView.Footer>
                <Border Background="{ThemeResource TelegramBackgroundTitlebarBrush}">
                    <Button Command="{x:Bind ViewModel.FeedbackCommand}" Content="Leave feedback about this preview" HorizontalContentAlignment="Center" VerticalAlignment="Center" Padding="8,6" Style="{StaticResource EmptyButtonStyle}"/>
                </Border>
            </ListView.Footer>
        </ListView>

        <!--<ScrollViewer x:Name="ScrollingHost"
             Background="{ThemeResource TelegramBackgroundTitlebarBrush}"
             VerticalScrollBarVisibility="Auto"
             VerticalScrollMode="Auto"
             Grid.Row="1">
             <Grid Background="{ThemeResource ApplicationPageBackgroundThemeBrush}">
             <Grid.RowDefinitions>
             <RowDefinition/>
             <RowDefinition Height="Auto"/>
             </Grid.RowDefinitions>
             <StackPanel x:Name="LayoutRoot" Margin="0,0,0,20"/>
             
             <Border Background="{ThemeResource TelegramBackgroundTitlebarBrush}" Grid.Row="1">
             <Button Command="{x:Bind ViewModel.FeedbackCommand}" Content="Leave feedback about this preview" HorizontalContentAlignment="Center" VerticalAlignment="Center" Padding="8,6" Style="{StaticResource EmptyButtonStyle}"/>
             </Border>
             </Grid>
             </ScrollViewer>-->
        <controls:ScrollViewerBackground
            Background="{ThemeResource ApplicationPageBackgroundThemeBrush}"
            ScrollingHost="{x:Bind ScrollingHost}"
            VerticalAlignment="Top"
            Grid.Row="1"/>
    </Grid>
</Page><|MERGE_RESOLUTION|>--- conflicted
+++ resolved
@@ -49,7 +49,6 @@
             <Setter Property="BorderBrush" Value="{ThemeResource SystemControlForegroundBaseHighBrush}"/>
             <Setter Property="BorderThickness" Value="2,0,0,0"/>
         </Style>
-<<<<<<< HEAD
         
         <DataTemplate x:Key="ChannelItemTemplate" x:DataType="tl:TLChannel">
             <Grid>
@@ -79,8 +78,6 @@
             <Setter Property="ContentTemplate" Value="{StaticResource ChannelItemTemplate}"/>
             <Setter Property="Margin" Value="0,0,0,12"/>
         </Style>
-=======
->>>>>>> be84edda
     </Page.Resources>
 
     <Grid Background="{ThemeResource ApplicationPageBackgroundThemeBrush}">
