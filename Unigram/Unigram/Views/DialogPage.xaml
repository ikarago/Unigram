--- conflicted
+++ resolved
@@ -400,11 +400,8 @@
                                            UserMessageTemplate="{StaticResource UserMessageTemplate}"
                                            FriendMessageTemplate="{StaticResource FriendMessageTemplate}"
                                            ChatFriendMessageTemplate="{StaticResource ChatFriendMessageTemplate}"
-<<<<<<< HEAD
-=======
                                            GroupedPhotoTemplate="{StaticResource GroupedPhotoTemplate}"
                                            GroupedVideoTemplate="{StaticResource GroupedVideoTemplate}"
->>>>>>> beeb058d
                                            ServiceMessageTemplate="{StaticResource ServiceMessageTemplate}"
                                            ServiceMessagePhotoTemplate="{StaticResource ServiceMessagePhotoTemplate}"
                                            ServiceMessageLocalTemplate="{StaticResource ServiceMessageLocalTemplate}"
