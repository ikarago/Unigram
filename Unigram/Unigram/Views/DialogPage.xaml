﻿<Page
    x:Class="Unigram.Views.DialogPage"
    xmlns="http://schemas.microsoft.com/winfx/2006/xaml/presentation"
    xmlns:x="http://schemas.microsoft.com/winfx/2006/xaml"
    xmlns:controls="using:Unigram.Controls"
    xmlns:local="using:Unigram.Views"
    xmlns:common="using:Unigram.Common"
    xmlns:views="using:Unigram.Controls.Views"
    xmlns:messages="using:Unigram.Controls.Messages"
    xmlns:native="using:Unigram.Native"
    xmlns:selectors="using:Unigram.Selectors"
    xmlns:viewmodels="using:Unigram.ViewModels"
    xmlns:vm="using:Unigram.ViewModels"
    xmlns:tl="using:Telegram.Api.TL"
    xmlns:models="using:Telegram.Api.TL"
    xmlns:d="http://schemas.microsoft.com/expression/blend/2008"
    xmlns:mc="http://schemas.openxmlformats.org/markup-compatibility/2006"
    mc:Ignorable="d"
    Loaded="OnLoaded"
    Unloaded="OnUnloaded"
    SizeChanged="OnSizeChanged">

    <Page.Transitions>
        <TransitionCollection>
            <NavigationThemeTransition>
                <!--<ContinuumNavigationTransitionInfo />-->
                <SuppressNavigationTransitionInfo />
            </NavigationThemeTransition>
        </TransitionCollection>
    </Page.Transitions>

    <Page.Resources>
        <x:Double x:Key="MenuFlyoutMaxWidth">360</x:Double>

        <Style TargetType="ListViewHeaderItem">
            <Setter Property="FontFamily" Value="{ThemeResource ContentControlThemeFontFamily}" />
            <Setter Property="FontSize" Value="{ThemeResource ListViewHeaderItemThemeFontSize}" />
            <Setter Property="Background" Value="Red" />
            <Setter Property="Margin" Value="0" />
            <Setter Property="Padding" Value="0" />
            <Setter Property="HorizontalContentAlignment" Value="Left" />
            <Setter Property="VerticalContentAlignment" Value="Top" />
            <Setter Property="MinHeight" Value="{ThemeResource ListViewHeaderItemMinHeight}" />
            <Setter Property="UseSystemFocusVisuals" Value="True" />
            <Setter Property="VerticalAlignment" Value="Stretch"/>
            <Setter Property="Template">
                <Setter.Value>
                    <ControlTemplate TargetType="ListViewHeaderItem">
                        <ContentPresenter x:Name="ContentPresenter"
                                          Margin="{TemplateBinding Padding}"
                                          Content="{TemplateBinding Content}"
                                          ContentTemplate="{TemplateBinding ContentTemplate}"
                                          ContentTransitions="{TemplateBinding ContentTransitions}"
                                          HorizontalContentAlignment="{TemplateBinding HorizontalContentAlignment}"
                                          VerticalContentAlignment="{TemplateBinding VerticalContentAlignment}" />
                    </ControlTemplate>
                </Setter.Value>
            </Setter>
        </Style>

        <Style x:Key="AutocompleteListViewStyle" TargetType="ListView">
            <Setter Property="IsTabStop" Value="False" />
            <Setter Property="TabNavigation" Value="Once" />
            <Setter Property="IsSwipeEnabled" Value="True" />
            <Setter Property="ScrollViewer.HorizontalScrollBarVisibility" Value="Disabled" />
            <Setter Property="ScrollViewer.VerticalScrollBarVisibility" Value="Auto" />
            <Setter Property="ScrollViewer.HorizontalScrollMode" Value="Disabled" />
            <Setter Property="ScrollViewer.IsHorizontalRailEnabled" Value="False" />
            <Setter Property="ScrollViewer.VerticalScrollMode" Value="Enabled" />
            <Setter Property="ScrollViewer.IsVerticalRailEnabled" Value="True" />
            <Setter Property="ScrollViewer.ZoomMode" Value="Disabled" />
            <Setter Property="ScrollViewer.IsDeferredScrollingEnabled" Value="False" />
            <Setter Property="ScrollViewer.BringIntoViewOnFocusChange" Value="True" />
            <Setter Property="UseSystemFocusVisuals" Value="True" />
            <Setter Property="ItemContainerTransitions">
                <Setter.Value>
                    <TransitionCollection>
                        <AddDeleteThemeTransition />
                        <ContentThemeTransition />
                        <ReorderThemeTransition />
                        <EntranceThemeTransition IsStaggeringEnabled="False" />
                    </TransitionCollection>
                </Setter.Value>
            </Setter>
            <Setter Property="ItemsPanel">
                <Setter.Value>
                    <ItemsPanelTemplate>
                        <ItemsStackPanel Orientation="Vertical" />
                    </ItemsPanelTemplate>
                </Setter.Value>
            </Setter>
            <Setter Property="Template">
                <Setter.Value>
                    <ControlTemplate TargetType="ListView">
                        <ScrollViewer x:Name="ScrollViewer"
                                      TabNavigation="{TemplateBinding TabNavigation}"
                                      HorizontalScrollMode="{TemplateBinding ScrollViewer.HorizontalScrollMode}"
                                      HorizontalScrollBarVisibility="{TemplateBinding ScrollViewer.HorizontalScrollBarVisibility}"
                                      IsHorizontalScrollChainingEnabled="{TemplateBinding ScrollViewer.IsHorizontalScrollChainingEnabled}"
                                      VerticalScrollMode="{TemplateBinding ScrollViewer.VerticalScrollMode}"
                                      VerticalScrollBarVisibility="{TemplateBinding ScrollViewer.VerticalScrollBarVisibility}"
                                      IsVerticalScrollChainingEnabled="{TemplateBinding ScrollViewer.IsVerticalScrollChainingEnabled}"
                                      IsHorizontalRailEnabled="{TemplateBinding ScrollViewer.IsHorizontalRailEnabled}"
                                      IsVerticalRailEnabled="{TemplateBinding ScrollViewer.IsVerticalRailEnabled}"
                                      ZoomMode="{TemplateBinding ScrollViewer.ZoomMode}"
                                      IsDeferredScrollingEnabled="{TemplateBinding ScrollViewer.IsDeferredScrollingEnabled}"
                                      BringIntoViewOnFocusChange="{TemplateBinding ScrollViewer.BringIntoViewOnFocusChange}"
                                      AutomationProperties.AccessibilityView="Raw">
                            <Border BorderBrush="{TemplateBinding BorderBrush}" Background="{TemplateBinding Background}" BorderThickness="{TemplateBinding BorderThickness}" Margin="{TemplateBinding Padding}">
                                <ItemsPresenter Header="{TemplateBinding Header}"
                                                HeaderTemplate="{TemplateBinding HeaderTemplate}"
                                                HeaderTransitions="{TemplateBinding HeaderTransitions}"
                                                Footer="{TemplateBinding Footer}"
                                                FooterTemplate="{TemplateBinding FooterTemplate}"
                                                FooterTransitions="{TemplateBinding FooterTransitions}" />
                            </Border>
                        </ScrollViewer>
                    </ControlTemplate>
                </Setter.Value>
            </Setter>
        </Style>

        <Style x:Key="CloseButtonStyle" TargetType="Button">
            <Setter Property="Background" Value="Transparent" />
            <Setter Property="Foreground" Value="{ThemeResource SystemControlForegroundBaseHighBrush}" />
            <Setter Property="BorderBrush" Value="{ThemeResource SystemControlForegroundBaseHighBrush}" />
            <Setter Property="BorderThickness" Value="0" />
            <Setter Property="Padding" Value="0" />
            <Setter Property="HorizontalAlignment" Value="Left" />
            <Setter Property="HorizontalContentAlignment" Value="Center" />
            <Setter Property="VerticalAlignment" Value="Top" />
            <Setter Property="VerticalContentAlignment" Value="Center" />
            <Setter Property="FontFamily" Value="{ThemeResource SymbolThemeFontFamily}" />
            <Setter Property="Content" Value="&#xE700;" />
            <Setter Property="Height" Value="44" />
            <Setter Property="Width" Value="44" />
            <Setter Property="FontWeight" Value="Normal" />
            <Setter Property="FontSize" Value="20" />
            <Setter Property="Template">
                <Setter.Value>
                    <ControlTemplate TargetType="Button">
                        <Grid x:Name="RootGrid" Background="{TemplateBinding Background}">
                            <VisualStateManager.VisualStateGroups>
                                <VisualStateGroup x:Name="CommonStates">
                                    <VisualState x:Name="Normal" />
                                    <VisualState x:Name="PointerOver">
                                        <Storyboard>
                                            <ObjectAnimationUsingKeyFrames Storyboard.TargetProperty="Background" Storyboard.TargetName="RootGrid">
                                                <DiscreteObjectKeyFrame KeyTime="0" Value="{ThemeResource SystemControlBackgroundListLowBrush}"/>
                                            </ObjectAnimationUsingKeyFrames>
                                            <ObjectAnimationUsingKeyFrames Storyboard.TargetProperty="Foreground" Storyboard.TargetName="ContentPresenter">
                                                <DiscreteObjectKeyFrame KeyTime="0" Value="{ThemeResource SystemControlHighlightBaseMediumHighBrush}"/>
                                            </ObjectAnimationUsingKeyFrames>
                                        </Storyboard>
                                    </VisualState>
                                    <VisualState x:Name="Pressed">
                                        <Storyboard>
                                            <ObjectAnimationUsingKeyFrames Storyboard.TargetProperty="Background" Storyboard.TargetName="RootGrid">
                                                <DiscreteObjectKeyFrame KeyTime="0" Value="{ThemeResource SystemControlBackgroundListMediumBrush}"/>
                                            </ObjectAnimationUsingKeyFrames>
                                            <ObjectAnimationUsingKeyFrames Storyboard.TargetProperty="Foreground" Storyboard.TargetName="ContentPresenter">
                                                <DiscreteObjectKeyFrame KeyTime="0" Value="{ThemeResource SystemControlHighlightBaseMediumBrush}"/>
                                            </ObjectAnimationUsingKeyFrames>
                                        </Storyboard>
                                    </VisualState>
                                    <VisualState x:Name="Disabled">
                                        <Storyboard>
                                            <ObjectAnimationUsingKeyFrames Storyboard.TargetProperty="Foreground" Storyboard.TargetName="ContentPresenter">
                                                <DiscreteObjectKeyFrame KeyTime="0" Value="{ThemeResource SystemControlForegroundBaseLowBrush}"/>
                                            </ObjectAnimationUsingKeyFrames>
                                        </Storyboard>
                                    </VisualState>
                                </VisualStateGroup>
                            </VisualStateManager.VisualStateGroups>

                            <TextBlock
                                x:Name="ContentPresenter"
                                Padding="{TemplateBinding Padding}"
                                HorizontalAlignment="{TemplateBinding HorizontalContentAlignment}"
                                VerticalAlignment="{TemplateBinding VerticalContentAlignment}"
                                AutomationProperties.AccessibilityView="Raw"
                                Text="&#xE10A;"/>
                        </Grid>
                    </ControlTemplate>
                </Setter.Value>
            </Setter>
        </Style>

        <!-- Region Service -->
        
        <DataTemplate x:Key="ServiceMessageTemplate">
            <Border ContextRequested="Message_ContextRequested" Background="{ThemeResource MessageServiceBackgroundBrush}" HorizontalAlignment="Center" Padding="12,5,12,7" Margin="0,8,0,2" CornerRadius="{ThemeResource MessageServiceCornerRadius}">
                <RichTextBlock common:ServiceHelper.Message="{Binding Self}" Foreground="White" TextAlignment="Center" Style="{ThemeResource CaptionRichTextBlockStyle}"/>
            </Border>
        </DataTemplate>

        <DataTemplate x:Key="ServiceMessagePhotoTemplate">
            <StackPanel Margin="0,8,0,2" ContextRequested="Message_ContextRequested">
                <Border Background="{ThemeResource MessageServiceBackgroundBrush}" HorizontalAlignment="Center" Padding="12,5,12,7" CornerRadius="{ThemeResource MessageServiceCornerRadius}">
                    <RichTextBlock common:ServiceHelper.Message="{Binding Self}" Foreground="White" TextAlignment="Center" Style="{ThemeResource CaptionRichTextBlockStyle}"/>
                </Border>

                <Border Width="96" Height="96" CornerRadius="48" Background="Black" Margin="0,8,0,0">
                    <controls:ProfilePictureView Click="Media_Click" Source="{Binding Action.Photo, Converter={StaticResource DefaultPhotoConverter}}" Width="96" Height="96"/>
                </Border>
            </StackPanel>
        </DataTemplate>

        <DataTemplate x:Key="ServiceMessageLocalTemplate">
            <Border Background="{ThemeResource MessageServiceBackgroundBrush}" HorizontalAlignment="Center" Padding="12,5,12,7" Margin="0,8,0,2" CornerRadius="{ThemeResource MessageServiceCornerRadius}">
                <RichTextBlock common:ServiceHelper.Message="{Binding Self}" Foreground="White" TextAlignment="Center" Style="{ThemeResource CaptionRichTextBlockStyle}"/>
            </Border>
        </DataTemplate>

        <DataTemplate x:Key="ServiceMessageDateTemplate">
            <controls:SimpleButton Click="Date_Click" Margin="0,8,0,2" HorizontalAlignment="Center" CornerRadius="{ThemeResource MessageServiceCornerRadius}">
                <Border Background="{ThemeResource MessageServiceBackgroundBrush}" HorizontalAlignment="Center" Padding="12,5,12,7" CornerRadius="{ThemeResource MessageServiceCornerRadius}">
                    <RichTextBlock common:ServiceHelper.Message="{Binding Self}" Foreground="White" TextAlignment="Center" Style="{ThemeResource CaptionRichTextBlockStyle}"/>
                </Border>
            </controls:SimpleButton>
        </DataTemplate>
        
        <!-- EndRegion -->

        <DataTemplate x:Key="UserMessageTemplate">
            <messages:MessageBubble x:Name="Bubble" ContextRequested="Message_ContextRequested">
                <FrameworkElement.Resources>
                    <ResourceDictionary>
                        <ResourceDictionary.MergedDictionaries>
                            <ResourceDictionary Source="ms-appx:///Themes/AccentOut.xaml"/>
                        </ResourceDictionary.MergedDictionaries>
                    </ResourceDictionary>
                </FrameworkElement.Resources>
            </messages:MessageBubble>
        </DataTemplate>

        <DataTemplate x:Key="FriendMessageTemplate" x:DataType="models:TLMessage">
            <Grid HorizontalAlignment="{ThemeResource MessageHorizontalAlignment}">
                <Grid.ColumnDefinitions>
                    <ColumnDefinition/>
                    <ColumnDefinition Width="Auto"/>
                </Grid.ColumnDefinitions>
                <messages:MessageBubble x:Name="Bubble" ContextRequested="Message_ContextRequested"/>

                <Border Visibility="{x:Bind Converter={StaticResource MessageToShareConverter}}"
                        Background="{ThemeResource MessageServiceBackgroundBrush}"
                        VerticalAlignment="Bottom"
                        CornerRadius="14"
                        Margin="8,0,0,4"
                        Grid.Column="1">
                    <controls:GlyphButton Click="Share_Click" Glyph="&#xEE35;" Foreground="{ThemeResource MessageServiceForegroundBrush}" FontSize="14" Width="28" Height="28" CornerRadius="14"/>
                </Border>
            </Grid>
        </DataTemplate>

        <DataTemplate x:Key="ChatFriendMessageTemplate" x:DataType="models:TLMessage">
            <Grid Margin="-52,0,0,0" HorizontalAlignment="{ThemeResource MessageHorizontalAlignment}">
                <Grid.ColumnDefinitions>
                    <ColumnDefinition Width="52"/>
                    <ColumnDefinition/>
                    <ColumnDefinition Width="Auto"/>
                </Grid.ColumnDefinitions>
                <controls:ProfilePictureView x:Phase="3"
                                             x:Name="PhotoBubble"
                                             Style="{StaticResource MessageBubbleProfilePictureStyle}"
                                             Source="{x:Bind Participant.PhotoSelf, Mode=OneWay, Converter={StaticResource DefaultPhotoConverter}}"
                                             Visibility="{x:Bind (Visibility)IsLast, Mode=OneWay}"
                                             Click="Photo_Click"/>
                <messages:MessageBubble x:Name="Bubble" ContextRequested="Message_ContextRequested" Grid.Column="1"/>

                <Border Visibility="{x:Bind Converter={StaticResource MessageToShareConverter}}"
                        Background="{ThemeResource MessageServiceBackgroundBrush}"
                        VerticalAlignment="Bottom"
                        CornerRadius="14"
                        Margin="8,0,0,4"
                        Grid.Column="2">
                    <controls:GlyphButton Click="Share_Click" Glyph="&#xEE35;" Foreground="{ThemeResource MessageServiceForegroundBrush}" FontSize="14" Width="28" Height="28" CornerRadius="14"/>
                </Border>
                <Border Visibility="{x:Bind FwdFrom.HasSavedFromMsgId, Converter={StaticResource BooleanToVisibilityConverter}, FallbackValue=Collapsed}"
                        Background="{ThemeResource MessageServiceBackgroundBrush}"
                        VerticalAlignment="Bottom"
                        CornerRadius="14"
                        Margin="8,0,0,4"
                        Grid.Column="2">
                    <controls:GlyphButton Click="View_Click" Glyph="&#xE90B;" FontFamily="{StaticResource TelegramThemeFontFamily}" Padding="0,2,0,0" Foreground="{ThemeResource MessageServiceForegroundBrush}" FontSize="14" Width="28" Height="28" CornerRadius="14"/>
                </Border>
            </Grid>
        </DataTemplate>

        <DataTemplate x:Key="ServiceUserCallMessageTemplate">
            <messages:PhoneCallMessageBubble ContextRequested="Message_ContextRequested">
                <StackPanel.Resources>
                    <ResourceDictionary>
                        <ResourceDictionary.MergedDictionaries>
                            <ResourceDictionary Source="ms-appx:///Themes/AccentOut.xaml"/>
                        </ResourceDictionary.MergedDictionaries>
                    </ResourceDictionary>
                </StackPanel.Resources>
            </messages:PhoneCallMessageBubble>
        </DataTemplate>

        <DataTemplate x:Key="ServiceFriendCallMessageTemplate">
            <messages:PhoneCallMessageBubble ContextRequested="Message_ContextRequested"/>
        </DataTemplate>

        <DataTemplate x:Key="GroupedPhotoTemplate" x:DataType="models:TLMessage">
            <Grid DataContextChanged="Media_DataContextChanged" ContextRequested="Message_ContextRequested">
                <Grid.ColumnDefinitions>
                    <ColumnDefinition/>
                    <ColumnDefinition Width="Auto"/>
                </Grid.ColumnDefinitions>
                <controls:ProfilePictureView x:Phase="3"
                                             x:Name="PhotoBubble"
                                             Margin="12,0,0,2"
                                             Style="{StaticResource MessageBubbleProfilePictureStyle}"
                                             Source="{x:Bind Participant.PhotoSelf, Mode=OneWay, Converter={StaticResource DefaultPhotoConverter}}"
                                             Visibility="{x:Bind (Visibility)IsLast, Mode=OneWay}"
                                             Click="Photo_Click"/>

                <Grid Grid.Column="1">
                    <Grid.RowDefinitions>
                        <RowDefinition Height="Auto"/>
                        <RowDefinition/>
                    </Grid.RowDefinitions>
                    <Border x:Name="Background" Background="{ThemeResource MessageBackgroundBrush}" Grid.RowSpan="2"/>
                    <StackPanel x:Name="Header" Padding="8,4,10,4">
                        <TextBlock common:MessageHelper.Header="{x:Bind}" Margin="0,0,0,2" HorizontalAlignment="Left" FontWeight="SemiBold" Foreground="{ThemeResource MessageHeaderForegroundBrush}" Style="{StaticResource CaptionTextBlockStyle}"/>
                        <messages:MessageReference Message="{x:Bind Reply, Mode=OneWay}" Click="Reply_Click"/>
                    </StackPanel>
                    <Grid x:Name="Media" Background="Black" Grid.Row="1">
                        <Rectangle>
                            <Rectangle.Fill>
                                <ImageBrush ImageSource="{Binding Media.Photo, Converter={StaticResource DefaultPhotoConverter}}" Stretch="UniformToFill" AlignmentX="Center" AlignmentY="Center"/>
                            </Rectangle.Fill>
                        </Rectangle>
                        <HyperlinkButton Click="Media_Click" Content="{x:Null}" HorizontalAlignment="Stretch" VerticalAlignment="Stretch"/>

                        <controls:TransferButton Completed="Download_Click"
                                                 Transferable="{Binding Media.Photo}"
                                                 IsTransferring="{Binding Media.Photo.IsTransferring}"
                                                 Progress="{Binding Media.Photo.Progress}"
                                                 Style="{StaticResource MediaTransferButtonStyle}"/>

                        <messages:MessageFooter x:Name="Footer" Background="{ThemeResource MessageOverlayBackgroundBrush}" Foreground="White" Padding="6,4,6,4" Margin="0,0,4,4"/>
                    </Grid>
                </Grid>
            </Grid>
        </DataTemplate>

        <DataTemplate x:Key="GroupedVideoTemplate" x:DataType="models:TLMessage">
            <Grid DataContextChanged="Media_DataContextChanged" ContextRequested="Message_ContextRequested">
                <Grid.ColumnDefinitions>
                    <ColumnDefinition/>
                    <ColumnDefinition Width="Auto"/>
                </Grid.ColumnDefinitions>
                <controls:ProfilePictureView x:Phase="3"
                                             x:Name="PhotoBubble"
                                             Margin="12,0,0,2"
                                             Style="{StaticResource MessageBubbleProfilePictureStyle}"
                                             Source="{x:Bind Participant.PhotoSelf, Mode=OneWay, Converter={StaticResource DefaultPhotoConverter}}"
                                             Visibility="{x:Bind (Visibility)IsLast, Mode=OneWay}"
                                             Click="Photo_Click"/>

                <Grid Grid.Column="1">
                    <Grid.RowDefinitions>
                        <RowDefinition Height="Auto"/>
                        <RowDefinition/>
                    </Grid.RowDefinitions>
                    <Border x:Name="Background" Background="{ThemeResource MessageBackgroundBrush}" Grid.RowSpan="2"/>
                    <StackPanel x:Name="Header" Padding="8,4,10,4">
                        <TextBlock common:MessageHelper.Header="{x:Bind}" Margin="0,0,0,2" HorizontalAlignment="Left" FontWeight="SemiBold" Foreground="{ThemeResource MessageHeaderForegroundBrush}" Style="{StaticResource CaptionTextBlockStyle}"/>
                        <messages:MessageReference Message="{x:Bind Reply, Mode=OneWay}" Click="Reply_Click"/>
                    </StackPanel>
                    <Grid x:Name="Media" Background="Black" Grid.Row="1">
                        <Rectangle>
                            <Rectangle.Fill>
                                <ImageBrush ImageSource="{Binding Media.Document, Converter={StaticResource DefaultPhotoConverter}}" Stretch="UniformToFill" AlignmentX="Center" AlignmentY="Center"/>
                            </Rectangle.Fill>
                        </Rectangle>
                        <HyperlinkButton Click="Media_Click" Content="{x:Null}" HorizontalAlignment="Stretch" VerticalAlignment="Stretch"/>

                        <controls:TransferButton Completed="Download_Click"
                                                 Transferable="{Binding Media.Document}"
                                                 IsTransferring="{Binding Media.Document.IsTransferring}"
                                                 Progress="{Binding Media.Document.Progress}"
                                                 Style="{StaticResource MediaTransferButtonStyle}">
                            <Border Background="{ThemeResource MessageOverlayBackgroundBrush}" CornerRadius="{ThemeResource MessageOverlayCornerRadius}" IsHitTestVisible="False" Padding="8,4,8,4" Margin="4">
                                <TextBlock Text="{Binding Media.Document.Info}" Style="{ThemeResource CaptionTextBlockStyle}" Foreground="White" TextAlignment="Right"/>
                            </Border>
                        </controls:TransferButton>

                        <messages:MessageFooter x:Name="Footer" Background="{ThemeResource MessageOverlayBackgroundBrush}" Foreground="White" Padding="6,4,6,4" Margin="0,0,4,4"/>
                    </Grid>
                </Grid>
            </Grid>
        </DataTemplate>

        <selectors:MessageTemplateSelector x:Key="MessageTemplateSelector"
                                           GroupedItems="{x:Bind ViewModel.GroupedItems}"
                                           UserMessageTemplate="{StaticResource UserMessageTemplate}"
                                           FriendMessageTemplate="{StaticResource FriendMessageTemplate}"
                                           ChatFriendMessageTemplate="{StaticResource ChatFriendMessageTemplate}"
                                           GroupedPhotoTemplate="{StaticResource GroupedPhotoTemplate}"
                                           GroupedVideoTemplate="{StaticResource GroupedVideoTemplate}"
                                           ServiceMessageTemplate="{StaticResource ServiceMessageTemplate}"
                                           ServiceMessagePhotoTemplate="{StaticResource ServiceMessagePhotoTemplate}"
                                           ServiceMessageLocalTemplate="{StaticResource ServiceMessageLocalTemplate}"
                                           ServiceMessageDateTemplate="{StaticResource ServiceMessageDateTemplate}"
                                           ServiceUserCallTemplate="{StaticResource ServiceUserCallMessageTemplate}"
                                           ServiceFriendCallTemplate="{StaticResource ServiceFriendCallMessageTemplate}"/>

        <Style x:Key="UploadProgressRingStyle" TargetType="ProgressRing">
            <Setter Property="Background" Value="Transparent" />
            <Setter Property="Foreground" Value="{ThemeResource SystemControlHighlightAccentBrush}" />
            <Setter Property="IsHitTestVisible" Value="False" />
            <Setter Property="HorizontalAlignment" Value="Center" />
            <Setter Property="VerticalAlignment" Value="Center" />
            <Setter Property="Height" Value="10" />
            <Setter Property="Width" Value="20" />
            <Setter Property="MinHeight" Value="10"/>
            <Setter Property="IsTabStop" Value="False" />
            <Setter Property="Template">
                <Setter.Value>
                    <ControlTemplate TargetType="ProgressRing">
                        <Grid x:Name="Ring"
                              Background="{TemplateBinding Background}"
                              BorderThickness="{TemplateBinding BorderThickness}"
                              BorderBrush="{TemplateBinding BorderBrush}"
                              Padding="{TemplateBinding Padding}"
                              Visibility="Collapsed"
                              RenderTransformOrigin="0.5,0.5"
                              FlowDirection="LeftToRight">
                            <VisualStateManager.VisualStateGroups>
                                <VisualStateGroup x:Name="ActiveStates">
                                    <VisualState x:Name="Inactive" />
                                    <VisualState x:Name="Active">
                                        <Storyboard RepeatBehavior="Forever">
                                            <ObjectAnimationUsingKeyFrames Duration="0" Storyboard.TargetName="Ring" Storyboard.TargetProperty="Visibility">
                                                <DiscreteObjectKeyFrame KeyTime="0">
                                                    <DiscreteObjectKeyFrame.Value>
                                                        <Visibility>Visible</Visibility>
                                                    </DiscreteObjectKeyFrame.Value>
                                                </DiscreteObjectKeyFrame>
                                            </ObjectAnimationUsingKeyFrames>
                                            <DoubleAnimation Duration="0:0:0.5" To="5" Storyboard.TargetProperty="(TranslateTransform.X)" Storyboard.TargetName="Translate" d:IsOptimized="True"/>
                                            <DoubleAnimationUsingKeyFrames Storyboard.TargetProperty="(UIElement.Opacity)" Storyboard.TargetName="Arrow1">
                                                <EasingDoubleKeyFrame KeyTime="0" Value="0"/>
                                                <EasingDoubleKeyFrame KeyTime="0:0:0.5" Value="1"/>
                                            </DoubleAnimationUsingKeyFrames>
                                            <DoubleAnimationUsingKeyFrames Storyboard.TargetProperty="(UIElement.Opacity)" Storyboard.TargetName="Arrow3">
                                                <EasingDoubleKeyFrame KeyTime="0" Value="1"/>
                                                <EasingDoubleKeyFrame KeyTime="0:0:0.5" Value="0"/>
                                            </DoubleAnimationUsingKeyFrames>
                                        </Storyboard>
                                    </VisualState>
                                </VisualStateGroup>
                            </VisualStateManager.VisualStateGroups>
                            <Grid.RenderTransform>
                                <TranslateTransform x:Name="Translate"/>
                            </Grid.RenderTransform>
                            <Path x:Name="Arrow1" Data="M 0,-4 4,0 0,4" StrokeLineJoin="Round" StrokeStartLineCap="Round" StrokeEndLineCap="Round" HorizontalAlignment="Left" Stroke="{TemplateBinding Foreground}" StrokeThickness="2" Margin="0,5,0,0"/>
                            <Path x:Name="Arrow2" Data="M 0,-4 4,0 0,4" StrokeLineJoin="Round" StrokeStartLineCap="Round" StrokeEndLineCap="Round" HorizontalAlignment="Left" Stroke="{TemplateBinding Foreground}" StrokeThickness="2" Margin="5,5,0,0"/>
                            <Path x:Name="Arrow3" Data="M 0,-4 4,0 0,4" StrokeLineJoin="Round" StrokeStartLineCap="Round" StrokeEndLineCap="Round" HorizontalAlignment="Left" Stroke="{TemplateBinding Foreground}" StrokeThickness="2" Margin="10,5,0,0"/>
                        </Grid>
                    </ControlTemplate>
                </Setter.Value>
            </Setter>
        </Style>

        <Style x:Key="TypingProgressRingStyle" TargetType="ProgressRing">
            <Setter Property="Background" Value="Transparent" />
            <Setter Property="Foreground" Value="{ThemeResource SystemControlHighlightAccentBrush}" />
            <Setter Property="IsHitTestVisible" Value="False" />
            <Setter Property="HorizontalAlignment" Value="Center" />
            <Setter Property="VerticalAlignment" Value="Stretch" />
            <Setter Property="Height" Value="Auto" />
            <Setter Property="Width" Value="Auto" />
            <Setter Property="MinHeight" Value="0"/>
            <Setter Property="MinWidth" Value="0"/>
            <Setter Property="IsTabStop" Value="False" />
            <Setter Property="Template">
                <Setter.Value>
                    <ControlTemplate TargetType="ProgressRing">
                        <StackPanel x:Name="Ring"
                                    Background="{TemplateBinding Background}"
                                    BorderThickness="{TemplateBinding BorderThickness}"
                                    BorderBrush="{TemplateBinding BorderBrush}"
                                    Padding="{TemplateBinding Padding}"
                                    FlowDirection="LeftToRight"
                                    Orientation="Horizontal">
                            <VisualStateManager.VisualStateGroups>
                                <VisualStateGroup x:Name="ActiveStates">
                                    <VisualState x:Name="Inactive" />
                                    <VisualState x:Name="Active">
                                        <Storyboard Duration="0:0:1.00" RepeatBehavior="Forever">
                                            <ObjectAnimationUsingKeyFrames Duration="0" Storyboard.TargetName="Ring" Storyboard.TargetProperty="Visibility">
                                                <DiscreteObjectKeyFrame KeyTime="0">
                                                    <DiscreteObjectKeyFrame.Value>
                                                        <Visibility>Visible</Visibility>
                                                    </DiscreteObjectKeyFrame.Value>
                                                </DiscreteObjectKeyFrame>
                                            </ObjectAnimationUsingKeyFrames>
                                            <ObjectAnimationUsingKeyFrames Storyboard.TargetProperty="(UIElement.Opacity)" Storyboard.TargetName="Dot1">
                                                <DiscreteObjectKeyFrame KeyTime="0:0:0.25" Value="1"/>
                                            </ObjectAnimationUsingKeyFrames>
                                            <ObjectAnimationUsingKeyFrames Storyboard.TargetProperty="(UIElement.Opacity)" Storyboard.TargetName="Dot2">
                                                <DiscreteObjectKeyFrame KeyTime="0:0:0.50" Value="1"/>
                                            </ObjectAnimationUsingKeyFrames>
                                            <ObjectAnimationUsingKeyFrames Storyboard.TargetProperty="(UIElement.Opacity)" Storyboard.TargetName="Dot3">
                                                <DiscreteObjectKeyFrame KeyTime="0:0:0.75" Value="1"/>
                                            </ObjectAnimationUsingKeyFrames>
                                        </Storyboard>
                                    </VisualState>
                                </VisualStateGroup>
                            </VisualStateManager.VisualStateGroups>
                            <TextBlock x:Name="Dot1" Text="." Opacity="0" Style="{StaticResource CaptionTextBlockStyle}"/>
                            <TextBlock x:Name="Dot2" Text="." Opacity="0" Style="{StaticResource CaptionTextBlockStyle}"/>
                            <TextBlock x:Name="Dot3" Text="." Opacity="0" Style="{StaticResource CaptionTextBlockStyle}"/>
                        </StackPanel>
                    </ControlTemplate>
                </Setter.Value>
            </Setter>
        </Style>

        <Style x:Key="SkypeProgressRingStyle" TargetType="ProgressRing">
            <Setter Property="Background" Value="#00FFFFFF" />
            <Setter Property="Foreground" Value="{ThemeResource SystemControlHighlightAccentBrush}" />
            <Setter Property="IsHitTestVisible" Value="False" />
            <Setter Property="HorizontalAlignment" Value="Center" />
            <Setter Property="VerticalAlignment" Value="Center" />
            <Setter Property="MinHeight" Value="24" />
            <Setter Property="MinWidth" Value="24" />
            <Setter Property="IsTabStop" Value="False" />
            <Setter Property="Template">
                <Setter.Value>
                    <ControlTemplate TargetType="ProgressRing">
                        <Grid x:Name="Ring"
                              Padding="{TemplateBinding Padding}"
                              Background="{TemplateBinding Background}"
                              BorderBrush="{TemplateBinding BorderBrush}"
                              BorderThickness="{TemplateBinding BorderThickness}"
                              FlowDirection="LeftToRight"
                              RenderTransformOrigin="0.5,0.5"
                              CornerRadius="18"
                              Visibility="Collapsed">
                            <Grid.MaxWidth>
                                <Binding Path="TemplateSettings.MaxSideLength">
                                    <Binding.RelativeSource>
                                        <RelativeSource Mode="TemplatedParent" />
                                    </Binding.RelativeSource>
                                </Binding>
                            </Grid.MaxWidth>
                            <Grid.MaxHeight>
                                <Binding Path="TemplateSettings.MaxSideLength">
                                    <Binding.RelativeSource>
                                        <RelativeSource Mode="TemplatedParent" />
                                    </Binding.RelativeSource>
                                </Binding>
                            </Grid.MaxHeight>
                            <Grid.Resources>
                                <Style x:Key="ProgressRingEllipseStyle" TargetType="Ellipse">
                                    <Setter Property="Width" Value="6" />
                                    <Setter Property="Height" Value="6" />
                                    <Setter Property="HorizontalAlignment" Value="Center" />
                                    <Setter Property="VerticalAlignment" Value="Top" />
                                    <Setter Property="RenderTransformOrigin" Value="0.5,0.5" />
                                </Style>
                            </Grid.Resources>
                            <VisualStateManager.VisualStateGroups>
                                <VisualStateGroup x:Name="SizeStates">
                                    <VisualStateGroup.States>
                                        <VisualState x:Name="Large" />
                                        <VisualState x:Name="Small" />
                                    </VisualStateGroup.States>
                                </VisualStateGroup>
                                <VisualStateGroup x:Name="ActiveStates">
                                    <VisualState x:Name="Inactive" />
                                    <VisualState x:Name="Active">
                                        <Storyboard RepeatBehavior="Forever">
                                            <ObjectAnimationUsingKeyFrames Duration="0" BeginTime="0:0:1.4" Storyboard.TargetName="Ring" Storyboard.TargetProperty="Visibility">
                                                <DiscreteObjectKeyFrame KeyTime="0" Value="Visible" />
                                            </ObjectAnimationUsingKeyFrames>
                                            <DoubleAnimationUsingKeyFrames Storyboard.TargetName="Ellipse01_S24" Storyboard.TargetProperty="(UIElement.RenderTransform).(CompositeTransform.ScaleX)">
                                                <EasingDoubleKeyFrame KeyTime="0" Value="1" />
                                                <SplineDoubleKeyFrame KeySpline="0.33,0,0.67,1" KeyTime="0:0:0.47" Value="0.6" />
                                                <SplineDoubleKeyFrame KeySpline="0.33,0,1,1" KeyTime="0:0:0.73" Value="0.7" />
                                                <SplineDoubleKeyFrame KeySpline="0.8,0,0.78,1" KeyTime="0:0:1.02" Value="1.1" />
                                                <SplineDoubleKeyFrame KeySpline="0.33,0,0,1" KeyTime="0:0:1.4" Value="1" />
                                            </DoubleAnimationUsingKeyFrames>
                                            <DoubleAnimationUsingKeyFrames Storyboard.TargetName="Ellipse01_S24" Storyboard.TargetProperty="(UIElement.RenderTransform).(CompositeTransform.ScaleY)">
                                                <EasingDoubleKeyFrame KeyTime="0" Value="1" />
                                                <SplineDoubleKeyFrame KeySpline="0.33,0,0.67,1" KeyTime="0:0:0.47" Value="0.6" />
                                                <SplineDoubleKeyFrame KeySpline="0.33,0,1,1" KeyTime="0:0:0.73" Value="0.7" />
                                                <SplineDoubleKeyFrame KeySpline="0.8,0,0.78,1" KeyTime="0:0:1.02" Value="1.1" />
                                                <SplineDoubleKeyFrame KeySpline="0.33,0,0,1" KeyTime="0:0:1.4" Value="1" />
                                            </DoubleAnimationUsingKeyFrames>
                                            <DoubleAnimationUsingKeyFrames Storyboard.TargetName="Ellipse01Grid_S24" Storyboard.TargetProperty="(UIElement.RenderTransform).(CompositeTransform.Rotation)">
                                                <DoubleAnimationUsingKeyFrames.KeyFrames>
                                                    <EasingDoubleKeyFrame KeyTime="0" Value="0" />
                                                    <SplineDoubleKeyFrame KeySpline="0.65,0.21,0.25,0.76" KeyTime="0:0:1.4" Value="360" />
                                                </DoubleAnimationUsingKeyFrames.KeyFrames>
                                            </DoubleAnimationUsingKeyFrames>
                                            <DoubleAnimationUsingKeyFrames Storyboard.TargetName="Ellipse02_S24" Storyboard.TargetProperty="(UIElement.RenderTransform).(CompositeTransform.ScaleX)">
                                                <DoubleAnimationUsingKeyFrames.KeyFrames>
                                                    <EasingDoubleKeyFrame KeyTime="0" Value="0.8" />
                                                    <SplineDoubleKeyFrame KeySpline="0.33,0,0.67,1" KeyTime="0:0:0.07" Value="1" />
                                                    <SplineDoubleKeyFrame KeySpline="0.33,0,0.67,1" KeyTime="0:0:0.53" Value="0.6" />
                                                    <SplineDoubleKeyFrame KeySpline="0.33,0,0.67,1" KeyTime="0:0:0.8" Value="0.7" />
                                                    <SplineDoubleKeyFrame KeySpline="0.33,0,0.67,1" KeyTime="0:0:1.02" Value="0.8" />
                                                </DoubleAnimationUsingKeyFrames.KeyFrames>
                                            </DoubleAnimationUsingKeyFrames>
                                            <DoubleAnimationUsingKeyFrames Storyboard.TargetName="Ellipse02_S24" Storyboard.TargetProperty="(UIElement.RenderTransform).(CompositeTransform.ScaleY)">
                                                <DoubleAnimationUsingKeyFrames.KeyFrames>
                                                    <EasingDoubleKeyFrame KeyTime="0" Value="0.8" />
                                                    <SplineDoubleKeyFrame KeySpline="0.33,0,0.67,1" KeyTime="0:0:0.07" Value="1" />
                                                    <SplineDoubleKeyFrame KeySpline="0.33,0,0.67,1" KeyTime="0:0:0.53" Value="0.6" />
                                                    <SplineDoubleKeyFrame KeySpline="0.33,0,0.67,1" KeyTime="0:0:0.8" Value="0.7" />
                                                    <SplineDoubleKeyFrame KeySpline="0.33,0,0.67,1" KeyTime="0:0:1.02" Value="0.8" />
                                                </DoubleAnimationUsingKeyFrames.KeyFrames>
                                            </DoubleAnimationUsingKeyFrames>
                                            <DoubleAnimationUsingKeyFrames Storyboard.TargetName="Ellipse02Grid_S24" Storyboard.TargetProperty="(UIElement.RenderTransform).(CompositeTransform.Rotation)">
                                                <DoubleAnimationUsingKeyFrames.KeyFrames>
                                                    <EasingDoubleKeyFrame KeyTime="0" Value="0" />
                                                    <SplineDoubleKeyFrame KeySpline="0.76,0.21,0.25,0.76" KeyTime="0:0:1.4" Value="360" />
                                                </DoubleAnimationUsingKeyFrames.KeyFrames>
                                            </DoubleAnimationUsingKeyFrames>
                                            <DoubleAnimationUsingKeyFrames Storyboard.TargetName="Ellipse03_S24" Storyboard.TargetProperty="(UIElement.RenderTransform).(CompositeTransform.ScaleX)">
                                                <DoubleAnimationUsingKeyFrames.KeyFrames>
                                                    <EasingDoubleKeyFrame KeyTime="0" Value="0.8" />
                                                    <SplineDoubleKeyFrame KeySpline="0.33,0,0.67,1" KeyTime="0:0:0.13" Value="1" />
                                                    <SplineDoubleKeyFrame KeySpline="0.33,0,0.67,1" KeyTime="0:0:0.6" Value="0.6" />
                                                    <SplineDoubleKeyFrame KeySpline="0.33,0,0.67,1" KeyTime="0:0:0.87" Value="0.7" />
                                                    <SplineDoubleKeyFrame KeySpline="0.33,0,0.67,1" KeyTime="0:0:1.02" Value="0.8" />
                                                </DoubleAnimationUsingKeyFrames.KeyFrames>
                                            </DoubleAnimationUsingKeyFrames>
                                            <DoubleAnimationUsingKeyFrames Storyboard.TargetName="Ellipse03_S24" Storyboard.TargetProperty="(UIElement.RenderTransform).(CompositeTransform.ScaleY)">
                                                <DoubleAnimationUsingKeyFrames.KeyFrames>
                                                    <EasingDoubleKeyFrame KeyTime="0" Value="0.8" />
                                                    <SplineDoubleKeyFrame KeySpline="0.33,0,0.67,1" KeyTime="0:0:0.13" Value="1" />
                                                    <SplineDoubleKeyFrame KeySpline="0.33,0,0.67,1" KeyTime="0:0:0.6" Value="0.6" />
                                                    <SplineDoubleKeyFrame KeySpline="0.33,0,0.67,1" KeyTime="0:0:0.87" Value="0.7" />
                                                    <SplineDoubleKeyFrame KeySpline="0.33,0,0.67,1" KeyTime="0:0:1.02" Value="0.8" />
                                                </DoubleAnimationUsingKeyFrames.KeyFrames>
                                            </DoubleAnimationUsingKeyFrames>
                                            <DoubleAnimationUsingKeyFrames Storyboard.TargetName="Ellipse03Grid_S24" Storyboard.TargetProperty="(UIElement.RenderTransform).(CompositeTransform.Rotation)">
                                                <DoubleAnimationUsingKeyFrames.KeyFrames>
                                                    <EasingDoubleKeyFrame KeyTime="0" Value="0" />
                                                    <SplineDoubleKeyFrame KeySpline="0.88,0.21,0.25,0.76" KeyTime="0:0:1.4" Value="360" />
                                                </DoubleAnimationUsingKeyFrames.KeyFrames>
                                            </DoubleAnimationUsingKeyFrames>
                                            <DoubleAnimationUsingKeyFrames Storyboard.TargetName="Ellipse04_S24" Storyboard.TargetProperty="(UIElement.RenderTransform).(CompositeTransform.ScaleX)">
                                                <DoubleAnimationUsingKeyFrames.KeyFrames>
                                                    <EasingDoubleKeyFrame KeyTime="0" Value="0.8" />
                                                    <SplineDoubleKeyFrame KeySpline="0.33,0,0.67,1" KeyTime="0:0:0.2" Value="1" />
                                                    <SplineDoubleKeyFrame KeySpline="0.33,0,0.67,1" KeyTime="0:0:0.67" Value="0.6" />
                                                    <SplineDoubleKeyFrame KeySpline="0.33,0,0.67,1" KeyTime="0:0:0.93" Value="0.7" />
                                                    <SplineDoubleKeyFrame KeySpline="0.33,0,0.67,1" KeyTime="0:0:1.02" Value="0.8" />
                                                </DoubleAnimationUsingKeyFrames.KeyFrames>
                                            </DoubleAnimationUsingKeyFrames>
                                            <DoubleAnimationUsingKeyFrames Storyboard.TargetName="Ellipse04_S24" Storyboard.TargetProperty="(UIElement.RenderTransform).(CompositeTransform.ScaleY)">
                                                <DoubleAnimationUsingKeyFrames.KeyFrames>
                                                    <EasingDoubleKeyFrame KeyTime="0" Value="0.8" />
                                                    <SplineDoubleKeyFrame KeySpline="0.33,0,0.67,1" KeyTime="0:0:0.2" Value="1" />
                                                    <SplineDoubleKeyFrame KeySpline="0.33,0,0.67,1" KeyTime="0:0:0.67" Value="0.6" />
                                                    <SplineDoubleKeyFrame KeySpline="0.33,0,0.67,1" KeyTime="0:0:0.93" Value="0.7" />
                                                    <SplineDoubleKeyFrame KeySpline="0.33,0,0.67,1" KeyTime="0:0:1.02" Value="0.8" />
                                                </DoubleAnimationUsingKeyFrames.KeyFrames>
                                            </DoubleAnimationUsingKeyFrames>
                                            <DoubleAnimationUsingKeyFrames Storyboard.TargetName="Ellipse04Grid_S24" Storyboard.TargetProperty="(UIElement.RenderTransform).(CompositeTransform.Rotation)">
                                                <DoubleAnimationUsingKeyFrames.KeyFrames>
                                                    <EasingDoubleKeyFrame KeyTime="0" Value="0" />
                                                    <SplineDoubleKeyFrame KeySpline="1,0.2,0.25,0.76" KeyTime="0:0:1.4" Value="360" />
                                                </DoubleAnimationUsingKeyFrames.KeyFrames>
                                            </DoubleAnimationUsingKeyFrames>
                                        </Storyboard>
                                    </VisualState>
                                </VisualStateGroup>
                            </VisualStateManager.VisualStateGroups>
                            <Grid x:Name="Spinner_24x24" Width="24" Height="24" HorizontalAlignment="Center" VerticalAlignment="Center">
                                <Grid x:Name="Ellipse01Grid_S24" RenderTransformOrigin="0.5,0.5">
                                    <Grid.RenderTransform>
                                        <CompositeTransform />
                                    </Grid.RenderTransform>
                                    <Ellipse x:Name="Ellipse01_S24" Style="{StaticResource ProgressRingEllipseStyle}" Fill="{TemplateBinding Foreground}">
                                        <Ellipse.RenderTransform>
                                            <CompositeTransform />
                                        </Ellipse.RenderTransform>
                                    </Ellipse>
                                </Grid>
                                <Grid x:Name="Ellipse02Grid_S24" RenderTransformOrigin="0.5,0.5">
                                    <Grid.RenderTransform>
                                        <CompositeTransform />
                                    </Grid.RenderTransform>
                                    <Ellipse x:Name="Ellipse02_S24" Style="{StaticResource ProgressRingEllipseStyle}" Fill="{TemplateBinding Foreground}">
                                        <Ellipse.RenderTransform>
                                            <CompositeTransform />
                                        </Ellipse.RenderTransform>
                                    </Ellipse>
                                </Grid>
                                <Grid x:Name="Ellipse03Grid_S24" RenderTransformOrigin="0.5,0.5">
                                    <Grid.RenderTransform>
                                        <CompositeTransform />
                                    </Grid.RenderTransform>
                                    <Ellipse x:Name="Ellipse03_S24" Style="{StaticResource ProgressRingEllipseStyle}" Fill="{TemplateBinding Foreground}">
                                        <Ellipse.RenderTransform>
                                            <CompositeTransform />
                                        </Ellipse.RenderTransform>
                                    </Ellipse>
                                </Grid>
                                <Grid x:Name="Ellipse04Grid_S24" RenderTransformOrigin="0.5,0.5">
                                    <Grid.RenderTransform>
                                        <CompositeTransform />
                                    </Grid.RenderTransform>
                                    <Ellipse x:Name="Ellipse04_S24" Style="{StaticResource ProgressRingEllipseStyle}" Fill="{TemplateBinding Foreground}">
                                        <Ellipse.RenderTransform>
                                            <CompositeTransform />
                                        </Ellipse.RenderTransform>
                                    </Ellipse>
                                </Grid>
                            </Grid>
                        </Grid>
                    </ControlTemplate>
                </Setter.Value>
            </Setter>
        </Style>
    </Page.Resources>

    <Grid x:Name="LayoutRoot"
          Background="Transparent"
          AllowDrop="True"
          DragOver="OnDragOver"
          Drop="OnDrop">
        <VisualStateManager.VisualStateGroups>
            <VisualStateGroup>
                <VisualState x:Name="NarrowState">
                    <VisualState.StateTriggers>
                        <AdaptiveTrigger MinWindowWidth="0"/>
                    </VisualState.StateTriggers>
                    <VisualState.Setters>
                        <Setter Target="StickersPanel.Height" Value="300"/>
                        <Setter Target="StickersPanel.MinHeight" Value="260"/>
                        <Setter Target="StickersPanel.MaxHeight" Value="360"/>
                        <Setter Target="StickersPanel.Margin" Value="0"/>
                    </VisualState.Setters>
                </VisualState>
                <VisualState x:Name="FilledState">
                    <VisualState.StateTriggers>
                        <AdaptiveTrigger MinWindowWidth="500"/>
                    </VisualState.StateTriggers>
                    <VisualState.Setters>
                        <Setter Target="KeyboardItems.(Grid.Row)" Value="2"/>
                        <!--<Setter Target="KeyboardItems.VerticalAlignment" Value="Bottom"/>-->
                        <Setter Target="StickersPanel.Height" Value="Auto"/>
                        <Setter Target="StickersPanel.MinHeight" Value="0"/>
                        <Setter Target="StickersPanel.MaxHeight" Value="3600"/>
                        <Setter Target="StickersPanel.Margin" Value="0,48,0,0"/>
                        <Setter Target="btnExpand.Visibility" Value="Collapsed"/>
                    </VisualState.Setters>
                </VisualState>
            </VisualStateGroup>
            <VisualStateGroup>
                <VisualState>
                    <VisualState.StateTriggers>
                        <AdaptiveTrigger MinWindowWidth="0"/>
                    </VisualState.StateTriggers>
                </VisualState>
                <VisualState>
                    <VisualState.StateTriggers>
                        <AdaptiveTrigger MinWindowWidth="500"/>
                    </VisualState.StateTriggers>
                    <VisualState.Setters>
                        <Setter Target="Show.Width" Value="376*"/>
                        <Setter Target="Show.MaxWidth" Value="376"/>
                        <Setter Target="Hide.Width" Value="*"/>
                        <!--<Setter Target="BackgroundElement.BorderThickness" Value="1"/>
                             <Setter Target="BackgroundElement.Margin" Value="8"/>-->
                    </VisualState.Setters>
                </VisualState>
            </VisualStateGroup>
        </VisualStateManager.VisualStateGroups>
        <Grid.RowDefinitions>
            <RowDefinition Height="Auto" />
            <RowDefinition Height="Auto" />
            <RowDefinition />
            <RowDefinition Height="Auto"/>
            <RowDefinition x:Name="KeyboardPlaceholder" Height="Auto"/>
        </Grid.RowDefinitions>
        <Grid Padding="0,0,0,4" VerticalAlignment="Bottom" Grid.RowSpan="4">
            <Grid.ColumnDefinitions>
                <ColumnDefinition x:Name="Show"/>
                <ColumnDefinition x:Name="Hide" Width="0"/>
            </Grid.ColumnDefinitions>
            <Border x:Name="FlyoutArea" MinHeight="{ThemeResource AppBarThemeCompactHeight}"/>
        </Grid>

        <controls:ContentPageHeader x:Name="Header">
            <Grid>
                <Grid x:Name="InfoPanel">
                    <Grid.ColumnDefinitions>
                        <ColumnDefinition/>
                        <ColumnDefinition Width="Auto"/>
                        <ColumnDefinition Width="Auto"/>
                    </Grid.ColumnDefinitions>
                    <Button x:Name="btnDialogInfo"
                            Click="btnDialogInfo_Click"
                            Style="{StaticResource EmptyButtonStyle}"
                            Padding="0,0,48,0"
                            Grid.ColumnSpan="3">
                        <Button.Content>
                            <Grid>
                                <TextBlock Text="Saved Messages" VerticalAlignment="Center" Margin="12,0" Visibility="{x:Bind ViewModel.WithUser.IsSelf, Mode=OneWay, Converter={StaticResource BooleanToVisibilityConverter}, FallbackValue=Collapsed}" Style="{StaticResource BaseTextBlockStyle}"/>

                                <Grid Visibility="{x:Bind ViewModel.WithUser.IsSelf, Mode=OneWay, Converter={StaticResource BooleanToVisibilityConverter}, ConverterParameter=invert, FallbackValue=Visible}">
                                    <Grid.ColumnDefinitions>
                                        <ColumnDefinition Width="Auto"/>
                                        <ColumnDefinition/>
                                        <ColumnDefinition Width="Auto"/>
                                    </Grid.ColumnDefinitions>
                                    <controls:ProfilePictureView Source="{x:Bind ViewModel.With.PhotoSelf, Mode=OneWay, Converter={StaticResource DefaultPhotoConverter}}" Width="36" Height="36" Margin="12,0" IsHitTestVisible="False"/>

                                    <StackPanel Orientation="Vertical" VerticalAlignment="Center" Grid.Column="1">
                                        <TextBlock x:Name="tblDialogName"
                                                   Text="{x:Bind ViewModel.With.DisplayName, Mode=OneWay}"
                                                   Style="{StaticResource BaseTextBlockStyle}"
                                                   TextWrapping="NoWrap"
                                                   TextTrimming="CharacterEllipsis"
                                                   MaxLines="1"/>
                                        <Grid Visibility="{x:Bind ViewModel.LastSeen, Mode=OneWay, Converter={StaticResource NullToVisibilityConverter}}">
                                            <TextBlock x:Name="tblDialogStatus"
                                                       Visibility="{x:Bind ViewModel.Dialog.IsTyping, Mode=OneWay, Converter={StaticResource BooleanToVisibilityConverter}, ConverterParameter=invert}"
                                                       Foreground="{ThemeResource SystemControlForegroundBaseMediumBrush}"
                                                       Style="{StaticResource CaptionTextBlockStyle}"
                                                       Text="{x:Bind ViewModel.LastSeen, Mode=OneWay}" />
                                            <StackPanel Orientation="Horizontal" Visibility="{x:Bind (Visibility)ViewModel.Dialog.IsTyping, Mode=OneWay}">
                                                <!--<ProgressRing IsActive="{x:Bind ViewModel.IsTyping, Mode=OneWay}" VerticalAlignment="Bottom" Margin="0,0,4,2" Style="{StaticResource UploadProgressRingStyle}"/>-->
                                                <TextBlock Text="{x:Bind ViewModel.Dialog.TypingSubtitle, Mode=OneWay}"
                                                           Foreground="{ThemeResource SystemControlHighlightAccentBrush}"
                                                           Style="{StaticResource CaptionTextBlockStyle}"/>
                                                <ProgressRing IsActive="{x:Bind ViewModel.Dialog.IsTyping, Mode=OneWay}" Style="{StaticResource TypingProgressRingStyle}"/>
                                            </StackPanel>
                                        </Grid>
                                    </StackPanel>

                                    <Border Visibility="{x:Bind (Visibility)ViewModel.IsPhoneCallsAvailable,Mode=OneWay}" Width="48" Grid.Column="2"/>
                                </Grid>
                            </Grid>
                        </Button.Content>
                    </Button>

                    <controls:GlyphButton
                        Command="{x:Bind ViewModel.CallCommand}"
                        Visibility="{x:Bind (Visibility)ViewModel.IsPhoneCallsAvailable, Mode=OneWay}"
                        Foreground="{ThemeResource SystemControlForegroundAccentBrush}"
                        Glyph="&#xE13A;"
                        Grid.Column="1"/>

                    <Button x:Name="btnOptions"
                            Padding="16,23,16,0"
                            Style="{StaticResource EllipsisButton}"
                            Grid.Column="2">
                        <FontIcon x:Name="EllipsisIcon"
                                  VerticalAlignment="Center"
                                  FontFamily="{ThemeResource SymbolThemeFontFamily}"
                                  FontSize="16"
                                  Glyph="&#xE10C;"
                                  Height="{ThemeResource AppBarExpandButtonCircleDiameter}" />
                        <Button.Flyout>
                            <MenuFlyout>
                                <MenuFlyoutItem x:Uid="DialogPage_SearchFlyoutItem" Style="{StaticResource IconMenuFlyoutItemStyle}"
                                                Command="{x:Bind ViewModel.SearchCommand}"
                                                Text="Search"
                                                Tag="&#xE11A;"/>
                                <MenuFlyoutItem x:Uid="DialogPage_ManageFlyoutItem" Style="{StaticResource IconMenuFlyoutItemStyle}"
                                                Click="Manage_Click"
                                                Text="Manage"
                                                Tag="&#xE133;"
                                                MinWidth="120"/>

                                <MenuFlyoutItem x:Uid="DialogPage_ShareContactFlyoutItem" Style="{StaticResource IconMenuFlyoutItemStyle}"
                                                Command="{x:Bind ViewModel.ShareContactCommand}"
                                                Visibility="{x:Bind (Visibility)ViewModel.IsShareContactAvailable, Mode=OneWay}"
                                                Tag="&#xE8D4;"
                                                Text="Share my contact"/>
                                <MenuFlyoutItem x:Uid="DialogPage_AddToContactFlyoutItem"  Style="{StaticResource IconMenuFlyoutItemStyle}"
                                                Command="{x:Bind ViewModel.AddContactCommand}"
                                                Visibility="{x:Bind (Visibility)ViewModel.IsAddContactAvailable, Mode=OneWay}"
                                                Tag="&#xE8D4;"
                                                Text="Add to contacts"/>

                                <MenuFlyoutItem x:Uid="DialogPage_PinChatFlyoutItem" Style="{StaticResource IconMenuFlyoutItemStyle}"
                                                Command="{x:Bind ViewModel.PinChatCommand}"
                                                Visibility="{x:Bind (Visibility)ViewModel.CanPinChat, Mode=OneWay}"
                                                Tag="&#xE718;"
                                                Text="Pin to Start"/>
                                <MenuFlyoutItem x:Uid="DialogPage_UnpinChatFlyoutItem"  Style="{StaticResource IconMenuFlyoutItemStyle}"
                                                Command="{x:Bind ViewModel.UnpinChatCommand}"
                                                Visibility="{x:Bind (Visibility)ViewModel.CanUnpinChat, Mode=OneWay}"
                                                Tag="&#xE77A;"
                                                Text="Unpin from Start"/>
                            </MenuFlyout>
                        </Button.Flyout>
                    </Button>
                </Grid>
            
                <Grid x:Name="ManagePanel" Background="{ThemeResource TelegramBackgroundTitlebarBrush}" Visibility="Collapsed" Grid.ColumnSpan="3">
                    <Grid.ColumnDefinitions>
                        <ColumnDefinition Width="Auto"/>
                        <ColumnDefinition Width="Auto"/>
                        <ColumnDefinition/>
                        <ColumnDefinition Width="Auto"/>
                    </Grid.ColumnDefinitions>
                    <Button Command="{Binding MessagesForwardCommand}" Margin="12,0,4,0" Style="{StaticResource AccentButtonStyle}">
                        <StackPanel Orientation="Horizontal">
                            <TextBlock Text="Forward" VerticalAlignment="Center"/>
                            <ContentControl Content="{x:Bind ViewModel.SelectedItems.Count, Mode=OneWay}" Height="32" Padding="0,6,4,6" Margin="12,-6,0,-6">
                                <ContentControl.ContentTransitions>
                                    <TransitionCollection>
                                        <EntranceThemeTransition/>
                                    </TransitionCollection>
                                </ContentControl.ContentTransitions>
                                <ContentControl.Clip>
                                    <RectangleGeometry Rect="0,0,200,32"/>
                                </ContentControl.Clip>
                            </ContentControl>
                        </StackPanel>
                    </Button>
                    <Button Command="{Binding MessagesDeleteCommand}" Margin="4,0,12,0" Style="{StaticResource AccentButtonStyle}" Grid.Column="1">
                        <StackPanel Orientation="Horizontal">
                            <TextBlock Text="Delete" VerticalAlignment="Center"/>
                            <ContentControl Content="{x:Bind ViewModel.SelectedItems.Count, Mode=OneWay}" Height="32" Padding="0,6,4,6" Margin="12,-6,0,-6">
                                <ContentControl.ContentTransitions>
                                    <TransitionCollection>
                                        <EntranceThemeTransition/>
                                    </TransitionCollection>
                                </ContentControl.ContentTransitions>
                                <ContentControl.Clip>
                                    <RectangleGeometry Rect="0,0,200,32"/>
                                </ContentControl.Clip>
                            </ContentControl>
                        </StackPanel>
                    </Button>

                    <controls:GlyphButton Click="Manage_Click" Glyph="&#xE10A;" Grid.Column="3"/>
                </Grid>
            </Grid>
        </controls:ContentPageHeader>

        <controls:DialogSearchToolBar
            DataContext="{x:Bind ViewModel.Search, Mode=OneWay}"
            Visibility="{x:Bind ViewModel.Search, Mode=OneWay, Converter={StaticResource NullToVisibilityConverter}}"
            Grid.RowSpan="3"
            Canvas.ZIndex="100000"/>

        <Border Visibility="{x:Bind StickersPanel.Visibility, Mode=OneWay}" IsHitTestVisible="False">
            <Border x:Name="HeaderOverlay" Background="#99000000" Visibility="Collapsed"/>
        </Border>

        <Grid Grid.Row="2">
            <controls:BubbleListView x:Name="Messages"
                                     ItemsSource="{x:Bind ViewModel.Items}"
                                     ItemTemplateSelector="{StaticResource MessageTemplateSelector}"
                                     ItemContainerTransitions="{x:Null}"
                                     ShowsScrollingPlaceholders="False"
                                     SelectionMode="{x:Bind ViewModel.SelectionMode, Mode=TwoWay}"
                                     SelectionChanged="List_SelectionChanged"
                                     Grid.ColumnSpan="2">
                <ListView.ItemsPanel>
                    <ItemsPanelTemplate>
                        <ItemsStackPanel Loading="ItemsStackPanel_Loading"
                                         ItemsUpdatingScrollMode="KeepItemsInView"
                                         VerticalAlignment="Bottom" />
                    </ItemsPanelTemplate>
                </ListView.ItemsPanel>
                <ListView.ItemContainerStyleSelector>
                    <selectors:MessageStyleSelector GroupedItems="{x:Bind ViewModel.GroupedItems}">
                        <selectors:MessageStyleSelector.MessageStyle>
                            <Style TargetType="ListViewItem">
                                <Setter Property="FontFamily" Value="{ThemeResource ContentControlThemeFontFamily}" />
                                <Setter Property="FontSize" Value="{ThemeResource ControlContentThemeFontSize}" />
                                <Setter Property="Background" Value="Transparent"/>
                                <Setter Property="Foreground" Value="{ThemeResource SystemControlForegroundBaseHighBrush}" />
                                <Setter Property="TabNavigation" Value="Local"/>
                                <Setter Property="IsHoldingEnabled" Value="True"/>
                                <Setter Property="Padding" Value="12,0,12,0"/>
                                <Setter Property="HorizontalContentAlignment" Value="Stretch"/>
                                <Setter Property="VerticalContentAlignment" Value="Stretch"/>
                                <Setter Property="MinWidth" Value="{ThemeResource ListViewItemMinWidth}"/>
                                <Setter Property="MinHeight" Value="0"/>
                                <Setter Property="Template">
                                    <Setter.Value>
                                        <ControlTemplate TargetType="ListViewItem">
                                            <ListViewItemPresenter
                                                ContentTransitions="{TemplateBinding ContentTransitions}"
                                                SelectionCheckMarkVisualEnabled="True"
                                                CheckBrush="{ThemeResource SystemControlForegroundBaseMediumHighBrush}"
                                                CheckBoxBrush="{ThemeResource SystemControlForegroundBaseMediumHighBrush}"
                                                DragBackground="{ThemeResource ListViewItemDragBackgroundThemeBrush}"
                                                DragForeground="{ThemeResource ListViewItemDragForegroundThemeBrush}"
                                                FocusBorderBrush="{ThemeResource SystemControlForegroundAltHighBrush}"
                                                FocusSecondaryBorderBrush="{ThemeResource SystemControlForegroundBaseHighBrush}"
                                                PlaceholderBackground="{ThemeResource ListViewItemPlaceholderBackgroundThemeBrush}"
                                                PointerOverBackground="Transparent"
                                                PointerOverForeground="{ThemeResource SystemControlHighlightAltBaseHighBrush}"
                                                SelectedBackground="{ThemeResource SystemControlHighlightListAccentLowBrush}"
                                                SelectedForeground="{ThemeResource SystemControlHighlightAltBaseHighBrush}"
                                                SelectedPointerOverBackground="{ThemeResource SystemControlHighlightListAccentMediumBrush}"
                                                PressedBackground="Transparent"
                                                SelectedPressedBackground="{ThemeResource SystemControlHighlightListAccentHighBrush}"
                                                DisabledOpacity="{ThemeResource ListViewItemDisabledThemeOpacity}"
                                                DragOpacity="{ThemeResource ListViewItemDragThemeOpacity}"
                                                ReorderHintOffset="{ThemeResource ListViewItemReorderHintThemeOffset}"
                                                HorizontalContentAlignment="{TemplateBinding HorizontalContentAlignment}"
                                                VerticalContentAlignment="{TemplateBinding VerticalContentAlignment}"
                                                ContentMargin="{TemplateBinding Padding}"
                                                CheckMode="Inline"/>
                                        </ControlTemplate>
                                    </Setter.Value>
                                </Setter>
                            </Style>
                        </selectors:MessageStyleSelector.MessageStyle>
                        <selectors:MessageStyleSelector.ServiceStyle>
                            <Style TargetType="ListViewItem">
                                <Setter Property="FontFamily" Value="{ThemeResource ContentControlThemeFontFamily}" />
                                <Setter Property="FontSize" Value="{ThemeResource ControlContentThemeFontSize}" />
                                <Setter Property="Background" Value="Transparent"/>
                                <Setter Property="Foreground" Value="{ThemeResource SystemControlForegroundBaseHighBrush}" />
                                <Setter Property="TabNavigation" Value="Local"/>
                                <Setter Property="IsHoldingEnabled" Value="True"/>
                                <Setter Property="Padding" Value="12,0,12,0"/>
                                <Setter Property="HorizontalContentAlignment" Value="Stretch"/>
                                <Setter Property="VerticalContentAlignment" Value="Stretch"/>
                                <Setter Property="MinWidth" Value="{ThemeResource ListViewItemMinWidth}"/>
                                <Setter Property="MinHeight" Value="0"/>
                                <Setter Property="Template">
                                    <Setter.Value>
                                        <ControlTemplate TargetType="ListViewItem">
                                            <ListViewItemPresenter
                                                ContentTransitions="{TemplateBinding ContentTransitions}"
                                                SelectionCheckMarkVisualEnabled="False"
                                                CheckBrush="{x:Null}"
                                                CheckBoxBrush="{x:Null}"
                                                DragBackground="{ThemeResource ListViewItemDragBackgroundThemeBrush}"
                                                DragForeground="{ThemeResource ListViewItemDragForegroundThemeBrush}"
                                                FocusBorderBrush="{ThemeResource SystemControlForegroundAltHighBrush}"
                                                FocusSecondaryBorderBrush="{ThemeResource SystemControlForegroundBaseHighBrush}"
                                                PlaceholderBackground="{ThemeResource ListViewItemPlaceholderBackgroundThemeBrush}"
                                                PointerOverBackground="Transparent"
                                                PointerOverForeground="{ThemeResource SystemControlHighlightAltBaseHighBrush}"
                                                SelectedBackground="Transparent"
                                                SelectedForeground="{ThemeResource SystemControlForegroundBaseHighBrush}"
                                                SelectedPointerOverBackground="{ThemeResource SystemControlHighlightListLowBrush}"
                                                PressedBackground="Transparent"
                                                SelectedPressedBackground="{ThemeResource SystemControlHighlightListMediumBrush}"
                                                DisabledOpacity="{ThemeResource ListViewItemDisabledThemeOpacity}"
                                                DragOpacity="{ThemeResource ListViewItemDragThemeOpacity}"
                                                ReorderHintOffset="{ThemeResource ListViewItemReorderHintThemeOffset}"
                                                HorizontalContentAlignment="{TemplateBinding HorizontalContentAlignment}"
                                                VerticalContentAlignment="{TemplateBinding VerticalContentAlignment}"
                                                ContentMargin="{TemplateBinding Padding}"
                                                CheckMode="Overlay"/>
                                        </ControlTemplate>
                                    </Setter.Value>
                                </Setter>
                            </Style>
                        </selectors:MessageStyleSelector.ServiceStyle>
                        <selectors:MessageStyleSelector.GroupStyle>
                            <Style TargetType="controls:BubbleListViewItem">
                                <Setter Property="FontFamily" Value="{ThemeResource ContentControlThemeFontFamily}" />
                                <Setter Property="FontSize" Value="{ThemeResource ControlContentThemeFontSize}" />
                                <Setter Property="Background" Value="Transparent"/>
                                <Setter Property="Foreground" Value="{ThemeResource SystemControlForegroundBaseHighBrush}" />
                                <Setter Property="TabNavigation" Value="Local"/>
                                <Setter Property="IsHoldingEnabled" Value="True"/>
                                <Setter Property="Padding" Value="12,0,12,0"/>
                                <Setter Property="HorizontalContentAlignment" Value="Stretch"/>
                                <Setter Property="VerticalContentAlignment" Value="Stretch"/>
                                <Setter Property="MinWidth" Value="0"/>
                                <Setter Property="MinHeight" Value="0"/>
                                <Setter Property="Template">
                                    <Setter.Value>
                                        <ControlTemplate TargetType="controls:BubbleListViewItem">
                                            <ListViewItemPresenter ContentTransitions="{TemplateBinding ContentTransitions}"
                                                                   Control.IsTemplateFocusTarget="True"
                                                                   FocusVisualMargin="{TemplateBinding FocusVisualMargin}"
                                                                   FocusVisualPrimaryBrush="{TemplateBinding FocusVisualPrimaryBrush}"
                                                                   FocusVisualPrimaryThickness="{TemplateBinding FocusVisualPrimaryThickness}"
                                                                   FocusVisualSecondaryBrush="{TemplateBinding FocusVisualSecondaryBrush}"
                                                                   FocusVisualSecondaryThickness="{TemplateBinding FocusVisualSecondaryThickness}"
                                                                   SelectionCheckMarkVisualEnabled="{ThemeResource GridViewItemSelectionCheckMarkVisualEnabled}"
                                                                   CheckBrush="{ThemeResource GridViewItemCheckBrush}"
                                                                   CheckBoxBrush="{ThemeResource GridViewItemCheckBoxBrush}"
                                                                   DragBackground="{ThemeResource GridViewItemDragBackground}"
                                                                   DragForeground="{ThemeResource GridViewItemDragForeground}"
                                                                   FocusBorderBrush="{ThemeResource GridViewItemFocusBorderBrush}"
                                                                   FocusSecondaryBorderBrush="{ThemeResource GridViewItemFocusSecondaryBorderBrush}"
                                                                   PlaceholderBackground="{ThemeResource GridViewItemPlaceholderBackground}"
                                                                   PointerOverBackground="{ThemeResource GridViewItemBackgroundPointerOver}"
                                                                   PointerOverForeground="{ThemeResource GridViewItemForegroundPointerOver}"
                                                                   SelectedBackground="{ThemeResource GridViewItemBackgroundSelected}"
                                                                   SelectedForeground="{ThemeResource GridViewItemForegroundSelected}"
                                                                   SelectedPointerOverBackground="{ThemeResource GridViewItemBackgroundSelectedPointerOver}"
                                                                   PressedBackground="{ThemeResource GridViewItemBackgroundPressed}"
                                                                   SelectedPressedBackground="{ThemeResource GridViewItemBackgroundSelectedPressed}"
                                                                   DisabledOpacity="{ThemeResource ListViewItemDisabledThemeOpacity}"
                                                                   DragOpacity="{ThemeResource ListViewItemDragThemeOpacity}"
                                                                   ReorderHintOffset="{ThemeResource GridViewItemReorderHintThemeOffset}"
                                                                   HorizontalContentAlignment="{TemplateBinding HorizontalContentAlignment}"
                                                                   VerticalContentAlignment="{TemplateBinding VerticalContentAlignment}"
                                                                   ContentMargin="{TemplateBinding ContentMargin}"
                                                                   Margin="{TemplateBinding Padding}"
                                                                   CheckMode="{ThemeResource GridViewItemCheckMode}" />
                                        </ControlTemplate>
                                    </Setter.Value>
                                </Setter>
                            </Style>
                        </selectors:MessageStyleSelector.GroupStyle>
                    </selectors:MessageStyleSelector>
                </ListView.ItemContainerStyleSelector>
                <ListView.Header>
                    <Grid Padding="0,48,0,0">
                        <Grid.RowDefinitions>
                            <RowDefinition/>
                            <RowDefinition Height="Auto"/>
                        </Grid.RowDefinitions>
                        <StackPanel Visibility="{x:Bind ConvertBotInfo(ViewModel.FullUser.BotInfo, ViewModel.IsLastSliceLoaded), Mode=OneWay, FallbackValue=Collapsed}"
                                    Padding="{ThemeResource MessageContentPadding}"
                                    Background="{ThemeResource MessageBackgroundBrush}"
                                    BorderBrush="{ThemeResource MessageBorderBrush}"
                                    BorderThickness="0,0,0,2"
                                    VerticalAlignment="Center"
                                    MaxWidth="360"
                                    Margin="12,12,12,8">
                            <TextBlock Text="What can this bot do?" Style="{StaticResource BaseTextBlockStyle}"/>
                            <TextBlock common:MessageHelper.Text="{x:Bind ViewModel.FullUser.BotInfo.Description, Mode=OneWay}" Style="{StaticResource BodyTextBlockStyle}"/>
                        </StackPanel>
                        <Border Height="4" Grid.Row="1"/>
                    </Grid>
                </ListView.Header>
                <ListView.Footer>
                    <Border Height="8"/>
                </ListView.Footer>
                <!--<ListView.GroupStyle>
                     <GroupStyle>
                     <GroupStyle.HeaderTemplateSelector>
                     <selectors:MessageGroupTemplateSelector>
                     <selectors:MessageGroupTemplateSelector.ChatFriendMessageTemplate>
                     <DataTemplate x:DataType="viewmodels:MessageGroup">
                     <Grid>
                     <Ellipse Width="32" Height="32" Fill="Red" Margin="12,12,0,0"/>
                     <Border CornerRadius="32" Width="32" Height="32" Margin="12,12,0,0">
                     <Border.Background>
                     <ImageBrush ImageSource="{x:Bind From.Photo, Converter={StaticResource DefaultPhotoConverter}, Mode=OneWay}"/>
                     </Border.Background>
                     </Border>
                     </Grid>
                     </DataTemplate>
                     </selectors:MessageGroupTemplateSelector.ChatFriendMessageTemplate>
                     <selectors:MessageGroupTemplateSelector.PlaceholderMessageTemplate>
                     <DataTemplate>
                     <Rectangle Width="44"/>
                     </DataTemplate>
                     </selectors:MessageGroupTemplateSelector.PlaceholderMessageTemplate>
                     </selectors:MessageGroupTemplateSelector>
                     </GroupStyle.HeaderTemplateSelector>
                     </GroupStyle>
                     </ListView.GroupStyle>-->
            </controls:BubbleListView>

            <Border Visibility="{x:Bind ConvertIsEmpty(ViewModel.IsEmpty, ViewModel.WithUser.IsSelf, ViewModel.WithUser.IsBot, x:False), Mode=OneWay, FallbackValue=Collapsed}" Background="{ThemeResource MessageServiceBackgroundBrush}" HorizontalAlignment="Center" VerticalAlignment="Center" Padding="12,5,12,7" Margin="12" CornerRadius="{ThemeResource MessageServiceCornerRadius}">
                <TextBlock Text="{x:Bind ConvertEmptyText(ViewModel.WithUser.Id), Mode=OneWay, FallbackValue=Collapsed}" Foreground="White" Style="{ThemeResource CaptionTextBlockStyle}"/>
            </Border>

            <StackPanel Visibility="{x:Bind ConvertIsEmpty(ViewModel.IsEmpty, ViewModel.WithUser.IsSelf, ViewModel.WithUser.IsBot, x:True), Mode=OneWay, FallbackValue=Collapsed}" Background="{ThemeResource MessageServiceBackgroundBrush}" HorizontalAlignment="Center" VerticalAlignment="Center" Padding="12,6,12,6" Margin="12" CornerRadius="{ThemeResource MessageServiceCornerRadius}">
                <FontIcon Glyph="&#xE753;" Foreground="White" FontSize="64"/>
                <TextBlock Text="Your cloud storage" Foreground="White" Style="{StaticResource BaseTextBlockStyle}"/>
                <TextBlock Foreground="White" Style="{ThemeResource BodyTextBlockStyle}">
                    <Run Text="• Forward messages here to save them"/>
                    <LineBreak/>
                    <Run Text="• Send media and files to store them"/>
                    <LineBreak/>
                    <Run Text="• Access this chat from any device"/>
                    <LineBreak/>
                    <Run Text="• Use search to quickly find things"/>
                </TextBlock>
            </StackPanel>

            <!--<Border Visibility="{x:Bind (Visibility)ViewModel.IsEmpty, Mode=OneWay}" HorizontalAlignment="Center" VerticalAlignment="Center" CornerRadius="18">
                 <ProgressRing Width="36" Height="36" IsActive="{x:Bind ViewModel.IsEmpty, Mode=OneWay}" Foreground="White" Background="{ThemeResource MessageServiceBackgroundBrush}" Style="{StaticResource SkypeProgressRingStyle}"/>
                 </Border>-->

            <StackPanel>
<<<<<<< HEAD
                <controls:PlaybackHeader/>

                <Grid x:Name="PinnedMessage"
                        Visibility="{x:Bind ViewModel.PinnedMessage, Converter={StaticResource NullToVisibilityConverter}, Mode=OneWay}"
                        Background="{ThemeResource TelegramBackgroundSubtitleBarBrush}"
                        MinHeight="{ThemeResource AppBarThemeCompactHeight}"
                        Grid.Row="1">
                    <Grid.ColumnDefinitions>
                        <ColumnDefinition />
                        <ColumnDefinition Width="48"/>
                    </Grid.ColumnDefinitions>

                    <Button x:Name="btnPinnedMessage" Command="{Binding PinnedCommand}" Padding="0,0,48,0" Style="{StaticResource EmptyButtonStyle}" Grid.ColumnSpan="2">
                        <messages:MessageReference Click="Reply_Click" Title="Pinned message" Message="{x:Bind ViewModel.PinnedMessage.SelfBase, Mode=OneWay}" VerticalAlignment="Stretch" Margin="0" Padding="12,6" IsHitTestVisible="False"/>
                    </Button>

                    <controls:GlyphButton Command="{x:Bind ViewModel.UnpinMessageCommand}" Glyph="&#xE10A;" FontSize="16" Grid.Column="1"/>

                    <Border BorderThickness="0,0,0,1" BorderBrush="{ThemeResource SystemControlForegroundBaseLowBrush}" IsHitTestVisible="False" VerticalAlignment="Bottom" Grid.ColumnSpan="2"/>
                </Grid>
                <Grid x:Name="InformativeMessage"
                        Visibility="{x:Bind ViewModel.InformativeMessage, Converter={StaticResource NullToVisibilityConverter}, Mode=OneWay}"
                        Background="{ThemeResource TelegramBackgroundSubtitleBarBrush}"
                        MinHeight="{ThemeResource AppBarThemeCompactHeight}"
                        Grid.Row="1">
                    <messages:MessageReference Message="{x:Bind ViewModel.InformativeMessage, Mode=TwoWay}" VerticalAlignment="Stretch" Margin="0" Padding="12,6" IsHitTestVisible="False"/>

                    <Border BorderThickness="0,0,0,1" BorderBrush="{ThemeResource SystemControlForegroundBaseLowBrush}" IsHitTestVisible="False" VerticalAlignment="Bottom" Grid.ColumnSpan="2"/>
=======
                <Grid>
                    <Grid x:Name="PinnedMessage"
                          Visibility="{x:Bind ViewModel.PinnedMessage, Converter={StaticResource NullToVisibilityConverter}, Mode=OneWay}"
                          Background="{ThemeResource TelegramBackgroundSubtitleBarBrush}"
                          MinHeight="{ThemeResource AppBarThemeCompactHeight}"
                          Grid.Row="1">
                        <Grid.ColumnDefinitions>
                            <ColumnDefinition />
                            <ColumnDefinition Width="48"/>
                        </Grid.ColumnDefinitions>

                        <Button x:Name="btnPinnedMessage" Command="{Binding PinnedCommand}" Padding="0,0,48,0" Style="{StaticResource EmptyButtonStyle}" Grid.ColumnSpan="2">
                            <messages:MessageReference x:Uid="DialogPage_btnPinnedMessage" Click="Reply_Click" Title="Pinned message" Message="{x:Bind ViewModel.PinnedMessage.SelfBase, Mode=OneWay}" VerticalAlignment="Stretch" Margin="0" Padding="12,6" IsHitTestVisible="False"/>
                        </Button>

                        <controls:GlyphButton Command="{x:Bind ViewModel.UnpinMessageCommand}" Glyph="&#xE10A;" FontSize="16" Grid.Column="1"/>

                        <Border BorderThickness="0,0,0,1" BorderBrush="{ThemeResource SystemControlForegroundBaseLowBrush}" IsHitTestVisible="False" VerticalAlignment="Bottom" Grid.ColumnSpan="2"/>
                    </Grid>
                    <Grid x:Name="InformativeMessage"
                          Visibility="{x:Bind ViewModel.InformativeMessage, Converter={StaticResource NullToVisibilityConverter}, Mode=OneWay}"
                          Background="{ThemeResource TelegramBackgroundSubtitleBarBrush}"
                          MinHeight="{ThemeResource AppBarThemeCompactHeight}"
                          Grid.Row="1">
                        <messages:MessageReference Message="{x:Bind ViewModel.InformativeMessage, Mode=TwoWay}" VerticalAlignment="Stretch" Margin="0" Padding="12,6" IsHitTestVisible="False"/>

                        <Border BorderThickness="0,0,0,1" BorderBrush="{ThemeResource SystemControlForegroundBaseLowBrush}" IsHitTestVisible="False" VerticalAlignment="Bottom" Grid.ColumnSpan="2"/>
                    </Grid>
>>>>>>> b5fb78a7
                </Grid>

                <Grid Visibility="{x:Bind (Visibility)ViewModel.IsReportSpam, Mode=OneWay}"
                      Background="{ThemeResource TelegramBackgroundSubtitleBarBrush}">
                    <Grid.ColumnDefinitions>
                        <ColumnDefinition />
                        <ColumnDefinition Width="48"/>
                    </Grid.ColumnDefinitions>

                    <Button Command="{x:Bind ViewModel.ReportSpamCommand}" HorizontalContentAlignment="Center" VerticalContentAlignment="Center" Style="{StaticResource EmptyButtonStyle}" Grid.ColumnSpan="2">
                        <TextBlock x:Uid="DialogPage_ReportSpamTextBlock" Text="Report spam" Foreground="{ThemeResource SystemControlHighlightAccentBrush}" Style="{StaticResource CaptionTextBlockStyle}"/>
                    </Button>

                    <controls:GlyphButton Command="{x:Bind ViewModel.HideReportSpamCommand}" Glyph="&#xE10A;" FontSize="16" Height="32" Grid.Column="1"/>

                    <Border BorderThickness="0,0,0,1" BorderBrush="{ThemeResource SystemControlForegroundBaseLowBrush}" IsHitTestVisible="False" Grid.ColumnSpan="2"/>
                </Grid>

                <controls:SimpleButton Click="Date_Click" x:Name="DateHeader" Visibility="Collapsed" Margin="0,8,0,2" HorizontalAlignment="Center" CornerRadius="{ThemeResource MessageServiceCornerRadius}" Grid.ColumnSpan="2">
                    <Border Background="{ThemeResource MessageServiceBackgroundBrush}" HorizontalAlignment="Center" Padding="12,5,12,7" CornerRadius="{ThemeResource MessageServiceCornerRadius}">
                        <RichTextBlock x:Name="DateHeaderLabel" IsTextSelectionEnabled="False" Foreground="White" TextAlignment="Center" Style="{ThemeResource CaptionRichTextBlockStyle}"/>
                    </Border>
                </controls:SimpleButton>
            </StackPanel>

            <StackPanel VerticalAlignment="Bottom" HorizontalAlignment="Right" Margin="0,6">
                <StackPanel Visibility="{x:Bind ViewModel.Dialog.UnreadMentionsCount, Mode=OneWay, Converter={StaticResource BooleanToVisibilityConverter}, FallbackValue=Collapsed}"
                            RightTapped="Mentions_RightTapped">
                    <Border  Background="{ThemeResource TelegramDialogUnreadBadgeBrush}"
                             MinWidth="20"
                             Height="20"
                             CornerRadius="10"
                             HorizontalAlignment="Center"
                             Margin="0,0,0,-12"
                             Canvas.ZIndex="1">
                        <TextBlock Text="{x:Bind ViewModel.Dialog.UnreadMentionsCount, Mode=OneWay}"
                                   Style="{ThemeResource CaptionTextBlockStyle}"
                                   Foreground="{ThemeResource TelegramDialogUnreadLabelBrush}"
                                   TextAlignment="Center"
                                   Margin="4,2,4,0"/>
                    </Border>
                    <Border Background="{ThemeResource TelegramBackgroundSubtitleBarBrush}"
                            BorderBrush="{ThemeResource SystemControlForegroundBaseLowBrush}"
                            Visibility="{x:Bind ViewModel.Dialog.UnreadMentionsCount, Mode=OneWay, Converter={StaticResource BooleanToVisibilityConverter}}"
                            BorderThickness="1"
                            CornerRadius="24"
                            Margin="12,6"
                            Height="38"
                            Width="38"
                            Grid.ColumnSpan="2">
                        <controls:GlyphButton Command="{x:Bind ViewModel.NextMentionCommand}" FontFamily="{ThemeResource ContentControlThemeFontFamily}" FontSize="20" Width="36" Height="36" Glyph="@" CornerRadius="24" Padding="0,0,0,4"/>
                    </Border>
                </StackPanel>

                <StackPanel x:Name="Arrow" Visibility="Collapsed">
                    <Border  Background="{ThemeResource TelegramDialogUnreadBadgeBrush}"
                             Visibility="Collapsed"
                             MinWidth="20"
                             Height="20"
                             CornerRadius="10"
                             HorizontalAlignment="Center"
                             Margin="0,6,0,-12"
                             Canvas.ZIndex="1">
                        <TextBlock Text="{x:Bind ViewModel.Dialog.UnreadCount, Mode=OneWay}"
                                   Style="{ThemeResource CaptionTextBlockStyle}"
                                   Foreground="{ThemeResource TelegramDialogUnreadLabelBrush}"
                                   TextAlignment="Center"
                                   Margin="4,2,4,0"/>
                    </Border>
                    <Border Background="{ThemeResource TelegramBackgroundSubtitleBarBrush}"
                            BorderBrush="{ThemeResource SystemControlForegroundBaseLowBrush}"
                            BorderThickness="1"
                            CornerRadius="24"
                            Margin="12,6"
                            Height="38"
                            Width="38"
                            Grid.ColumnSpan="2">
                        <controls:GlyphButton Command="{x:Bind ViewModel.PreviousSliceCommand}" FontSize="16" Width="36" Height="36" Glyph="&#xE74B;" CornerRadius="24"/>
                    </Border>
                </StackPanel>
            </StackPanel>

            <Grid Visibility="{x:Bind ViewModel.Search, Mode=OneWay, Converter={StaticResource NullToVisibilityConverter}, ConverterParameter=invert}">
                <views:InlineBotResultsView ItemClick="InlineBotResults_ItemClick" VerticalAlignment="Bottom"/>
                <controls:ZoomableGridView
                    ItemsSource="{x:Bind ViewModel.StickerPack, Mode=OneWay}"
                    Visibility="{x:Bind ViewModel.StickerPack, Mode=OneWay, Converter={StaticResource NullToVisibilityConverter}}"
                    AllowFocusOnInteraction="False"
                    IsItemClickEnabled="True"
                    ItemClick="Stickers_ItemClick"
                    SelectionMode="None"
                    ScrollViewer.VerticalScrollBarVisibility="Disabled"
                    ScrollViewer.VerticalScrollMode="Disabled"
                    ScrollViewer.IsVerticalRailEnabled="False"
                    ScrollViewer.HorizontalScrollBarVisibility="Auto"
                    ScrollViewer.HorizontalScrollMode="Auto"
                    ScrollViewer.IsHorizontalRailEnabled="True"
                    VerticalAlignment="Bottom"
                    Padding="8,0"
                    Background="{ThemeResource ApplicationPageBackgroundThemeBrush}"
                    BorderBrush="{ThemeResource SystemControlForegroundBaseLowBrush}"
                    Style="{StaticResource ZoomableListViewStyle}"
                    BorderThickness="0,1,0,0">
                    <GridView.ItemsPanel>
                        <ItemsPanelTemplate>
                            <ItemsStackPanel Orientation="Horizontal"/>
                        </ItemsPanelTemplate>
                    </GridView.ItemsPanel>
                    <GridView.ItemTemplate>
                        <DataTemplate x:DataType="tl:TLDocument">
                            <Image x:Phase="3" Margin="4,8" Source="{x:Bind Converter={StaticResource DefaultPhotoConverter}, ConverterParameter=thumbnail}" Width="60" Height="60"/>
                        </DataTemplate>
                    </GridView.ItemTemplate>
                    <GridView.ItemContainerStyle>
                        <Style TargetType="GridViewItem" BasedOn="{StaticResource ZoomableListViewItemStyle}">
                            <Setter Property="MinWidth" Value="0"/>
                            <Setter Property="Padding" Value="0"/>
                        </Style>
                    </GridView.ItemContainerStyle>
                    <GridView.ItemContainerTransitions>
                        <TransitionCollection/>
                    </GridView.ItemContainerTransitions>
                </controls:ZoomableGridView>
                <ListView x:Name="ListAutocomplete"
                          ItemsSource="{x:Bind ViewModel.Autocomplete, Mode=OneWay}"
                          Visibility="{x:Bind ViewModel.Autocomplete, Mode=OneWay, Converter={StaticResource NullToVisibilityConverter}}"
                          ItemTemplateSelector="{StaticResource AutocompleteTemplate}"
                          AllowFocusOnInteraction="False"
                          IsItemClickEnabled="True"
                          ItemClick="Autocomplete_ItemClick">
                    <ListView.Header>
                        <Border x:Name="AutocompleteHeader"
                                Background="{ThemeResource ApplicationPageBackgroundThemeBrush}">
                            <Rectangle Fill="{ThemeResource SystemControlForegroundBaseLowBrush}" VerticalAlignment="Top" Height="1"/>
                        </Border>
                    </ListView.Header>
                    <ListView.ItemsPanel>
                        <ItemsPanelTemplate>
                            <ItemsStackPanel SizeChanged="Autocomplete_SizeChanged"/>
                        </ItemsPanelTemplate>
                    </ListView.ItemsPanel>
                    <ListView.ItemContainerTransitions>
                        <TransitionCollection/>
                    </ListView.ItemContainerTransitions>
                </ListView>
            </Grid>
        </Grid>

        <ScrollViewer x:Name="ReplyMarkupPanel"
                      MaxHeight="260"
                      VerticalScrollBarVisibility="Auto"
                      VerticalScrollMode="Auto"
                      HorizontalScrollBarVisibility="Disabled"
                      HorizontalScrollMode="Disabled"
                      Background="{ThemeResource ApplicationPageBackgroundThemeBrush}"
                      Visibility="Collapsed"
                      Grid.Row="4">
            <controls:ReplyMarkupPanel ReplyMarkup="{x:Bind ViewModel.ReplyMarkup, Mode=OneWay}" AllowFocusOnInteraction="False" ButtonClick="ReplyMarkup_ButtonClick" Margin="4,0,4,0"/>
        </ScrollViewer>

        <Grid x:Name="KeyboardItems" Grid.Row="4">
            <views:StickersView x:Name="StickersPanel" AllowFocusOnInteraction="False" Visibility="Collapsed" Height="260" MaxHeight="360" MinHeight="260"/>
        </Grid>
        
        <!-- Input pane -->
        <ContentControl x:Name="TextArea"
                        Visibility="{x:Bind ViewModel.Search, Mode=OneWay, Converter={StaticResource NullToVisibilityConverter}, ConverterParameter=invert}"
                        HorizontalContentAlignment="Stretch"
                        VerticalContentAlignment="Stretch"
                        Grid.Row="3">
            <Grid Background="{ThemeResource ApplicationPageBackgroundThemeBrush}"
                  MinHeight="{ThemeResource AppBarThemeCompactHeight}"
                  SizeChanged="TextArea_SizeChanged">
                <Grid.RowDefinitions>
                    <RowDefinition Height="Auto"/>
                    <RowDefinition Height="Auto"/>
                </Grid.RowDefinitions>
                <Grid.ColumnDefinitions>
                    <ColumnDefinition Width="Auto"/>
                    <ColumnDefinition/>
                    <ColumnDefinition Width="Auto"/>
                    <ColumnDefinition Width="Auto"/>
                </Grid.ColumnDefinitions>


                <Grid Visibility="{Binding ReplyInfo, Converter={StaticResource NullToVisibilityConverter}}" Grid.ColumnSpan="4">
                    <Grid.ColumnDefinitions>
                        <ColumnDefinition Width="48"/>
                        <ColumnDefinition/>
                        <ColumnDefinition Width="Auto"/>
                    </Grid.ColumnDefinitions>
                    <!-- ContentTemplateSelector="{StaticResource ReplyTemplateSelector}" Visibility="{Binding ReplyVisibility}" BorderBrush="#2fa9e2" Foreground="#0e7acd" Style="{StaticResource MediaControlStyle}" -->

                    <messages:MessageReference Message="{Binding ReplyInfo}" Click="Reply_Click" VerticalAlignment="Stretch" VerticalContentAlignment="Center" Margin="-10,0,0,0" BorderBrush="Transparent" Grid.Column="1"/>
                    <FontIcon Glyph="{Binding ReplyInfo, Converter={StaticResource ReplyInfoToGlyphConverter}}" Foreground="#0e7acd"/>

                    <controls:GlyphButton Command="{Binding ClearReplyCommand}" AllowFocusOnInteraction="False" Glyph="&#xE10A;" Grid.Column="2"/>
                </Grid>

                <Grid Grid.ColumnSpan="2" Grid.Row="1">
                    <controls:BubbleTextBox
                        x:Uid="DialogPage_TextField"
                        x:Name="TextField"
                        Background="Transparent"
                        Reply="{Binding Reply}"
                        Messages="{x:Bind Messages}"
                        Autocomplete="{x:Bind ListAutocomplete}"
                        AcceptsReturn="False"
                        PlaceholderText="Type your message..."
                        BorderThickness="0"
                        Padding="48,4,0,6"
                        TextWrapping="Wrap"
                        InputScope="Text"
                        IsSpellCheckEnabled="True"
                        VerticalAlignment="Bottom"
                        VerticalContentAlignment="Bottom"
                        PreventKeyboardDisplayOnProgrammaticFocus="True"
                        MinHeight="48"
                        MaxHeight="96"
                        TextChanged="TextField_TextChanged"
                        LostFocus="TextField_LostFocus"
                        Capture="TextField_Tapped"/>

                    <controls:GlyphButton x:Name="ButtonAttach" Click="Attach_Click" Glyph="&#xE16C;" AllowFocusOnInteraction="False" VerticalAlignment="Bottom" Grid.Row="1">
                        <FlyoutBase.AttachedFlyout>
                            <MenuFlyout Placement="Top">
                                <MenuFlyoutItem Style="{StaticResource IconMenuFlyoutItemStyle}"
                                                Tag="&#xEB9F;"
                                                Text="{x:Bind ConvertSelectedCount(ViewModel.MediaLibrary.SelectedCount, x:True), Mode=OneWay}"
                                                Command="{x:Bind ViewModel.SendMediaCommand}"/>
                                <MenuFlyoutItem Style="{StaticResource IconMenuFlyoutItemStyle}"
                                                Text="{x:Bind ConvertSelectedCount(ViewModel.MediaLibrary.SelectedCount, x:False), Mode=OneWay}"
                                                Tag="&#xE160;"
                                                Command="{x:Bind ViewModel.SendFileCommand}"/>
                                <MenuFlyoutItem x:Uid="DialogPage_SendLocationFlyoutItem" Style="{StaticResource IconMenuFlyoutItemStyle}"
                                                Text="Location"
                                                Tag="&#xE1C4;"
                                                IsEnabled="{x:Bind ViewModel.MediaLibrary.SelectedCount, Mode=OneWay, Converter={StaticResource BooleanNegationConverter}}"
                                                Command="{x:Bind ViewModel.SendLocationCommand}"/>
                                <MenuFlyoutItem Style="{StaticResource IconMenuFlyoutItemStyle}"
                                                x:Uid="DialogPage_SendContactFlyoutItem"
                                                Text="Contact"
                                                Tag="&#xE187;"
                                                IsEnabled="{x:Bind ViewModel.MediaLibrary.SelectedCount, Mode=OneWay, Converter={StaticResource BooleanNegationConverter}}"
                                                Command="{x:Bind ViewModel.SendContactCommand}"/>
                                <MenuFlyoutItem x:Uid="DialogPage_SendShrugFlyoutItem" Style="{StaticResource IconMenuFlyoutItemStyle}"
                                                Text="¯\_(ツ)_/¯"
                                                Tag="&#xE8BD;"
                                                IsEnabled="{x:Bind ViewModel.MediaLibrary.SelectedCount, Mode=OneWay, Converter={StaticResource BooleanNegationConverter}}"
                                                Click="{x:Bind SendShrug}"/>
                                <MenuFlyout.MenuFlyoutPresenterStyle>
                                    <Style TargetType="MenuFlyoutPresenter">
                                        <Setter Property="Background" Value="{ThemeResource ApplicationPageBackgroundThemeBrush}" />
                                        <Setter Property="BorderBrush" Value="{ThemeResource TelegramBackgroundAccentBrush}" />
                                        <Setter Property="BorderThickness" Value="{ThemeResource FlyoutBorderThemeThickness}" />
                                        <Setter Property="Padding" Value="{ThemeResource MenuFlyoutPresenterThemePadding}" />
                                        <Setter Property="ScrollViewer.HorizontalScrollMode" Value="Disabled" />
                                        <Setter Property="ScrollViewer.HorizontalScrollBarVisibility" Value="Disabled" />
                                        <Setter Property="ScrollViewer.VerticalScrollMode" Value="Auto" />
                                        <Setter Property="ScrollViewer.VerticalScrollBarVisibility" Value="Auto" />
                                        <Setter Property="ScrollViewer.IsHorizontalRailEnabled" Value="False" />
                                        <Setter Property="ScrollViewer.IsVerticalRailEnabled" Value="False" />
                                        <Setter Property="ScrollViewer.ZoomMode" Value="Disabled" />
                                        <Setter Property="MaxWidth" Value="{ThemeResource FlyoutThemeMaxWidth}" />
                                        <Setter Property="MinHeight" Value="{ThemeResource MenuFlyoutThemeMinHeight}" />
                                        <Setter Property="Template">
                                            <Setter.Value>
                                                <ControlTemplate TargetType="MenuFlyoutPresenter">
                                                    <Grid Background="{TemplateBinding Background}">
                                                        <ScrollViewer x:Name="MenuFlyoutPresenterScrollViewer"
                                                                      Padding="{TemplateBinding Padding}"
                                                                      Margin="{TemplateBinding BorderThickness}"
                                                                      MinWidth="{Binding RelativeSource={RelativeSource TemplatedParent}, Path=TemplateSettings.FlyoutContentMinWidth}"
                                                                      HorizontalScrollMode="{TemplateBinding ScrollViewer.HorizontalScrollMode}"
                                                                      HorizontalScrollBarVisibility="{TemplateBinding ScrollViewer.HorizontalScrollBarVisibility}"
                                                                      VerticalScrollMode="{TemplateBinding ScrollViewer.VerticalScrollMode}"
                                                                      VerticalScrollBarVisibility="{TemplateBinding ScrollViewer.VerticalScrollBarVisibility}"
                                                                      IsHorizontalRailEnabled="{TemplateBinding ScrollViewer.IsHorizontalRailEnabled}"
                                                                      IsVerticalRailEnabled="{TemplateBinding ScrollViewer.IsVerticalRailEnabled}"
                                                                      ZoomMode="{TemplateBinding ScrollViewer.ZoomMode}"
                                                                      AutomationProperties.AccessibilityView="Raw">
                                                            <ItemsPresenter Margin="0,0,0,8">
                                                                <ItemsPresenter.Header>
                                                                    <controls:AttachPickerFlyout ItemClick="AttachPickerFlyout_ItemClick"/>
                                                                </ItemsPresenter.Header>
                                                            </ItemsPresenter>
                                                        </ScrollViewer>
                                                        <Border x:Name="MenuFlyoutPresenterBorder" BorderBrush="{TemplateBinding BorderBrush}" BorderThickness="{TemplateBinding BorderThickness}" />
                                                    </Grid>
                                                </ControlTemplate>
                                            </Setter.Value>
                                        </Setter>
                                    </Style>
                                </MenuFlyout.MenuFlyoutPresenterStyle>
                            </MenuFlyout>
                        </FlyoutBase.AttachedFlyout>
                    </controls:GlyphButton>
                </Grid>

                <Border HorizontalAlignment="Left" Margin="0,0,48,0" Grid.ColumnSpan="4" Grid.Row="1">
                    <StackPanel x:Name="ElapsedPanel" SizeChanged="ElapsedPanel_SizeChanged" Orientation="Horizontal">
                        <Ellipse Fill="Red" Width="12" Height="12" Margin="12,0,8,0"/>
                        <TextBlock x:Name="ElapsedLabel" Text="0:00,00" Margin="0,0,0,1" Width="64" VerticalAlignment="Center"/>
                    </StackPanel>
                </Border>

                <Border HorizontalAlignment="Right" Margin="0,0,84,0" Grid.ColumnSpan="4" Grid.Row="1">
                    <StackPanel x:Name="SlidePanel" SizeChanged="SlidePanel_SizeChanged" Orientation="Horizontal">
                        <FontIcon Foreground="{ThemeResource SystemControlForegroundBaseMediumBrush}" Glyph="&#xE00E;" FontSize="12" Margin="0,1,4,0"/>
                        <TextBlock Foreground="{ThemeResource SystemControlForegroundBaseMediumBrush}" Text="Slide to cancel" VerticalAlignment="Center" Margin="0,0,0,0" Style="{StaticResource CaptionTextBlockStyle}"/>
                    </StackPanel>
                </Border>

                <Grid Visibility="{Binding ReplyInfo, Converter={StaticResource EditToVisibilityConverter}, ConverterParameter=invert}" Grid.Column="2" Grid.ColumnSpan="2" Grid.Row="1">
                    <Grid.ColumnDefinitions>
                        <ColumnDefinition Width="Auto"/>
                        <ColumnDefinition Width="Auto"/>
                        <ColumnDefinition Width="Auto"/>
                        <ColumnDefinition Width="Auto"/>
                    </Grid.ColumnDefinitions>
                    <controls:GlyphToggleButton x:Name="ButtonSilent"
                                                UncheckedGlyph="&#xE609;"
                                                CheckedGlyph="&#xE60A;"
                                                FontFamily="{StaticResource TelegramThemeFontFamily}"
                                                IsChecked="{Binding Full.NotifySettings.IsSilent}"
                                                Command="{x:Bind ViewModel.ToggleSilentCommand}"
                                                Visibility="{x:Bind (Visibility)ViewModel.IsSilentVisible, Mode=OneWay}"/>

                    <Border x:Name="btnCommands" Grid.Column="1">
                        <controls:GlyphButton x:Name="ButtonCommands"
                                              Click="Commands_Click"
                                              AllowFocusOnInteraction="False"
                                              Glyph="&#xE613;"
                                              Visibility="{x:Bind ViewModel.HasBotCommands, Mode=OneWay, Converter={StaticResource BooleanToVisibilityConverter}}"
                                              FontFamily="{StaticResource TelegramThemeFontFamily}"
                                              VerticalAlignment="Bottom"/>
                    </Border>

                    <Border x:Name="btnMarkup" Grid.Column="1">
                        <controls:GlyphToggleButton x:Name="ButtonMarkup"
                                                    Click="Markup_Click"
                                                    AllowFocusOnInteraction="False"
                                                    CheckedGlyph="&#xE910;"
                                                    UncheckedGlyph="&#xE90F;"
                                                    IsChecked="True"
                                                    Background="{ThemeResource ApplicationPageBackgroundThemeBrush}"
                                                    Visibility="{x:Bind ViewModel.ReplyMarkup, Mode=OneWay, Converter={StaticResource NullToVisibilityConverter}}"
                                                    FontFamily="{StaticResource TelegramThemeFontFamily}"
                                                    VerticalAlignment="Bottom"/>
                    </Border>

                    <Border x:Name="btnStickers" Grid.Column="2">
                        <controls:GlyphButton x:Name="ButtonStickers"
                                              Click="Stickers_Click"
                                              AllowFocusOnInteraction="False"
                                              Glyph="&#xE606;"
                                              FontFamily="{StaticResource TelegramThemeFontFamily}"
                                              VerticalAlignment="Bottom"/>
                    </Border>

                    <Grid Background="{ThemeResource ApplicationPageBackgroundThemeBrush}" Visibility="{Binding HardwareService.IsMicrophoneAvailable, Converter={StaticResource BooleanToVisibilityConverter}, Source={StaticResource Locator}}" VerticalAlignment="Bottom" Grid.Column="3" Canvas.ZIndex="1000">
                        <Ellipse x:Name="Ellipse" Fill="{ThemeResource SystemControlBackgroundAccentBrush}" Width="96" Height="96" Margin="-24" HorizontalAlignment="Center" VerticalAlignment="Center"/>
                        <controls:VoiceButton x:Name="btnVoiceMessage"
                                              AllowFocusOnInteraction="False"
                                              RecordingStarted="VoiceButton_RecordingStarted"
                                              RecordingStopped="VoiceButton_RecordingStopped"
                                              ManipulationDelta="VoiceButton_ManipulationDelta"
                                              ManipulationMode="TranslateX"/>
                    </Grid>

                    <controls:GlyphButton x:Name="btnSendMessage"
                                          VerticalAlignment="Bottom"
                                          Click="btnSendMessage_Click"
                                          Glyph="&#xE725;"
                                          AllowFocusOnInteraction="False"
                                          FontSize="24"
                                          Foreground="{ThemeResource TelegramBackgroundAccentBrush}"
                                          Padding="4,2,0,0"
                                          Grid.Column="3"
                                          Canvas.ZIndex="1001"/>
                </Grid>

                <Border x:Name="btnExpand"
                        Background="{ThemeResource ApplicationPageBackgroundThemeBrush}"
                        HorizontalAlignment="Right"
                        Grid.Column="3"
                        Grid.Row="1">
                    <controls:GlyphButton x:Name="ButtonExpand"
                                          Visibility="{x:Bind StickersPanel.Visibility, Mode=OneWay}"
                                          VerticalAlignment="Bottom"
                                          Click="Expand_Click"
                                          Glyph="&#xE010;"
                                          AllowFocusOnInteraction="False"
                                          Padding="0,2,0,0"/>
                </Border>
                
                <Border Background="{ThemeResource ApplicationPageBackgroundThemeBrush}"
                        Visibility="{Binding ReplyInfo, Converter={StaticResource EditToVisibilityConverter}}"
                        HorizontalAlignment="Right"
                        Grid.Column="3"
                        Grid.Row="1">
                    <controls:GlyphButton x:Name="btnEditMessage"
                                          VerticalAlignment="Bottom"
                                          Click="btnSendMessage_Click"
                                          Glyph="&#xE10B;"
                                          AllowFocusOnInteraction="False"
                                          Foreground="{ThemeResource TelegramBackgroundAccentBrush}"
                                          Padding="0,2,0,0"/>
                </Border>

                <Border BorderThickness="0,1,0,0" VerticalAlignment="Top" IsHitTestVisible="False" BorderBrush="{ThemeResource SystemControlForegroundBaseLowBrush}" Grid.ColumnSpan="4" Grid.RowSpan="2"/>

                <!--<ScrollViewer x:Name="ReplyMarkupViewer"
                     VerticalScrollBarVisibility="Auto"
                     VerticalScrollMode="Auto"
                     HorizontalScrollBarVisibility="Disabled"
                     HorizontalScrollMode="Disabled"
                     Grid.ColumnSpan="4"
                     Grid.Row="2">
                     <controls:ReplyMarkupPanel IsInline="False" ReplyMarkup="{Binding ReplyMarkup}" ButtonClick="ReplyMarkup_ButtonClick" Margin="4,0"/>
                     </ScrollViewer>-->
            </Grid>
        </ContentControl>

        <controls:BubbleBottomButton
            TextArea="{x:Bind TextArea, Mode=OneWay}"
            With="{x:Bind ViewModel.With, Mode=OneWay}"
            HasAccessToken="{x:Bind ViewModel.HasAccessToken, Mode=OneWay}"
            ToggleMuteCommand="{x:Bind ViewModel.ToggleMuteCommand}"
            DeleteAndExitCommand="{x:Bind ViewModel.DialogDeleteCommand}"
            JoinCommand="{x:Bind ViewModel.JoinChannelCommand}"
            UnblockCommand="{x:Bind ViewModel.UnblockCommand}"
            StartCommand="{x:Bind ViewModel.StartCommand}"
            Grid.Row="3">
            <Button.ContentTemplate>
                <DataTemplate x:DataType="x:String">
                    <TextBlock Text="{x:Bind}" TextWrapping="Wrap" TextAlignment="Center"/>
                </DataTemplate>
            </Button.ContentTemplate>
        </controls:BubbleBottomButton>

        <controls:DialogSearchBar
            DataContext="{x:Bind ViewModel.Search, Mode=OneWay}"
            Visibility="{x:Bind ViewModel.Search, Mode=OneWay, Converter={StaticResource NullToVisibilityConverter}}"
            Grid.Row="3"/>
    </Grid>
</Page><|MERGE_RESOLUTION|>--- conflicted
+++ resolved
@@ -195,13 +195,13 @@
         </DataTemplate>
 
         <DataTemplate x:Key="ServiceMessagePhotoTemplate">
-            <StackPanel Margin="0,8,0,2" ContextRequested="Message_ContextRequested">
-                <Border Background="{ThemeResource MessageServiceBackgroundBrush}" HorizontalAlignment="Center" Padding="12,5,12,7" CornerRadius="{ThemeResource MessageServiceCornerRadius}">
+            <StackPanel Margin="0,8,0,2">
+                <Border ContextRequested="Message_ContextRequested" Background="{ThemeResource MessageServiceBackgroundBrush}" HorizontalAlignment="Center" Padding="12,5,12,7" CornerRadius="{ThemeResource MessageServiceCornerRadius}">
                     <RichTextBlock common:ServiceHelper.Message="{Binding Self}" Foreground="White" TextAlignment="Center" Style="{ThemeResource CaptionRichTextBlockStyle}"/>
                 </Border>
 
-                <Border Width="96" Height="96" CornerRadius="48" Background="Black" Margin="0,8,0,0">
-                    <controls:ProfilePictureView Click="Media_Click" Source="{Binding Action.Photo, Converter={StaticResource DefaultPhotoConverter}}" Width="96" Height="96"/>
+                <Border ContextRequested="Message_ContextRequested" Width="96" Height="96" CornerRadius="48" Background="Black" Margin="0,8,0,0">
+                    <controls:ProfilePictureView Source="{Binding Action.Photo, Converter={StaticResource DefaultPhotoConverter}}" Width="96" Height="96"/>
                 </Border>
             </StackPanel>
         </DataTemplate>
@@ -263,7 +263,7 @@
                 <controls:ProfilePictureView x:Phase="3"
                                              x:Name="PhotoBubble"
                                              Style="{StaticResource MessageBubbleProfilePictureStyle}"
-                                             Source="{x:Bind Participant.PhotoSelf, Mode=OneWay, Converter={StaticResource DefaultPhotoConverter}}"
+                                             Source="{x:Bind From.PhotoSelf, Mode=OneWay, Converter={StaticResource DefaultPhotoConverter}}"
                                              Visibility="{x:Bind (Visibility)IsLast, Mode=OneWay}"
                                              Click="Photo_Click"/>
                 <messages:MessageBubble x:Name="Bubble" ContextRequested="Message_ContextRequested" Grid.Column="1"/>
@@ -275,14 +275,6 @@
                         Margin="8,0,0,4"
                         Grid.Column="2">
                     <controls:GlyphButton Click="Share_Click" Glyph="&#xEE35;" Foreground="{ThemeResource MessageServiceForegroundBrush}" FontSize="14" Width="28" Height="28" CornerRadius="14"/>
-                </Border>
-                <Border Visibility="{x:Bind FwdFrom.HasSavedFromMsgId, Converter={StaticResource BooleanToVisibilityConverter}, FallbackValue=Collapsed}"
-                        Background="{ThemeResource MessageServiceBackgroundBrush}"
-                        VerticalAlignment="Bottom"
-                        CornerRadius="14"
-                        Margin="8,0,0,4"
-                        Grid.Column="2">
-                    <controls:GlyphButton Click="View_Click" Glyph="&#xE90B;" FontFamily="{StaticResource TelegramThemeFontFamily}" Padding="0,2,0,0" Foreground="{ThemeResource MessageServiceForegroundBrush}" FontSize="14" Width="28" Height="28" CornerRadius="14"/>
                 </Border>
             </Grid>
         </DataTemplate>
@@ -303,105 +295,10 @@
             <messages:PhoneCallMessageBubble ContextRequested="Message_ContextRequested"/>
         </DataTemplate>
 
-        <DataTemplate x:Key="GroupedPhotoTemplate" x:DataType="models:TLMessage">
-            <Grid DataContextChanged="Media_DataContextChanged" ContextRequested="Message_ContextRequested">
-                <Grid.ColumnDefinitions>
-                    <ColumnDefinition/>
-                    <ColumnDefinition Width="Auto"/>
-                </Grid.ColumnDefinitions>
-                <controls:ProfilePictureView x:Phase="3"
-                                             x:Name="PhotoBubble"
-                                             Margin="12,0,0,2"
-                                             Style="{StaticResource MessageBubbleProfilePictureStyle}"
-                                             Source="{x:Bind Participant.PhotoSelf, Mode=OneWay, Converter={StaticResource DefaultPhotoConverter}}"
-                                             Visibility="{x:Bind (Visibility)IsLast, Mode=OneWay}"
-                                             Click="Photo_Click"/>
-
-                <Grid Grid.Column="1">
-                    <Grid.RowDefinitions>
-                        <RowDefinition Height="Auto"/>
-                        <RowDefinition/>
-                    </Grid.RowDefinitions>
-                    <Border x:Name="Background" Background="{ThemeResource MessageBackgroundBrush}" Grid.RowSpan="2"/>
-                    <StackPanel x:Name="Header" Padding="8,4,10,4">
-                        <TextBlock common:MessageHelper.Header="{x:Bind}" Margin="0,0,0,2" HorizontalAlignment="Left" FontWeight="SemiBold" Foreground="{ThemeResource MessageHeaderForegroundBrush}" Style="{StaticResource CaptionTextBlockStyle}"/>
-                        <messages:MessageReference Message="{x:Bind Reply, Mode=OneWay}" Click="Reply_Click"/>
-                    </StackPanel>
-                    <Grid x:Name="Media" Background="Black" Grid.Row="1">
-                        <Rectangle>
-                            <Rectangle.Fill>
-                                <ImageBrush ImageSource="{Binding Media.Photo, Converter={StaticResource DefaultPhotoConverter}}" Stretch="UniformToFill" AlignmentX="Center" AlignmentY="Center"/>
-                            </Rectangle.Fill>
-                        </Rectangle>
-                        <HyperlinkButton Click="Media_Click" Content="{x:Null}" HorizontalAlignment="Stretch" VerticalAlignment="Stretch"/>
-
-                        <controls:TransferButton Completed="Download_Click"
-                                                 Transferable="{Binding Media.Photo}"
-                                                 IsTransferring="{Binding Media.Photo.IsTransferring}"
-                                                 Progress="{Binding Media.Photo.Progress}"
-                                                 Style="{StaticResource MediaTransferButtonStyle}"/>
-
-                        <messages:MessageFooter x:Name="Footer" Background="{ThemeResource MessageOverlayBackgroundBrush}" Foreground="White" Padding="6,4,6,4" Margin="0,0,4,4"/>
-                    </Grid>
-                </Grid>
-            </Grid>
-        </DataTemplate>
-
-        <DataTemplate x:Key="GroupedVideoTemplate" x:DataType="models:TLMessage">
-            <Grid DataContextChanged="Media_DataContextChanged" ContextRequested="Message_ContextRequested">
-                <Grid.ColumnDefinitions>
-                    <ColumnDefinition/>
-                    <ColumnDefinition Width="Auto"/>
-                </Grid.ColumnDefinitions>
-                <controls:ProfilePictureView x:Phase="3"
-                                             x:Name="PhotoBubble"
-                                             Margin="12,0,0,2"
-                                             Style="{StaticResource MessageBubbleProfilePictureStyle}"
-                                             Source="{x:Bind Participant.PhotoSelf, Mode=OneWay, Converter={StaticResource DefaultPhotoConverter}}"
-                                             Visibility="{x:Bind (Visibility)IsLast, Mode=OneWay}"
-                                             Click="Photo_Click"/>
-
-                <Grid Grid.Column="1">
-                    <Grid.RowDefinitions>
-                        <RowDefinition Height="Auto"/>
-                        <RowDefinition/>
-                    </Grid.RowDefinitions>
-                    <Border x:Name="Background" Background="{ThemeResource MessageBackgroundBrush}" Grid.RowSpan="2"/>
-                    <StackPanel x:Name="Header" Padding="8,4,10,4">
-                        <TextBlock common:MessageHelper.Header="{x:Bind}" Margin="0,0,0,2" HorizontalAlignment="Left" FontWeight="SemiBold" Foreground="{ThemeResource MessageHeaderForegroundBrush}" Style="{StaticResource CaptionTextBlockStyle}"/>
-                        <messages:MessageReference Message="{x:Bind Reply, Mode=OneWay}" Click="Reply_Click"/>
-                    </StackPanel>
-                    <Grid x:Name="Media" Background="Black" Grid.Row="1">
-                        <Rectangle>
-                            <Rectangle.Fill>
-                                <ImageBrush ImageSource="{Binding Media.Document, Converter={StaticResource DefaultPhotoConverter}}" Stretch="UniformToFill" AlignmentX="Center" AlignmentY="Center"/>
-                            </Rectangle.Fill>
-                        </Rectangle>
-                        <HyperlinkButton Click="Media_Click" Content="{x:Null}" HorizontalAlignment="Stretch" VerticalAlignment="Stretch"/>
-
-                        <controls:TransferButton Completed="Download_Click"
-                                                 Transferable="{Binding Media.Document}"
-                                                 IsTransferring="{Binding Media.Document.IsTransferring}"
-                                                 Progress="{Binding Media.Document.Progress}"
-                                                 Style="{StaticResource MediaTransferButtonStyle}">
-                            <Border Background="{ThemeResource MessageOverlayBackgroundBrush}" CornerRadius="{ThemeResource MessageOverlayCornerRadius}" IsHitTestVisible="False" Padding="8,4,8,4" Margin="4">
-                                <TextBlock Text="{Binding Media.Document.Info}" Style="{ThemeResource CaptionTextBlockStyle}" Foreground="White" TextAlignment="Right"/>
-                            </Border>
-                        </controls:TransferButton>
-
-                        <messages:MessageFooter x:Name="Footer" Background="{ThemeResource MessageOverlayBackgroundBrush}" Foreground="White" Padding="6,4,6,4" Margin="0,0,4,4"/>
-                    </Grid>
-                </Grid>
-            </Grid>
-        </DataTemplate>
-
         <selectors:MessageTemplateSelector x:Key="MessageTemplateSelector"
-                                           GroupedItems="{x:Bind ViewModel.GroupedItems}"
                                            UserMessageTemplate="{StaticResource UserMessageTemplate}"
                                            FriendMessageTemplate="{StaticResource FriendMessageTemplate}"
                                            ChatFriendMessageTemplate="{StaticResource ChatFriendMessageTemplate}"
-                                           GroupedPhotoTemplate="{StaticResource GroupedPhotoTemplate}"
-                                           GroupedVideoTemplate="{StaticResource GroupedVideoTemplate}"
                                            ServiceMessageTemplate="{StaticResource ServiceMessageTemplate}"
                                            ServiceMessagePhotoTemplate="{StaticResource ServiceMessagePhotoTemplate}"
                                            ServiceMessageLocalTemplate="{StaticResource ServiceMessageLocalTemplate}"
@@ -808,41 +705,37 @@
                             Grid.ColumnSpan="3">
                         <Button.Content>
                             <Grid>
-                                <TextBlock Text="Saved Messages" VerticalAlignment="Center" Margin="12,0" Visibility="{x:Bind ViewModel.WithUser.IsSelf, Mode=OneWay, Converter={StaticResource BooleanToVisibilityConverter}, FallbackValue=Collapsed}" Style="{StaticResource BaseTextBlockStyle}"/>
-
-                                <Grid Visibility="{x:Bind ViewModel.WithUser.IsSelf, Mode=OneWay, Converter={StaticResource BooleanToVisibilityConverter}, ConverterParameter=invert, FallbackValue=Visible}">
-                                    <Grid.ColumnDefinitions>
-                                        <ColumnDefinition Width="Auto"/>
-                                        <ColumnDefinition/>
-                                        <ColumnDefinition Width="Auto"/>
-                                    </Grid.ColumnDefinitions>
-                                    <controls:ProfilePictureView Source="{x:Bind ViewModel.With.PhotoSelf, Mode=OneWay, Converter={StaticResource DefaultPhotoConverter}}" Width="36" Height="36" Margin="12,0" IsHitTestVisible="False"/>
-
-                                    <StackPanel Orientation="Vertical" VerticalAlignment="Center" Grid.Column="1">
-                                        <TextBlock x:Name="tblDialogName"
-                                                   Text="{x:Bind ViewModel.With.DisplayName, Mode=OneWay}"
-                                                   Style="{StaticResource BaseTextBlockStyle}"
-                                                   TextWrapping="NoWrap"
-                                                   TextTrimming="CharacterEllipsis"
-                                                   MaxLines="1"/>
-                                        <Grid Visibility="{x:Bind ViewModel.LastSeen, Mode=OneWay, Converter={StaticResource NullToVisibilityConverter}}">
-                                            <TextBlock x:Name="tblDialogStatus"
-                                                       Visibility="{x:Bind ViewModel.Dialog.IsTyping, Mode=OneWay, Converter={StaticResource BooleanToVisibilityConverter}, ConverterParameter=invert}"
-                                                       Foreground="{ThemeResource SystemControlForegroundBaseMediumBrush}"
-                                                       Style="{StaticResource CaptionTextBlockStyle}"
-                                                       Text="{x:Bind ViewModel.LastSeen, Mode=OneWay}" />
-                                            <StackPanel Orientation="Horizontal" Visibility="{x:Bind (Visibility)ViewModel.Dialog.IsTyping, Mode=OneWay}">
-                                                <!--<ProgressRing IsActive="{x:Bind ViewModel.IsTyping, Mode=OneWay}" VerticalAlignment="Bottom" Margin="0,0,4,2" Style="{StaticResource UploadProgressRingStyle}"/>-->
-                                                <TextBlock Text="{x:Bind ViewModel.Dialog.TypingSubtitle, Mode=OneWay}"
-                                                           Foreground="{ThemeResource SystemControlHighlightAccentBrush}"
-                                                           Style="{StaticResource CaptionTextBlockStyle}"/>
-                                                <ProgressRing IsActive="{x:Bind ViewModel.Dialog.IsTyping, Mode=OneWay}" Style="{StaticResource TypingProgressRingStyle}"/>
-                                            </StackPanel>
-                                        </Grid>
-                                    </StackPanel>
-
-                                    <Border Visibility="{x:Bind (Visibility)ViewModel.IsPhoneCallsAvailable,Mode=OneWay}" Width="48" Grid.Column="2"/>
-                                </Grid>
+                                <Grid.ColumnDefinitions>
+                                    <ColumnDefinition Width="Auto"/>
+                                    <ColumnDefinition/>
+                                    <ColumnDefinition Width="Auto"/>
+                                </Grid.ColumnDefinitions>
+                                <controls:ProfilePictureView Source="{x:Bind ViewModel.With.PhotoSelf, Mode=OneWay, Converter={StaticResource DefaultPhotoConverter}}" Width="36" Height="36" Margin="12,0" IsHitTestVisible="False"/>
+
+                                <StackPanel Orientation="Vertical" VerticalAlignment="Center" Grid.Column="1">
+                                    <TextBlock x:Name="tblDialogName"
+                                               Text="{x:Bind ViewModel.With.DisplayName, Mode=OneWay}"
+                                               Style="{StaticResource BaseTextBlockStyle}"
+                                               TextWrapping="NoWrap"
+                                               TextTrimming="CharacterEllipsis"
+                                               MaxLines="1"/>
+                                    <Grid Visibility="{x:Bind ViewModel.LastSeen, Mode=OneWay, Converter={StaticResource NullToVisibilityConverter}}">
+                                        <TextBlock x:Name="tblDialogStatus"
+                                                   Visibility="{x:Bind ViewModel.Dialog.IsTyping, Mode=OneWay, Converter={StaticResource BooleanToVisibilityConverter}, ConverterParameter=invert}"
+                                                   Foreground="{ThemeResource SystemControlForegroundBaseMediumBrush}"
+                                                   Style="{StaticResource CaptionTextBlockStyle}"
+                                                   Text="{x:Bind ViewModel.LastSeen, Mode=OneWay}" />
+                                        <StackPanel Orientation="Horizontal" Visibility="{x:Bind (Visibility)ViewModel.Dialog.IsTyping, Mode=OneWay}">
+                                            <!--<ProgressRing IsActive="{x:Bind ViewModel.IsTyping, Mode=OneWay}" VerticalAlignment="Bottom" Margin="0,0,4,2" Style="{StaticResource UploadProgressRingStyle}"/>-->
+                                            <TextBlock Text="{x:Bind ViewModel.Dialog.TypingSubtitle, Mode=OneWay}"
+                                                       Foreground="{ThemeResource SystemControlHighlightAccentBrush}"
+                                                       Style="{StaticResource CaptionTextBlockStyle}"/>
+                                            <ProgressRing IsActive="{x:Bind ViewModel.Dialog.IsTyping, Mode=OneWay}" Style="{StaticResource TypingProgressRingStyle}"/>
+                                        </StackPanel>
+                                    </Grid>
+                                </StackPanel>
+
+                                <Border Visibility="{x:Bind (Visibility)ViewModel.IsPhoneCallsAvailable,Mode=OneWay}" Width="48" Grid.Column="2"/>
                             </Grid>
                         </Button.Content>
                     </Button>
@@ -961,18 +854,18 @@
                                      ItemTemplateSelector="{StaticResource MessageTemplateSelector}"
                                      ItemContainerTransitions="{x:Null}"
                                      ShowsScrollingPlaceholders="False"
+                                     UpdatingScrollMode="{x:Bind ViewModel.UpdatingScrollMode, Mode=TwoWay}"
                                      SelectionMode="{x:Bind ViewModel.SelectionMode, Mode=TwoWay}"
                                      SelectionChanged="List_SelectionChanged"
                                      Grid.ColumnSpan="2">
                 <ListView.ItemsPanel>
                     <ItemsPanelTemplate>
-                        <ItemsStackPanel Loading="ItemsStackPanel_Loading"
-                                         ItemsUpdatingScrollMode="KeepItemsInView"
+                        <ItemsStackPanel ItemsUpdatingScrollMode="KeepItemsInView"
                                          VerticalAlignment="Bottom" />
                     </ItemsPanelTemplate>
                 </ListView.ItemsPanel>
                 <ListView.ItemContainerStyleSelector>
-                    <selectors:MessageStyleSelector GroupedItems="{x:Bind ViewModel.GroupedItems}">
+                    <selectors:MessageStyleSelector>
                         <selectors:MessageStyleSelector.MessageStyle>
                             <Style TargetType="ListViewItem">
                                 <Setter Property="FontFamily" Value="{ThemeResource ContentControlThemeFontFamily}" />
@@ -1063,57 +956,6 @@
                                 </Setter>
                             </Style>
                         </selectors:MessageStyleSelector.ServiceStyle>
-                        <selectors:MessageStyleSelector.GroupStyle>
-                            <Style TargetType="controls:BubbleListViewItem">
-                                <Setter Property="FontFamily" Value="{ThemeResource ContentControlThemeFontFamily}" />
-                                <Setter Property="FontSize" Value="{ThemeResource ControlContentThemeFontSize}" />
-                                <Setter Property="Background" Value="Transparent"/>
-                                <Setter Property="Foreground" Value="{ThemeResource SystemControlForegroundBaseHighBrush}" />
-                                <Setter Property="TabNavigation" Value="Local"/>
-                                <Setter Property="IsHoldingEnabled" Value="True"/>
-                                <Setter Property="Padding" Value="12,0,12,0"/>
-                                <Setter Property="HorizontalContentAlignment" Value="Stretch"/>
-                                <Setter Property="VerticalContentAlignment" Value="Stretch"/>
-                                <Setter Property="MinWidth" Value="0"/>
-                                <Setter Property="MinHeight" Value="0"/>
-                                <Setter Property="Template">
-                                    <Setter.Value>
-                                        <ControlTemplate TargetType="controls:BubbleListViewItem">
-                                            <ListViewItemPresenter ContentTransitions="{TemplateBinding ContentTransitions}"
-                                                                   Control.IsTemplateFocusTarget="True"
-                                                                   FocusVisualMargin="{TemplateBinding FocusVisualMargin}"
-                                                                   FocusVisualPrimaryBrush="{TemplateBinding FocusVisualPrimaryBrush}"
-                                                                   FocusVisualPrimaryThickness="{TemplateBinding FocusVisualPrimaryThickness}"
-                                                                   FocusVisualSecondaryBrush="{TemplateBinding FocusVisualSecondaryBrush}"
-                                                                   FocusVisualSecondaryThickness="{TemplateBinding FocusVisualSecondaryThickness}"
-                                                                   SelectionCheckMarkVisualEnabled="{ThemeResource GridViewItemSelectionCheckMarkVisualEnabled}"
-                                                                   CheckBrush="{ThemeResource GridViewItemCheckBrush}"
-                                                                   CheckBoxBrush="{ThemeResource GridViewItemCheckBoxBrush}"
-                                                                   DragBackground="{ThemeResource GridViewItemDragBackground}"
-                                                                   DragForeground="{ThemeResource GridViewItemDragForeground}"
-                                                                   FocusBorderBrush="{ThemeResource GridViewItemFocusBorderBrush}"
-                                                                   FocusSecondaryBorderBrush="{ThemeResource GridViewItemFocusSecondaryBorderBrush}"
-                                                                   PlaceholderBackground="{ThemeResource GridViewItemPlaceholderBackground}"
-                                                                   PointerOverBackground="{ThemeResource GridViewItemBackgroundPointerOver}"
-                                                                   PointerOverForeground="{ThemeResource GridViewItemForegroundPointerOver}"
-                                                                   SelectedBackground="{ThemeResource GridViewItemBackgroundSelected}"
-                                                                   SelectedForeground="{ThemeResource GridViewItemForegroundSelected}"
-                                                                   SelectedPointerOverBackground="{ThemeResource GridViewItemBackgroundSelectedPointerOver}"
-                                                                   PressedBackground="{ThemeResource GridViewItemBackgroundPressed}"
-                                                                   SelectedPressedBackground="{ThemeResource GridViewItemBackgroundSelectedPressed}"
-                                                                   DisabledOpacity="{ThemeResource ListViewItemDisabledThemeOpacity}"
-                                                                   DragOpacity="{ThemeResource ListViewItemDragThemeOpacity}"
-                                                                   ReorderHintOffset="{ThemeResource GridViewItemReorderHintThemeOffset}"
-                                                                   HorizontalContentAlignment="{TemplateBinding HorizontalContentAlignment}"
-                                                                   VerticalContentAlignment="{TemplateBinding VerticalContentAlignment}"
-                                                                   ContentMargin="{TemplateBinding ContentMargin}"
-                                                                   Margin="{TemplateBinding Padding}"
-                                                                   CheckMode="{ThemeResource GridViewItemCheckMode}" />
-                                        </ControlTemplate>
-                                    </Setter.Value>
-                                </Setter>
-                            </Style>
-                        </selectors:MessageStyleSelector.GroupStyle>
                     </selectors:MessageStyleSelector>
                 </ListView.ItemContainerStyleSelector>
                 <ListView.Header>
@@ -1189,36 +1031,6 @@
                  </Border>-->
 
             <StackPanel>
-<<<<<<< HEAD
-                <controls:PlaybackHeader/>
-
-                <Grid x:Name="PinnedMessage"
-                        Visibility="{x:Bind ViewModel.PinnedMessage, Converter={StaticResource NullToVisibilityConverter}, Mode=OneWay}"
-                        Background="{ThemeResource TelegramBackgroundSubtitleBarBrush}"
-                        MinHeight="{ThemeResource AppBarThemeCompactHeight}"
-                        Grid.Row="1">
-                    <Grid.ColumnDefinitions>
-                        <ColumnDefinition />
-                        <ColumnDefinition Width="48"/>
-                    </Grid.ColumnDefinitions>
-
-                    <Button x:Name="btnPinnedMessage" Command="{Binding PinnedCommand}" Padding="0,0,48,0" Style="{StaticResource EmptyButtonStyle}" Grid.ColumnSpan="2">
-                        <messages:MessageReference Click="Reply_Click" Title="Pinned message" Message="{x:Bind ViewModel.PinnedMessage.SelfBase, Mode=OneWay}" VerticalAlignment="Stretch" Margin="0" Padding="12,6" IsHitTestVisible="False"/>
-                    </Button>
-
-                    <controls:GlyphButton Command="{x:Bind ViewModel.UnpinMessageCommand}" Glyph="&#xE10A;" FontSize="16" Grid.Column="1"/>
-
-                    <Border BorderThickness="0,0,0,1" BorderBrush="{ThemeResource SystemControlForegroundBaseLowBrush}" IsHitTestVisible="False" VerticalAlignment="Bottom" Grid.ColumnSpan="2"/>
-                </Grid>
-                <Grid x:Name="InformativeMessage"
-                        Visibility="{x:Bind ViewModel.InformativeMessage, Converter={StaticResource NullToVisibilityConverter}, Mode=OneWay}"
-                        Background="{ThemeResource TelegramBackgroundSubtitleBarBrush}"
-                        MinHeight="{ThemeResource AppBarThemeCompactHeight}"
-                        Grid.Row="1">
-                    <messages:MessageReference Message="{x:Bind ViewModel.InformativeMessage, Mode=TwoWay}" VerticalAlignment="Stretch" Margin="0" Padding="12,6" IsHitTestVisible="False"/>
-
-                    <Border BorderThickness="0,0,0,1" BorderBrush="{ThemeResource SystemControlForegroundBaseLowBrush}" IsHitTestVisible="False" VerticalAlignment="Bottom" Grid.ColumnSpan="2"/>
-=======
                 <Grid>
                     <Grid x:Name="PinnedMessage"
                           Visibility="{x:Bind ViewModel.PinnedMessage, Converter={StaticResource NullToVisibilityConverter}, Mode=OneWay}"
@@ -1247,7 +1059,6 @@
 
                         <Border BorderThickness="0,0,0,1" BorderBrush="{ThemeResource SystemControlForegroundBaseLowBrush}" IsHitTestVisible="False" VerticalAlignment="Bottom" Grid.ColumnSpan="2"/>
                     </Grid>
->>>>>>> b5fb78a7
                 </Grid>
 
                 <Grid Visibility="{x:Bind (Visibility)ViewModel.IsReportSpam, Mode=OneWay}"
@@ -1582,7 +1393,7 @@
                                               AllowFocusOnInteraction="False"
                                               Glyph="&#xE613;"
                                               Visibility="{x:Bind ViewModel.HasBotCommands, Mode=OneWay, Converter={StaticResource BooleanToVisibilityConverter}}"
-                                              FontFamily="{StaticResource TelegramThemeFontFamily}"
+                                              FontFamily="{ThemeResource TelegramThemeFontFamily}"
                                               VerticalAlignment="Bottom"/>
                     </Border>
 
@@ -1604,7 +1415,7 @@
                                               Click="Stickers_Click"
                                               AllowFocusOnInteraction="False"
                                               Glyph="&#xE606;"
-                                              FontFamily="{StaticResource TelegramThemeFontFamily}"
+                                              FontFamily="{ThemeResource TelegramThemeFontFamily}"
                                               VerticalAlignment="Bottom"/>
                     </Border>
 
