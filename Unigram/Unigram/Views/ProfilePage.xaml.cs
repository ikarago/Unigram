﻿using System;
using System.Collections.Generic;
using System.Linq;
using System.Runtime.InteropServices.WindowsRuntime;
using System.Threading.Tasks;
using Template10.Common;
using Unigram.Controls;
using Unigram.Controls.Views;
using Unigram.Views;
using Unigram.ViewModels;
using Unigram.ViewModels.Users;
using Windows.Foundation;
using Windows.Foundation.Collections;
using Windows.UI.Xaml;
using Windows.UI.Xaml.Controls;
using Windows.UI.Xaml.Controls.Primitives;
using Windows.UI.Xaml.Data;
using Windows.UI.Xaml.Input;
using Windows.UI.Xaml.Media;
using Windows.UI.Xaml.Media.Animation;
using Windows.UI.Xaml.Navigation;
using Unigram.Common;
using System.Windows.Input;
using Telegram.Td.Api;
using Unigram.Converters;
using Unigram.Collections;
using Unigram.ViewModels.Chats;
using Windows.UI.Xaml.Media.Imaging;
using Windows.UI.Xaml.Documents;
using Windows.UI.Text;
using Unigram.ViewModels.Delegates;
using System.Reactive.Linq;
using Unigram.Controls.Gallery;

namespace Unigram.Views
{
    public sealed partial class ProfilePage : Page, IProfileDelegate
    {
        public ProfileViewModel ViewModel => DataContext as ProfileViewModel;

        public ProfilePage()
        {
            InitializeComponent();
            DataContext = TLContainer.Current.Resolve<ProfileViewModel, IProfileDelegate>(this);

            if (ApiInfo.CanAddContextRequestedEvent)
            {
                DescriptionLabel.AddHandler(ContextRequestedEvent, new TypedEventHandler<UIElement, ContextRequestedEventArgs>(About_ContextRequested), true);
                DescriptionPanel.AddHandler(ContextRequestedEvent, new TypedEventHandler<UIElement, ContextRequestedEventArgs>(Description_ContextRequested), true);
            }

            var observable = Observable.FromEventPattern<TextChangedEventArgs>(SearchField, "TextChanged");
            var throttled = observable.Throttle(TimeSpan.FromMilliseconds(Constants.TypingTimeout)).ObserveOnDispatcher().Subscribe(x =>
            {
                if (string.IsNullOrWhiteSpace(SearchField.Text))
                {
                    ViewModel.Search?.Clear();
                }
                else
                {
                    ViewModel.Find(SearchField.Text);
                }
            });
        }

        private async void Photo_Click(object sender, RoutedEventArgs e)
        {
            var chat = ViewModel.Chat;
            if (chat == null)
            {
                return;
            }

            if (chat.Type is ChatTypePrivate || chat.Type is ChatTypeSecret)
            {
                var user = ViewModel.ProtoService.GetUser(chat);
                if (user == null || user.ProfilePhoto == null)
                {
                    return;
                }

                var viewModel = new UserPhotosViewModel(ViewModel.ProtoService, ViewModel.Aggregator, user);
                await GalleryView.GetForCurrentView().ShowAsync(viewModel, () => Photo);
            }
            else if (chat.Type is ChatTypeBasicGroup || chat.Type is ChatTypeSupergroup)
            {
                if (chat.Photo == null)
                {
                    return;
                }

                var viewModel = new ChatPhotosViewModel(ViewModel.ProtoService, ViewModel.Aggregator, chat);
                await GalleryView.GetForCurrentView().ShowAsync(viewModel, () => Photo);
            }
        }

        private void Notifications_Toggled(object sender, RoutedEventArgs e)
        {
            var toggle = sender as ToggleSwitch;
            if (toggle.FocusState != FocusState.Unfocused)
            {
                ViewModel.ToggleMuteCommand.Execute(toggle.IsOn);
            }
        }

<<<<<<< HEAD
        protected override void OnNavigatedTo(NavigationEventArgs e)
        {
            base.OnNavigatedTo(e);
        }

        #region Delegate

=======
>>>>>>> b6bbbc40
        public void UpdateChat(Chat chat)
        {
            UpdateChatTitle(chat);
            UpdateChatPhoto(chat);

            Notifications.IsOn = chat.NotificationSettings.MuteFor == 0;

            Call.Visibility = Visibility.Collapsed;
        }

        public void UpdateChatTitle(Chat chat)
        {
            Title.Text = ViewModel.ProtoService.GetTitle(chat);
        }

        public void UpdateChatPhoto(Chat chat)
        {
            Photo.Source = PlaceholderHelper.GetChat(ViewModel.ProtoService, chat, 64);
        }

        public void UpdateUser(Chat chat, User user, bool secret)
        {
            Subtitle.Text = LastSeenConverter.GetLabel(user, true);

            Verified.Visibility = user.IsVerified ? Visibility.Visible : Visibility.Collapsed;

            UserPhone.Content = PhoneNumber.Format(user.PhoneNumber);
            UserPhone.Visibility = string.IsNullOrEmpty(user.PhoneNumber) ? Visibility.Collapsed : Visibility.Visible;

            Username.Content = $"@{user.Username}";
            Username.Visibility = string.IsNullOrEmpty(user.Username) ? Visibility.Collapsed : Visibility.Visible;

            DescriptionTitle.Text = user.Type is UserTypeBot ? "About" : Strings.Resources.UserBio;
            DescriptionTitle.Visibility = Visibility.Visible;
            DescriptionLabel.Padding = new Thickness(12, 0, 12, 12);

            if (user.Id == ViewModel.CacheService.Options.MyId)
            {
                Notifications.Visibility = Visibility.Collapsed;
            }
            else
            {
                Notifications.Visibility = Visibility.Visible;
            }

            if (secret)
            {
                UserStartSecret.Visibility = Visibility.Collapsed;
            }
            else
            {
                if (user.Type is UserTypeBot || user.Id == ViewModel.CacheService.Options.MyId)
                {
                    MiscPanel.Visibility = Visibility.Collapsed;
                    UserStartSecret.Visibility = Visibility.Collapsed;
                }
                else
                {
                    MiscPanel.Visibility = Visibility.Visible;
                    UserStartSecret.Visibility = Visibility.Visible;
                }

                SecretLifetime.Visibility = Visibility.Collapsed;
                SecretHashKey.Visibility = Visibility.Collapsed;
            }

            // Unused:
            GroupLeave.Visibility = Visibility.Collapsed;
            GroupInvite.Visibility = Visibility.Collapsed;

            ChannelMembersPanel.Visibility = Visibility.Collapsed;
            MembersPanel.Visibility = Visibility.Collapsed;
            Admins.Visibility = Visibility.Collapsed;
            Banned.Visibility = Visibility.Collapsed;
            Restricted.Visibility = Visibility.Collapsed;
            Members.Visibility = Visibility.Collapsed;
        }

        public void UpdateUserFullInfo(Chat chat, User user, UserFullInfo fullInfo, bool secret, bool accessToken)
        {
            if (user.Type is UserTypeBot)
            {
                GetEntities(fullInfo.Bio);
            }
            else
            {
                DescriptionSpan.Inlines.Clear();
                DescriptionSpan.Inlines.Add(new Run { Text = fullInfo.Bio });
            }

            DescriptionPanel.Visibility = string.IsNullOrEmpty(fullInfo.Bio) ? Visibility.Collapsed : Visibility.Visible;

            UserCommonChats.Badge = fullInfo.GroupInCommonCount;
            UserCommonChats.Visibility = fullInfo.GroupInCommonCount > 0 ? Visibility.Visible : Visibility.Collapsed;

            Call.Visibility = fullInfo.CanBeCalled ? Visibility.Visible : Visibility.Collapsed;
        }

        public void UpdateUserStatus(Chat chat, User user)
        {
            Subtitle.Text = LastSeenConverter.GetLabel(user, true);
        }



        public void UpdateSecretChat(Chat chat, SecretChat secretChat)
        {
            if (secretChat.State is SecretChatStateReady ready)
            {
                SecretLifetime.Badge = Locale.FormatTtl(secretChat.Ttl);
                //SecretIdenticon.Source = PlaceholderHelper.GetIdenticon(secretChat.KeyHash, 24);

                MiscPanel.Visibility = Visibility.Visible;
                SecretLifetime.Visibility = Visibility.Visible;
                SecretHashKey.Visibility = Visibility.Visible;
            }
            else
            {
                MiscPanel.Visibility = Visibility.Collapsed;
                SecretLifetime.Visibility = Visibility.Collapsed;
                SecretHashKey.Visibility = Visibility.Collapsed;
            }
        }



        public void UpdateBasicGroup(Chat chat, BasicGroup group)
        {
            Subtitle.Text = Locale.Declension("Members", group.MemberCount);

            GroupInvite.Visibility = group.Status is ChatMemberStatusCreator || (group.Status is ChatMemberStatusAdministrator administrator && administrator.CanInviteUsers) || group.EveryoneIsAdministrator ? Visibility.Visible : Visibility.Collapsed;
            MembersPanel.Margin = GroupInvite.Visibility == Visibility.Visible ? new Thickness(0, 24, 0, 0) : new Thickness(0, 24, 0, 8);

            // Unused:
            Verified.Visibility = Visibility.Collapsed;
            UserPhone.Visibility = Visibility.Collapsed;
            Username.Visibility = Visibility.Collapsed;

            DescriptionPanel.Visibility = Visibility.Collapsed;

            UserCommonChats.Visibility = Visibility.Collapsed;
            UserStartSecret.Visibility = Visibility.Collapsed;

            MiscPanel.Visibility = Visibility.Collapsed;

            SecretLifetime.Visibility = Visibility.Collapsed;
            SecretHashKey.Visibility = Visibility.Collapsed;

            GroupLeave.Visibility = Visibility.Collapsed;

            ChannelMembersPanel.Visibility = Visibility.Collapsed;
            MembersPanel.Visibility = Visibility.Visible;
            Admins.Visibility = Visibility.Collapsed;
            Banned.Visibility = Visibility.Collapsed;
            Restricted.Visibility = Visibility.Collapsed;
            Members.Visibility = Visibility.Collapsed;
        }

        public void UpdateBasicGroupFullInfo(Chat chat, BasicGroup group, BasicGroupFullInfo fullInfo)
        {
            ViewModel.Members = new SortedObservableCollection<ChatMember>(new ChatMemberComparer(ViewModel.ProtoService, true), fullInfo.Members);
        }



        public void UpdateSupergroup(Chat chat, Supergroup group)
        {
            Subtitle.Text = Locale.Declension(group.IsChannel ? "Subscribers" : "Members", group.MemberCount);

            Verified.Visibility = group.IsVerified ? Visibility.Visible : Visibility.Collapsed;

            Username.Content = $"@{group.Username}";
            Username.Visibility = string.IsNullOrEmpty(group.Username) ? Visibility.Collapsed : Visibility.Visible;

            DescriptionTitle.Visibility = Visibility.Collapsed;
            DescriptionLabel.Padding = new Thickness(12);

            if (group.IsChannel && !(group.Status is ChatMemberStatusCreator) && !(group.Status is ChatMemberStatusLeft) && !(group.Status is ChatMemberStatusBanned))
            {
                MiscPanel.Visibility = Visibility.Visible;
                GroupLeave.Visibility = Visibility.Visible;
            }
            else
            {
                MiscPanel.Visibility = Visibility.Collapsed;
                GroupLeave.Visibility = Visibility.Collapsed;
            }

            GroupInvite.Visibility = !group.IsChannel && group.CanInviteUsers() ? Visibility.Visible : Visibility.Collapsed;
            MembersPanel.Margin = GroupInvite.Visibility == Visibility.Visible ? new Thickness(0, 24, 0, 0) : new Thickness(0, 24, 0, 8);

            ChannelMembersPanel.Visibility = group.IsChannel && (group.Status is ChatMemberStatusCreator || group.Status is ChatMemberStatusAdministrator) ? Visibility.Visible : Visibility.Collapsed;
            MembersPanel.Visibility = group.IsChannel ? Visibility.Collapsed : Visibility.Visible;
            Admins.Visibility = Visibility.Collapsed;
            Banned.Visibility = Visibility.Collapsed;
            Restricted.Visibility = Visibility.Collapsed;
            Members.Visibility = Visibility.Collapsed;

            if (!group.IsChannel)
            {
                ViewModel.Members = ViewModel.CreateMembers(group.Id);
            }

            // Unused:
            UserPhone.Visibility = Visibility.Collapsed;
            UserCommonChats.Visibility = Visibility.Collapsed;
            UserStartSecret.Visibility = Visibility.Collapsed;
            SecretLifetime.Visibility = Visibility.Collapsed;
            SecretHashKey.Visibility = Visibility.Collapsed;
        }

        public void UpdateSupergroupFullInfo(Chat chat, Supergroup group, SupergroupFullInfo fullInfo)
        {
            GetEntities(fullInfo.Description);
            DescriptionPanel.Visibility = string.IsNullOrEmpty(fullInfo.Description) ? Visibility.Collapsed : Visibility.Visible;

            Admins.Badge = fullInfo.AdministratorCount;
            Admins.Visibility = fullInfo.AdministratorCount > 0 ? Visibility.Visible : Visibility.Collapsed;

            Banned.Badge = fullInfo.BannedCount;
            Banned.Visibility = fullInfo.BannedCount > 0 ? Visibility.Visible : Visibility.Collapsed;

            Restricted.Badge = fullInfo.RestrictedCount;
            Restricted.Visibility = fullInfo.RestrictedCount > 0 ? Visibility.Visible : Visibility.Collapsed;

            Members.Badge = fullInfo.MemberCount;
            Members.Visibility = fullInfo.CanGetMembers && group.IsChannel ? Visibility.Visible : Visibility.Collapsed;
        }



        public void UpdateFile(File file)
        {
            var chat = ViewModel.Chat;
            if (chat != null && chat.UpdateFile(file))
            {
                Photo.Source = PlaceholderHelper.GetChat(null, chat, 64);
            }

            for (int i = 0; i < ScrollingHost.Items.Count; i++)
            {
                var member = ScrollingHost.Items[i] as ChatMember;

                var user = ViewModel.ProtoService.GetUser(member.UserId);
                if (user == null)
                {
                    return;
                }

                if (user.UpdateFile(file))
                {
                    var container = ScrollingHost.ContainerFromIndex(i) as ListViewItem;
                    if (container == null)
                    {
                        return;
                    }

                    var content = container.ContentTemplateRoot as Grid;

                    var photo = content.Children[0] as ProfilePicture;
                    photo.Source = PlaceholderHelper.GetUser(null, user, 36);
                }
            }
        }

        #endregion

        #region Binding

        private Visibility ConvertSharedCount(int a, int b, int c, int d, int e)
        {
            return a > 0 || b > 0 || c > 0 || d > 0 || e > 0 ? Visibility.Visible : Visibility.Collapsed;
        }

        #endregion

        #region Context menu

        private void About_ContextRequested(UIElement sender, ContextRequestedEventArgs args)
        {
            MessageHelper.Hyperlink_ContextRequested(sender, args);
        }

        private void About_ContextMenuOpening(object sender, ContextMenuEventArgs e)
        {
            e.Handled = true;
        }

        private void Description_ContextRequested(UIElement sender, ContextRequestedEventArgs args)
        {
            var flyout = FlyoutBase.GetAttachedFlyout(sender as FrameworkElement) as MenuFlyout;
            if (flyout == null)
            {
                return;
            }

            if (args.TryGetPosition(sender, out Point point))
            {
                if (point.X < 0 || point.Y < 0)
                {
                    point = new Point(Math.Max(point.X, 0), Math.Max(point.Y, 0));
                }

                flyout.ShowAt(sender, point);
            }
            else
            {
                flyout.ShowAt(sender as FrameworkElement);
            }
        }

        private void Menu_ContextRequested(object sender, RoutedEventArgs e)
        {
            var flyout = new MenuFlyout();

            var chat = ViewModel.Chat;
            if (chat == null)
            {
                return;
            }

            if (chat.Type is ChatTypePrivate || chat.Type is ChatTypeSecret)
            {
                var userId = chat.Type is ChatTypePrivate privata ? privata.UserId : chat.Type is ChatTypeSecret secret ? secret.UserId : 0;
                if (userId != ViewModel.CacheService.Options.MyId)
                {
                    var user = ViewModel.CacheService.GetUser(userId);
                    if (user == null)
                    {
                        return;
                    }

                    var fullInfo = ViewModel.CacheService.GetUserFull(userId);
                    if (fullInfo == null)
                    {
                        return;
                    }

                    //if (fullInfo.CanBeCalled)
                    //{
                    //    callItem = menu.addItem(call_item, R.drawable.ic_call_white_24dp);
                    //}
                    if (user.OutgoingLink is LinkStateIsContact)
                    {
                        CreateFlyoutItem(ref flyout, ViewModel.ShareCommand, Strings.Resources.ShareContact);
                        CreateFlyoutItem(ref flyout, fullInfo.IsBlocked ? ViewModel.UnblockCommand : ViewModel.BlockCommand, fullInfo.IsBlocked ? Strings.Resources.Unblock : Strings.Resources.BlockContact);
                        CreateFlyoutItem(ref flyout, ViewModel.EditCommand, Strings.Resources.EditContact);
                        CreateFlyoutItem(ref flyout, ViewModel.DeleteCommand, Strings.Resources.DeleteContact);
                    }
                    else
                    {
                        if (user.Type is UserTypeBot bot)
                        {
                            if (bot.CanJoinGroups)
                            {
                                CreateFlyoutItem(ref flyout, ViewModel.InviteCommand, Strings.Resources.BotInvite);
                            }

                            CreateFlyoutItem(ref flyout, null, Strings.Resources.BotShare);
                        }

                        if (user.PhoneNumber != null && user.PhoneNumber.Length > 0)
                        {
                            CreateFlyoutItem(ref flyout, ViewModel.AddCommand, Strings.Resources.AddContact);
                            CreateFlyoutItem(ref flyout, ViewModel.ShareCommand, Strings.Resources.ShareContact);
                            CreateFlyoutItem(ref flyout, fullInfo.IsBlocked ? ViewModel.UnblockCommand : ViewModel.BlockCommand, fullInfo.IsBlocked ? Strings.Resources.Unblock : Strings.Resources.BlockContact);
                        }
                        else
                        {
                            if (user.Type is UserTypeBot)
                            {
                                CreateFlyoutItem(ref flyout, fullInfo.IsBlocked ? ViewModel.UnblockCommand : ViewModel.BlockCommand, fullInfo.IsBlocked ? Strings.Resources.BotRestart : Strings.Resources.BotStop);
                            }
                            else
                            {
                                CreateFlyoutItem(ref flyout, fullInfo.IsBlocked ? ViewModel.UnblockCommand : ViewModel.BlockCommand, fullInfo.IsBlocked ? Strings.Resources.Unblock : Strings.Resources.BlockContact);
                            }
                        }
                    }
                }
                else
                {
                    CreateFlyoutItem(ref flyout, ViewModel.ShareCommand, Strings.Resources.ShareContact);
                }
            }
            //if (writeButton != null)
            //{
            //    boolean isChannel = ChatObject.isChannel(currentChat);
            //    if (isChannel && !ChatObject.canChangeChatInfo(currentChat) || !isChannel && !currentChat.admin && !currentChat.creator && currentChat.admins_enabled)
            //    {
            //        writeButton.setImageResource(R.drawable.floating_message);
            //        writeButton.setPadding(0, AndroidUtilities.dp(3), 0, 0);
            //    }
            //    else
            //    {
            //        writeButton.setImageResource(R.drawable.floating_camera);
            //        writeButton.setPadding(0, 0, 0, 0);
            //    }
            //}
            if (chat.Type is ChatTypeSupergroup super)
            {
                var supergroup = ViewModel.ProtoService.GetSupergroup(super.SupergroupId);
                if (supergroup == null)
                {
                    return;
                }

                if (supergroup.Status is ChatMemberStatusCreator || supergroup.Status is ChatMemberStatusAdministrator)
                {
                    if (supergroup.IsChannel)
                    {
                        CreateFlyoutItem(ref flyout, ViewModel.EditCommand, Strings.Resources.ManageChannelMenu);
                    }
                    else
                    {
                        CreateFlyoutItem(ref flyout, ViewModel.EditCommand, Strings.Resources.ManageGroupMenu);
                    }
                }

                if (!supergroup.IsChannel)
                {
                    CreateFlyoutItem(ref flyout, new RelayCommand(() =>
                    {
                        flyout.Closed += (s, args) =>
                        {
                            Search_Click(null, null);
                        };

                    }), Strings.Resources.SearchMembers);

                    if (!(supergroup.Status is ChatMemberStatusCreator) && !(supergroup.Status is ChatMemberStatusLeft) && !(supergroup.Status is ChatMemberStatusBanned))
                    {
                        CreateFlyoutItem(ref flyout, ViewModel.DeleteCommand, Strings.Resources.LeaveMegaMenu);
                    }
                }
            }
            else if (chat.Type is ChatTypeBasicGroup basic)
            {
                var basicGroup = ViewModel.ProtoService.GetBasicGroup(basic.BasicGroupId);
                if (basicGroup == null)
                {
                    return;
                }

                //if (!chat.admins_enabled || chat.creator || chat.admin)
                //{
                //    editItem = menu.addItem(edit_name, R.drawable.group_edit_profile);
                //}
                //item = menu.addItem(10, R.drawable.ic_ab_other);
                if (basicGroup.Status is ChatMemberStatusCreator)
                {
                    CreateFlyoutItem(ref flyout, ViewModel.SetAdminsCommand, Strings.Resources.SetAdmins);
                }
                if (!basicGroup.EveryoneIsAdministrator || basicGroup.Status is ChatMemberStatusCreator || basicGroup.Status is ChatMemberStatusAdministrator)
                {
                    CreateFlyoutItem(ref flyout, ViewModel.EditCommand, Strings.Resources.ChannelEdit);
                }

                CreateFlyoutItem(ref flyout, new RelayCommand(() =>
                {
                    flyout.Closed += (s, args) =>
                    {
                        Search_Click(null, null);
                    };

                }), Strings.Resources.SearchMembers);

                if (basicGroup.Status is ChatMemberStatusCreator && basicGroup.MemberCount > 0)
                {
                    CreateFlyoutItem(ref flyout, ViewModel.MigrateCommand, Strings.Resources.ConvertGroupMenu);
                }

                CreateFlyoutItem(ref flyout, ViewModel.DeleteCommand, Strings.Resources.DeleteAndExit);
            }

            CreateFlyoutItem(ref flyout, null, Strings.Resources.AddShortcut);

            if (flyout.Items.Count > 0)
            {
                flyout.ShowAt((Button)sender);
            }
        }

        private void CreateFlyoutItem(ref MenuFlyout flyout, ICommand command, string text)
        {
            var flyoutItem = new MenuFlyoutItem();
            flyoutItem.IsEnabled = command != null;
            flyoutItem.Command = command;
            flyoutItem.Text = text;

            flyout.Items.Add(flyoutItem);
        }


        private void Member_ContextRequested(UIElement sender, ContextRequestedEventArgs args)
        {
            var flyout = new MenuFlyout();

            var element = sender as FrameworkElement;
            var member = element.Tag as ChatMember;

            var chat = ViewModel.Chat;
            if (chat == null)
            {
                return;
            }

            ChatMemberStatus status = null;
            if (chat.Type is ChatTypeBasicGroup basic)
            {
                status = ViewModel.ProtoService.GetBasicGroup(basic.BasicGroupId)?.Status;
            }
            else if (chat.Type is ChatTypeSupergroup super)
            {
                status = ViewModel.ProtoService.GetSupergroup(super.SupergroupId)?.Status;
            }

            if (status == null)
            {
                return;
            }


            if (chat.Type is ChatTypeSupergroup)
            {
                CreateFlyoutItem(ref flyout, MemberPromote_Loaded, ViewModel.MemberPromoteCommand, chat.Type,status, member, Strings.Resources.SetAsAdmin);
                CreateFlyoutItem(ref flyout, MemberRestrict_Loaded, ViewModel.MemberRestrictCommand, chat.Type, status, member, Strings.Resources.KickFromSupergroup);
            }

            CreateFlyoutItem(ref flyout, MemberRemove_Loaded, ViewModel.MemberRemoveCommand, chat.Type, status, member, Strings.Resources.KickFromGroup);

            if (flyout.Items.Count > 0 && args.TryGetPosition(sender, out Point point))
            {
                if (point.X < 0 || point.Y < 0)
                {
                    point = new Point(Math.Max(point.X, 0), Math.Max(point.Y, 0));
                }

                flyout.ShowAt(sender, point);
            }
        }

        private void CreateFlyoutItem(ref MenuFlyout flyout, Func<ChatType, ChatMemberStatus, ChatMember, Visibility> visibility, ICommand command, ChatType chatType, ChatMemberStatus status, object parameter, string text)
        {
            var value = visibility(chatType, status, parameter as ChatMember);
            if (value == Visibility.Visible)
            {
                var flyoutItem = new MenuFlyoutItem();
                //flyoutItem.Loaded += (s, args) => flyoutItem.Visibility = visibility(parameter as TLMessageCommonBase);
                flyoutItem.Command = command;
                flyoutItem.CommandParameter = parameter;
                flyoutItem.Text = text;

                flyout.Items.Add(flyoutItem);
            }
        }

        private Visibility MemberPromote_Loaded(ChatType chatType, ChatMemberStatus status, ChatMember member)
        {
            if (member.Status is ChatMemberStatusCreator || member.Status is ChatMemberStatusAdministrator)
            {
                return Visibility.Collapsed;
            }

            if (member.UserId == ViewModel.CacheService.Options.MyId)
            {
                return Visibility.Collapsed;
            }

            return status is ChatMemberStatusCreator || status is ChatMemberStatusAdministrator administrator && administrator.CanPromoteMembers ? Visibility.Visible : Visibility.Collapsed;
        }

        private Visibility MemberRestrict_Loaded(ChatType chatType, ChatMemberStatus status, ChatMember member)
        {
            if (member.Status is ChatMemberStatusCreator || member.Status is ChatMemberStatusRestricted || member.Status is ChatMemberStatusAdministrator admin && !admin.CanBeEdited)
            {
                return Visibility.Collapsed;
            }

            if (member.UserId == ViewModel.CacheService.Options.MyId)
            {
                return Visibility.Collapsed;
            }

            return status is ChatMemberStatusCreator || status is ChatMemberStatusAdministrator administrator && administrator.CanRestrictMembers ? Visibility.Visible : Visibility.Collapsed;
        }

        private Visibility MemberRemove_Loaded(ChatType chatType, ChatMemberStatus status, ChatMember member)
        {
            if (member.Status is ChatMemberStatusCreator || member.Status is ChatMemberStatusAdministrator admin && !admin.CanBeEdited)
            {
                return Visibility.Collapsed;
            }

            if (member.UserId == ViewModel.CacheService.Options.MyId)
            {
                return Visibility.Collapsed;
            }

            if (chatType is ChatTypeBasicGroup && status is ChatMemberStatusAdministrator)
            {
                return member.InviterUserId == ViewModel.CacheService.Options.MyId ? Visibility.Visible : Visibility.Collapsed;
            }

            return status is ChatMemberStatusCreator || status is ChatMemberStatusAdministrator administrator && administrator.CanRestrictMembers ? Visibility.Visible : Visibility.Collapsed;
        }

        #endregion

        #region Recycle

        private void OnContainerContentChanging(ListViewBase sender, ContainerContentChangingEventArgs args)
        {
            if (args.InRecycleQueue)
            {
                return;
            }

            var content = args.ItemContainer.ContentTemplateRoot as Grid;
            var member = args.Item as ChatMember;

            content.Tag = member;

            var user = ViewModel.ProtoService.GetUser(member.UserId);
            if (user == null)
            {
                return;
            }

            if (args.Phase == 0)
            {
                var photo = content.Children[0] as ProfilePicture;
                photo.Source = null;

                var title = content.Children[1] as TextBlock;
                if (title.Inlines.Count > 0)
                {
                    var label = title.Inlines[0] as Run;
                    label.Text = user.GetFullName();
                }
                else
                {
                    title.Text = user.GetFullName();
                }
            }
            else if (args.Phase == 1)
            {
                var subtitle = content.Children[2] as TextBlock;
                subtitle.Text = LastSeenConverter.GetLabel(user, false);
            }
            else if (args.Phase == 2)
            {
                var photo = content.Children[0] as ProfilePicture;
                photo.Source = PlaceholderHelper.GetUser(ViewModel.ProtoService, user, 36);
            }

            if (args.Phase < 2)
            {
                args.RegisterUpdateCallback(OnContainerContentChanging);
            }

            args.Handled = true;
        }

        #endregion

        #region Entities

        private void GetEntities(string text)
        {
            DescriptionSpan.Inlines.Clear();

            var response = ViewModel.ProtoService.Execute(new GetTextEntities(text));
            if (response is TextEntities entities)
            {
                ReplaceEntities(DescriptionSpan, text, entities.Entities);
            }
            else
            {
                DescriptionSpan.Inlines.Add(new Run { Text = text });
            }
        }

        private void ReplaceEntities(Span span, string text, IList<TextEntity> entities)
        {
            var previous = 0;

            foreach (var entity in entities.OrderBy(x => x.Offset))
            {
                if (entity.Offset > previous)
                {
                    span.Inlines.Add(new Run { Text = text.Substring(previous, entity.Offset - previous) });
                }

                if (entity.Length + entity.Offset > text.Length)
                {
                    previous = entity.Offset + entity.Length;
                    continue;
                }

                if (entity.Type is TextEntityTypeBold)
                {
                    span.Inlines.Add(new Run { Text = text.Substring(entity.Offset, entity.Length), FontWeight = FontWeights.SemiBold });
                }
                else if (entity.Type is TextEntityTypeItalic)
                {
                    span.Inlines.Add(new Run { Text = text.Substring(entity.Offset, entity.Length), FontStyle = FontStyle.Italic });
                }
                else if (entity.Type is TextEntityTypeCode)
                {
                    span.Inlines.Add(new Run { Text = text.Substring(entity.Offset, entity.Length), FontFamily = new FontFamily("Consolas") });
                }
                else if (entity.Type is TextEntityTypePre || entity.Type is TextEntityTypePreCode)
                {
                    // TODO any additional
                    span.Inlines.Add(new Run { Text = text.Substring(entity.Offset, entity.Length), FontFamily = new FontFamily("Consolas") });
                }
                else if (entity.Type is TextEntityTypeUrl || entity.Type is TextEntityTypeEmailAddress || entity.Type is TextEntityTypePhoneNumber || entity.Type is TextEntityTypeMention || entity.Type is TextEntityTypeHashtag || entity.Type is TextEntityTypeCashtag || entity.Type is TextEntityTypeBotCommand)
                {
                    var hyperlink = new Hyperlink();
                    var data = text.Substring(entity.Offset, entity.Length);

                    hyperlink.Click += (s, args) => Entity_Click(entity.Type, data);
                    hyperlink.Inlines.Add(new Run { Text = data });
                    //hyperlink.Foreground = foreground;
                    span.Inlines.Add(hyperlink);

                    if (entity.Type is TextEntityTypeUrl)
                    {
                        MessageHelper.SetEntity(hyperlink, data);
                    }
                }
                else if (entity.Type is TextEntityTypeTextUrl || entity.Type is TextEntityTypeMentionName)
                {
                    var hyperlink = new Hyperlink();
                    object data;
                    if (entity.Type is TextEntityTypeTextUrl textUrl)
                    {
                        data = textUrl.Url;
                        MessageHelper.SetEntity(hyperlink, textUrl.Url);
                        ToolTipService.SetToolTip(hyperlink, textUrl.Url);
                    }
                    else if (entity.Type is TextEntityTypeMentionName mentionName)
                    {
                        data = mentionName.UserId;
                    }

                    hyperlink.Click += (s, args) => Entity_Click(entity.Type, null);
                    hyperlink.Inlines.Add(new Run { Text = text.Substring(entity.Offset, entity.Length) });
                    //hyperlink.Foreground = foreground;
                    span.Inlines.Add(hyperlink);
                }

                previous = entity.Offset + entity.Length;
            }

            if (text.Length > previous)
            {
                span.Inlines.Add(new Run { Text = text.Substring(previous) });
            }
        }

        private void Entity_Click(TextEntityType type, string data)
        {
            if (type is TextEntityTypeBotCommand)
            {

            }
            else if (type is TextEntityTypeEmailAddress)
            {
                ViewModel.OpenUrl("mailto:" + data, false);
            }
            else if (type is TextEntityTypePhoneNumber)
            {
                ViewModel.OpenUrl("tel:" + data, false);
            }
            else if (type is TextEntityTypeHashtag || type is TextEntityTypeCashtag)
            {

            }
            else if (type is TextEntityTypeMention)
            {
                ViewModel.OpenUsername(data);
            }
            else if (type is TextEntityTypeMentionName mentionName)
            {
                ViewModel.OpenUser(mentionName.UserId);
            }
            else if (type is TextEntityTypeTextUrl textUrl)
            {
                ViewModel.OpenUrl(textUrl.Url, true);
            }
            else if (type is TextEntityTypeUrl)
            {
                ViewModel.OpenUrl(data, false);
            }
        }

        #endregion

        private async void ListView_ItemClick(object sender, ItemClickEventArgs e)
        {
            if (e.ClickedItem is ChatMember member)
            {
                var response = await ViewModel.ProtoService.SendAsync(new CreatePrivateChat(member.UserId, false));
                if (response is Chat chat)
                {
                    ViewModel.NavigationService.Navigate(typeof(ProfilePage), chat.Id);
                }
            }
        }

        private void Search_Click(object sender, RoutedEventArgs e)
        {
            MainHeader.Visibility = Visibility.Collapsed;
            SearchField.Visibility = Visibility.Visible;

            SearchField.Focus(FocusState.Keyboard);
        }

        private void Search_LostFocus(object sender, RoutedEventArgs e)
        {
            if (string.IsNullOrEmpty(SearchField.Text))
            {
                MainHeader.Visibility = Visibility.Visible;
                SearchField.Visibility = Visibility.Collapsed;

                Focus(FocusState.Programmatic);
            }
        }

        private void Search_TextChanged(object sender, TextChangedEventArgs e)
        {
            if (string.IsNullOrEmpty(SearchField.Text))
            {
                ContentPanel.Visibility = Visibility.Visible;
            }
            else
            {
                ContentPanel.Visibility = Visibility.Collapsed;
            }
        }
    }
}<|MERGE_RESOLUTION|>--- conflicted
+++ resolved
@@ -103,16 +103,8 @@
             }
         }
 
-<<<<<<< HEAD
-        protected override void OnNavigatedTo(NavigationEventArgs e)
-        {
-            base.OnNavigatedTo(e);
-        }
-
         #region Delegate
 
-=======
->>>>>>> b6bbbc40
         public void UpdateChat(Chat chat)
         {
             UpdateChatTitle(chat);
