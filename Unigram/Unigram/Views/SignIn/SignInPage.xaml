--- conflicted
+++ resolved
@@ -46,11 +46,8 @@
                        Padding="0,8,0,16"
                        Grid.Row="1"/>
 
-<<<<<<< HEAD
-            <ComboBox ItemsSource="{Binding Countries}"
-=======
-            <ComboBox x:Uid="SignInPage_CountriesList" ItemsSource="{Binding Source={StaticResource Countries}}"
->>>>>>> b5fb78a7
+            <ComboBox x:Uid="SignInPage_CountriesList"
+                      ItemsSource="{Binding Countries}"
                       SelectedItem="{Binding SelectedCountry, Mode=TwoWay}"
                       Header="Country:"
                       MinWidth="280"
@@ -74,19 +71,16 @@
                 </Grid.ColumnDefinitions>
 
                 <!-- The user can enter their phone number here -->
-<<<<<<< HEAD
-                <controls:UpdateTextBox Text="{Binding PhoneCode, Mode=TwoWay}"
+                <controls:UpdateTextBox x:Uid="SignInPage_PhoneCodeTextBox"
+                                        Text="{Binding PhoneCode, Mode=TwoWay}"
                                         Margin="0,0,8,0"
-=======
-                <controls:UpdateTextBox x:Uid="SignInPage_PhoneCodeTextBox" Text="{Binding PhoneCode, Mode=TwoWay}"
-                                        Margin="0,0,12,0"
->>>>>>> b5fb78a7
                                         Width="30"
                                         Header="Code:"
                                         InputScope="TelephoneNumber"
                                         PlaceholderText="+"
                                         Style="{StaticResource InlinePlaceholderTextBoxStyle}"/>
-                <controls:UpdateTextBox x:Uid="SignInPage_PhoneNumberTextBox" x:Name="PrimaryInput"
+                <controls:UpdateTextBox x:Uid="SignInPage_PhoneNumberTextBox"
+                                        x:Name="PrimaryInput"
                                         Text="{Binding PhoneNumber, Mode=TwoWay}"
                                         MinWidth="200"
                                         InputScope="TelephoneNumber"
@@ -111,7 +105,8 @@
                     Grid.Row="5"
                     Visibility="Collapsed"/>
 
-            <HyperlinkButton x:Uid="SignInPage_ProxySettingsButton" Command="{x:Bind ViewModel.ProxyCommand}"
+            <HyperlinkButton x:Uid="SignInPage_ProxySettingsButton"
+                             Command="{x:Bind ViewModel.ProxyCommand}"
                              Content="Proxy Settings"
                              Grid.Row="6"/>
         </Grid>
