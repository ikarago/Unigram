--- conflicted
+++ resolved
@@ -862,19 +862,13 @@
             CreateFlyoutItem(ref flyout, MessageCopyLink_Loaded, ViewModel.MessageCopyLinkCommand, messageCommon, channel != null && channel.IsBroadcast ? Strings.Resources.MessageCopyLinkBroadcast : Strings.Resources.MessageCopyLinkMegaGroup);
 
             // Stickers
-            // <MenuFlyoutItem Loaded="MessageAddSticker_Loaded" Click="StickerSet_Click" Text="Add to Stickers"/>
             CreateFlyoutItem(ref flyout, MessageAddSticker_Loaded, new RelayCommand(() => Sticker_Click(element, null)), messageCommon, Strings.Resources.MessageAddSticker);
             CreateFlyoutItem(ref flyout, MessageFaveSticker_Loaded, ViewModel.MessageFaveStickerCommand, messageCommon, Strings.Resources.MessageFaveSticker);
             CreateFlyoutItem(ref flyout, MessageUnfaveSticker_Loaded, ViewModel.MessageUnfaveStickerCommand, messageCommon, Strings.Resources.MessageUnfaveSticker);
 
-<<<<<<< HEAD
-            CreateFlyoutItem(ref flyout, MessageSaveGIF_Loaded, ViewModel.MessageSaveGIFCommand, messageCommon, AppResources.MessageSaveGIF);
-            CreateFlyoutItem(ref flyout, MessageSaveMedia_Loaded, ViewModel.MessageSaveMediaCommand, messageCommon, AppResources.MessageSaveMedia);
-            //CreateFlyoutItem(ref flyout, MessageSaveDownload_Loaded, ViewModel.MessageSaveDownloadCommand, messageCommon, AppResources.MessageSaveDownload);
-=======
             CreateFlyoutItem(ref flyout, MessageSaveGIF_Loaded, ViewModel.MessageSaveGIFCommand, messageCommon, Strings.Resources.MessageSaveGIF);
             CreateFlyoutItem(ref flyout, MessageSaveMedia_Loaded, ViewModel.MessageSaveMediaCommand, messageCommon, Strings.Resources.MessageSaveMedia);
->>>>>>> b5fb78a7
+            //CreateFlyoutItem(ref flyout, MessageSaveDownload_Loaded, ViewModel.MessageSaveDownloadCommand, messageCommon, AppResources.MessageSaveDownload);
 
             //sender.ContextFlyout = menu;
 
