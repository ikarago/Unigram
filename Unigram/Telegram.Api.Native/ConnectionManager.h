--- conflicted
+++ resolved
@@ -296,11 +296,7 @@
 				INT32 m_userId;
 				INT32 m_lastRequestToken;
 				INT64 m_lastOutgoingMessageId;
-<<<<<<< HEAD
-				INT32 m_alignment;
-=======
 				INT32 m_reserved1;
->>>>>>> 9ac498d9
 				INT32 m_timeDifference;
 				ComPtr<IProxySettings> m_proxySettings;
 				std::wstring m_settingsFolderPath;
