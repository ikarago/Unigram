﻿<Page xmlns="http://schemas.microsoft.com/winfx/2006/xaml/presentation"
      xmlns:x="http://schemas.microsoft.com/winfx/2006/xaml"
      xmlns:local="using:Unigram.Views"
      xmlns:d="http://schemas.microsoft.com/expression/blend/2008"
      xmlns:mc="http://schemas.openxmlformats.org/markup-compatibility/2006"
      xmlns:Interactivity="using:Microsoft.Xaml.Interactivity"
      xmlns:Core="using:Microsoft.Xaml.Interactions.Core"
      x:Class="Unigram.Client.Views.Home"
      mc:Ignorable="d">
    <Grid Background="{ThemeResource ApplicationPageBackgroundThemeBrush}">
        <!-- Visual State Managers -->
        <VisualStateManager.VisualStateGroups>
            <VisualStateGroup x:Name="AdaptiveStates">
                <VisualState x:Name="DefaultState">
                    <VisualState.StateTriggers>
                        <AdaptiveTrigger MinWindowWidth="720" />
                    </VisualState.StateTriggers>
                </VisualState>
                <VisualState x:Name="NarrowState">
                    <VisualState.StateTriggers>
                        <AdaptiveTrigger MinWindowWidth="0" />
                    </VisualState.StateTriggers>
                    <VisualState.Setters>
                        <Setter Target="MasterColumn.Width"
                                Value="*" />
                        <Setter Target="DetailColumn.Width"
                                Value="0" />
                    </VisualState.Setters>
                </VisualState>
            </VisualStateGroup>
        </VisualStateManager.VisualStateGroups>
        <!-- Grid Definitions for the Master/Detail-view -->
        <Grid.ColumnDefinitions>
            <ColumnDefinition x:Name="MasterColumn"
                              Width="320" />
            <ColumnDefinition x:Name="DetailColumn"
                              Width="*" />
        </Grid.ColumnDefinitions>
        <!-- End of Master -->
        <!-- End of Details -->
        <!-- Master -->
        <RelativePanel x:Name="gridMaster"
                       Grid.Column="0"
                       HorizontalAlignment="Stretch"
                       VerticalAlignment="Stretch">
            <!-- Master - Titlebar -->
            <RelativePanel x:Name="gridMasterTitlebar"
                           Height="48"
                           Background="#FF36ADE1"
                           RelativePanel.AlignLeftWithPanel="True"
                           RelativePanel.AlignRightWithPanel="True"
                           RelativePanel.AlignTopWithPanel="True">
                <TextBlock x:Name="tblMasterTitle"
                           Text="UNIGRAM"
                           Style="{StaticResource BaseTextBlockStyle}"
                           RequestedTheme="Dark"
                           Padding="16,0"
                           RelativePanel.AlignVerticalCenterWithPanel="True" />
            </RelativePanel>
            <!-- Master - Main content -->
            <RelativePanel x:Name="gridMasterContent"
                           RelativePanel.AlignLeftWithPanel="True"
                           RelativePanel.AlignRightWithPanel="True"
                           RelativePanel.Below="gridMasterTitlebar"
                           RelativePanel.Above="cmbarMaster">
                <ListView x:Name="lvMasterChats"
                          ItemTemplate="{StaticResource dtMasterChatList}"
                          HorizontalContentAlignment="Stretch"
                          VerticalContentAlignment="Center"
                          RelativePanel.AlignLeftWithPanel="True"
                          RelativePanel.AlignRightWithPanel="True"
                          RelativePanel.AlignTopWithPanel="True"
                          RelativePanel.AlignBottomWithPanel="True">
                    <ListView.ItemContainerStyle>
                        <Style TargetType="ListViewItem">
                            <Setter Property="HorizontalContentAlignment"
                                    Value="Stretch" />
                        </Style>
                    </ListView.ItemContainerStyle>
<<<<<<< HEAD
                    <ListViewItem>

                        <RelativePanel Height="72"
                                       VerticalAlignment="Center">
                            <!-- ChatIcon -->
                            <Ellipse x:Name="imgMasterChatIcon"
                                     Height="60"
                                     Width="60"
                                     Stroke="{StaticResource AppBarBorderThemeBrush}"
                                     StrokeThickness="1"
                                     RelativePanel.AlignVerticalCenterWithPanel="True"
                                     RelativePanel.AlignLeftWithPanel="True">
                                <Ellipse.Fill>
                                    <ImageBrush ImageSource="ms-appx:///Assets/Mockups/UserIcons/user_batman.png" />
                                </Ellipse.Fill>
                            </Ellipse>
                            <!-- Chat Info -->
                            <Grid x:Name="gridMasterLvChatInfo"
                                  Margin="16,0,0,0"
                                  RelativePanel.AlignVerticalCenterWithPanel="True"
                                  RelativePanel.AlignRightWithPanel="True"
                                  RelativePanel.RightOf="imgMasterChatIcon">
                                <Grid.RowDefinitions>
                                    <RowDefinition Height="Auto" />
                                    <RowDefinition Height="Auto" />
                                </Grid.RowDefinitions>

                                <Grid.ColumnDefinitions>
                                    <ColumnDefinition Width="*" />
                                    <ColumnDefinition Width="Auto" />
                                </Grid.ColumnDefinitions>

                                <TextBlock x:Name="tblMasterLvChatName"
                                           Grid.Column="0"
                                           Grid.Row="0"
                                           Text="Batman"
                                           TextTrimming="CharacterEllipsis"
                                           TextWrapping="NoWrap"
                                           FontWeight="SemiBold"
                                           FontSize="20"
                                           Margin="0,4"
                                           VerticalAlignment="Center"/>
                                <TextBlock x:Name="tblMasterLvChatLastMessage"
                                           Grid.Column="2"
                                           Grid.Row="0"
                                           Text="10:11 pm"
                                           Foreground="{ThemeResource SystemControlForegroundBaseMediumBrush}"
                                           Margin="8,6,0,6" 
                                           FontSize="14"/>
                                <RelativePanel x:Name="gridMasterLvChatInfoData"
                                               Grid.Row="1"
                                               Grid.ColumnSpan="2">
                                    <TextBlock x:Name="tblMasterLvChatMessage"
                                               Text="I'm on my way, commisioner!"
                                               Foreground="{ThemeResource SystemControlForegroundBaseMediumBrush}"
                                               TextTrimming="CharacterEllipsis"
                                               FontSize="16"
                                               Margin="0,0,0,4"
                                               VerticalAlignment="Center"
                                               RelativePanel.AlignLeftWithPanel="True"
                                               RelativePanel.LeftOf="imgMasterLvChatStatus"/>
                                    <TextBlock x:Name="imgMasterLvChatStatus" 
                                               Foreground="{ThemeResource SystemControlForegroundBaseMediumBrush}"
                                               FontFamily="Segoe MDL2 Assets"
                                               FontSize="16"
                                               FontWeight="Bold"
                                               Text="&#xE001;"
                                               Margin="4,0,0,0"
                                               RelativePanel.AlignVerticalCenterWithPanel="True"
                                               RelativePanel.LeftOf="tblMasterLvChatUnreadCount"/>
                                    <TextBlock x:Name="tblMasterLvChatUnreadCount"
                                               Text="10"
                                               Foreground="{ThemeResource SystemControlForegroundAccentBrush}"
                                               TextTrimming="CharacterEllipsis"
                                               FontSize="16"
                                               FontWeight="Bold"
                                               Margin="4,0"
                                               VerticalAlignment="Center"
                                               RelativePanel.AlignRightWithPanel="True"/>
                                </RelativePanel>

                            </Grid>
                        </RelativePanel>



                    </ListViewItem>

=======
                    <ListViewItem ContentTemplate="{StaticResource dtMasterChatList}" />
                    <ListViewItem ContentTemplate="{StaticResource dtMasterChatList}" />
>>>>>>> 21932c26
                </ListView>
            </RelativePanel>
            <!-- Master - Command Bar -->
            <CommandBar x:Name="cmbarMaster"
                        RelativePanel.AlignLeftWithPanel="True"
                        RelativePanel.AlignRightWithPanel="True"
                        RelativePanel.AlignBottomWithPanel="True">
                <!-- Commands hidden in the eclipse-menu -->
                <CommandBar.SecondaryCommands>
                    <AppBarButton x:Name="cbtnMasterSelect"
                                  Icon="Bullets"
                                  Label="Select" />
                    <AppBarButton x:Name="cbtnMasterSettings"
                                  Icon="Setting"
                                  Label="Settings" />
                    <AppBarButton x:Name="cbtnMasterAbout"
                                  Label="About">
                        <!--Click="cbtnMasterAbout_Click"-->
                        <AppBarButton.Icon>
                            <FontIcon Glyph="&#xE946;" />
                        </AppBarButton.Icon>
                        <Interactivity:Interaction.Behaviors>
                            <Core:EventTriggerBehavior EventName="Click">
                                <Core:NavigateToPageAction TargetPage="Unigram.Client.Views.About" />
                            </Core:EventTriggerBehavior>
                        </Interactivity:Interaction.Behaviors>
                    </AppBarButton>
                </CommandBar.SecondaryCommands>
                <!-- Commands visible on commandbar-->
                <AppBarButton x:Name="cbtnMasterAdd"
                              Icon="Add"
                              Label="New chat" />
                <AppBarButton x:Name="cbtnMasterFilter"
                              Icon="Filter"
                              Label="Filter" />
                <AppBarButton x:Name="cbtnMasterSearch"
                              Icon="Find"
                              Label="Search" />
            </CommandBar>
        </RelativePanel>
        <!-- Details -->
        <RelativePanel x:Name="gridDetails"
                       Grid.Column="1"
                       BorderBrush="{StaticResource AppBarBorderThemeBrush}"
                       BorderThickness="1,0,0,0"
                       HorizontalAlignment="Stretch"
                       VerticalAlignment="Stretch">
            <Frame x:Name="frameDetailsDetails"
                   RelativePanel.AlignLeftWithPanel="True"
                   RelativePanel.AlignRightWithPanel="True"
                   RelativePanel.AlignTopWithPanel="True"
                   RelativePanel.AlignBottomWithPanel="True" />
        </RelativePanel>
    </Grid>
</Page><|MERGE_RESOLUTION|>--- conflicted
+++ resolved
@@ -77,99 +77,8 @@
                                     Value="Stretch" />
                         </Style>
                     </ListView.ItemContainerStyle>
-<<<<<<< HEAD
-                    <ListViewItem>
-
-                        <RelativePanel Height="72"
-                                       VerticalAlignment="Center">
-                            <!-- ChatIcon -->
-                            <Ellipse x:Name="imgMasterChatIcon"
-                                     Height="60"
-                                     Width="60"
-                                     Stroke="{StaticResource AppBarBorderThemeBrush}"
-                                     StrokeThickness="1"
-                                     RelativePanel.AlignVerticalCenterWithPanel="True"
-                                     RelativePanel.AlignLeftWithPanel="True">
-                                <Ellipse.Fill>
-                                    <ImageBrush ImageSource="ms-appx:///Assets/Mockups/UserIcons/user_batman.png" />
-                                </Ellipse.Fill>
-                            </Ellipse>
-                            <!-- Chat Info -->
-                            <Grid x:Name="gridMasterLvChatInfo"
-                                  Margin="16,0,0,0"
-                                  RelativePanel.AlignVerticalCenterWithPanel="True"
-                                  RelativePanel.AlignRightWithPanel="True"
-                                  RelativePanel.RightOf="imgMasterChatIcon">
-                                <Grid.RowDefinitions>
-                                    <RowDefinition Height="Auto" />
-                                    <RowDefinition Height="Auto" />
-                                </Grid.RowDefinitions>
-
-                                <Grid.ColumnDefinitions>
-                                    <ColumnDefinition Width="*" />
-                                    <ColumnDefinition Width="Auto" />
-                                </Grid.ColumnDefinitions>
-
-                                <TextBlock x:Name="tblMasterLvChatName"
-                                           Grid.Column="0"
-                                           Grid.Row="0"
-                                           Text="Batman"
-                                           TextTrimming="CharacterEllipsis"
-                                           TextWrapping="NoWrap"
-                                           FontWeight="SemiBold"
-                                           FontSize="20"
-                                           Margin="0,4"
-                                           VerticalAlignment="Center"/>
-                                <TextBlock x:Name="tblMasterLvChatLastMessage"
-                                           Grid.Column="2"
-                                           Grid.Row="0"
-                                           Text="10:11 pm"
-                                           Foreground="{ThemeResource SystemControlForegroundBaseMediumBrush}"
-                                           Margin="8,6,0,6" 
-                                           FontSize="14"/>
-                                <RelativePanel x:Name="gridMasterLvChatInfoData"
-                                               Grid.Row="1"
-                                               Grid.ColumnSpan="2">
-                                    <TextBlock x:Name="tblMasterLvChatMessage"
-                                               Text="I'm on my way, commisioner!"
-                                               Foreground="{ThemeResource SystemControlForegroundBaseMediumBrush}"
-                                               TextTrimming="CharacterEllipsis"
-                                               FontSize="16"
-                                               Margin="0,0,0,4"
-                                               VerticalAlignment="Center"
-                                               RelativePanel.AlignLeftWithPanel="True"
-                                               RelativePanel.LeftOf="imgMasterLvChatStatus"/>
-                                    <TextBlock x:Name="imgMasterLvChatStatus" 
-                                               Foreground="{ThemeResource SystemControlForegroundBaseMediumBrush}"
-                                               FontFamily="Segoe MDL2 Assets"
-                                               FontSize="16"
-                                               FontWeight="Bold"
-                                               Text="&#xE001;"
-                                               Margin="4,0,0,0"
-                                               RelativePanel.AlignVerticalCenterWithPanel="True"
-                                               RelativePanel.LeftOf="tblMasterLvChatUnreadCount"/>
-                                    <TextBlock x:Name="tblMasterLvChatUnreadCount"
-                                               Text="10"
-                                               Foreground="{ThemeResource SystemControlForegroundAccentBrush}"
-                                               TextTrimming="CharacterEllipsis"
-                                               FontSize="16"
-                                               FontWeight="Bold"
-                                               Margin="4,0"
-                                               VerticalAlignment="Center"
-                                               RelativePanel.AlignRightWithPanel="True"/>
-                                </RelativePanel>
-
-                            </Grid>
-                        </RelativePanel>
-
-
-
-                    </ListViewItem>
-
-=======
                     <ListViewItem ContentTemplate="{StaticResource dtMasterChatList}" />
                     <ListViewItem ContentTemplate="{StaticResource dtMasterChatList}" />
->>>>>>> 21932c26
                 </ListView>
             </RelativePanel>
             <!-- Master - Command Bar -->
