--- conflicted
+++ resolved
@@ -175,15 +175,11 @@
     </PackageReference>
   </ItemGroup>
   <ItemGroup>
-<<<<<<< HEAD
     <ProjectReference Include="..\Telegram.Api.Native\Telegram.Api.Native.vcxproj">
       <Project>{6a7d27d0-36e8-4364-ac69-740b75ee653c}</Project>
       <Name>Telegram.Api.Native</Name>
     </ProjectReference>
-    <ProjectReference Include="..\Unigram.Api\Unigram.Api.csproj">
-=======
     <ProjectReference Include="..\Unigram.Api\Telegram.Api.csproj">
->>>>>>> 9cfbe31a
       <Project>{b1979f0b-11e6-4759-a54d-853b13139aa0}</Project>
       <Name>Unigram.Api</Name>
     </ProjectReference>
